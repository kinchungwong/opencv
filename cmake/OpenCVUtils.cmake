if(COMMAND ocv_cmake_dump_vars)  # include guard
  return()
endif()

include(CMakeParseArguments)

# Debugging function
function(ocv_cmake_dump_vars)
  set(OPENCV_SUPPRESS_DEPRECATIONS 1)  # suppress deprecation warnings from variable_watch() guards
  get_cmake_property(__variableNames VARIABLES)
  cmake_parse_arguments(DUMP "" "TOFILE" "" ${ARGN})
  set(regex "${DUMP_UNPARSED_ARGUMENTS}")
  string(TOLOWER "${regex}" regex_lower)
  set(__VARS "")
  foreach(__variableName ${__variableNames})
    string(TOLOWER "${__variableName}" __variableName_lower)
    if((__variableName MATCHES "${regex}" OR __variableName_lower MATCHES "${regex_lower}")
        AND NOT __variableName_lower MATCHES "^__")
      get_property(__value VARIABLE PROPERTY "${__variableName}")
      set(__VARS "${__VARS}${__variableName}=${__value}\n")
    endif()
  endforeach()
  if(DUMP_TOFILE)
    file(WRITE ${CMAKE_BINARY_DIR}/${DUMP_TOFILE} "${__VARS}")
  else()
    message(AUTHOR_WARNING "${__VARS}")
  endif()
endfunction()


#
# CMake script hooks support
#
option(OPENCV_DUMP_HOOKS_FLOW "Dump called OpenCV hooks" OFF)
macro(ocv_cmake_hook_append hook_name)
  set(__var_name "__OPENCV_CMAKE_HOOKS_${hook_name}")
  set(__value "${${__var_name}}")
  message(STATUS "Registering hook '${hook_name}': ${ARGN}")
  list(APPEND __value ${ARGN})
  set(${__var_name} "${__value}" CACHE INTERNAL "")
endmacro()
macro(ocv_cmake_hook hook_name)
  set(__var_name "__OPENCV_CMAKE_HOOKS_${hook_name}")
  if(OPENCV_DUMP_HOOKS_FLOW)
    message(STATUS "Hook ${hook_name} ...")
  endif()
  foreach(__hook ${${__var_name}})
    #message(STATUS "Hook ${hook_name}: calling '${__hook}' ...")
    if(COMMAND "${__hook}")
      message(FATAL_ERROR "Indirect calling of CMake commands is not supported yet")
    else()
      include("${__hook}")
    endif()
  endforeach()
endmacro()
macro(ocv_cmake_reset_hooks)
  get_cmake_property(__variableNames VARIABLES)
  foreach(__variableName ${__variableNames})
    if(__variableName MATCHES "^__OPENCV_CMAKE_HOOKS_")
      unset(${__variableName})
      unset(${__variableName} CACHE)
    endif()
  endforeach()
endmacro()
macro(ocv_cmake_hook_register_dir dir)
  file(GLOB hook_files RELATIVE "${dir}" "${dir}/*.cmake")
  foreach(f ${hook_files})
    if(f MATCHES "^(.+)\\.cmake$")
      set(hook_name "${CMAKE_MATCH_1}")
      ocv_cmake_hook_append(${hook_name} "${dir}/${f}")
    endif()
  endforeach()
endmacro()


function(ocv_cmake_eval var_name)
  if(DEFINED ${var_name})
    file(WRITE "${CMAKE_BINARY_DIR}/CMakeCommand-${var_name}.cmake" ${${var_name}})
    include("${CMAKE_BINARY_DIR}/CMakeCommand-${var_name}.cmake")
  endif()
  if(";${ARGN};" MATCHES ";ONCE;")
    unset(${var_name} CACHE)
  endif()
endfunction()

macro(ocv_cmake_configure file_name var_name)
  file(READ "${file_name}" __config)
  string(CONFIGURE "${__config}" ${var_name} ${ARGN})
endmacro()

macro(ocv_update VAR)
  if(NOT DEFINED ${VAR})
    if("x${ARGN}" STREQUAL "x")
      set(${VAR} "")
    else()
      set(${VAR} ${ARGN})
    endif()
  else()
    #ocv_debug_message("Preserve old value for ${VAR}: ${${VAR}}")
  endif()
endmacro()

function(_ocv_access_removed_variable VAR ACCESS)
  if(ACCESS STREQUAL "MODIFIED_ACCESS")
    set(OPENCV_SUPPRESS_MESSAGE_REMOVED_VARIABLE_${VAR} 1 PARENT_SCOPE)
    return()
  endif()
  if(ACCESS MATCHES "UNKNOWN_.*"
      AND NOT OPENCV_SUPPRESS_MESSAGE_REMOVED_VARIABLE
      AND NOT OPENCV_SUPPRESS_MESSAGE_REMOVED_VARIABLE_${VAR}
  )
    message(WARNING "OpenCV: Variable has been removed from CMake scripts: ${VAR}")
    set(OPENCV_SUPPRESS_MESSAGE_REMOVED_VARIABLE_${VAR} 1 PARENT_SCOPE)  # suppress similar messages
  endif()
endfunction()
macro(ocv_declare_removed_variable VAR)
  if(NOT DEFINED ${VAR})  # don't hit external variables
    variable_watch(${VAR} _ocv_access_removed_variable)
  endif()
endmacro()
macro(ocv_declare_removed_variables)
  foreach(_var ${ARGN})
    ocv_declare_removed_variable(${_var})
  endforeach()
endmacro()

# Search packages for the host system instead of packages for the target system
# in case of cross compilation these macros should be defined by the toolchain file
if(NOT COMMAND find_host_package)
  macro(find_host_package)
    find_package(${ARGN})
  endmacro()
endif()
if(NOT COMMAND find_host_program)
  macro(find_host_program)
    find_program(${ARGN})
  endmacro()
endif()

# assert macro
# Note: it doesn't support lists in arguments
# Usage samples:
#   ocv_assert(MyLib_FOUND)
#   ocv_assert(DEFINED MyLib_INCLUDE_DIRS)
macro(ocv_assert)
  if(NOT (${ARGN}))
    string(REPLACE ";" " " __assert_msg "${ARGN}")
    message(AUTHOR_WARNING "Assertion failed: ${__assert_msg}")
  endif()
endmacro()

macro(ocv_debug_message)
  if(OPENCV_CMAKE_DEBUG_MESSAGES)
    string(REPLACE ";" " " __msg "${ARGN}")
    message(STATUS "${__msg}")
  endif()
endmacro()

macro(ocv_check_environment_variables)
  foreach(_var ${ARGN})
    if(" ${${_var}}" STREQUAL " " AND DEFINED ENV{${_var}})
      set(__value "$ENV{${_var}}")
      file(TO_CMAKE_PATH "${__value}" __value) # Assume that we receive paths
      set(${_var} "${__value}")
      message(STATUS "Update variable ${_var} from environment: ${${_var}}")
    endif()
  endforeach()
endmacro()

macro(ocv_path_join result_var P1 P2_)
  string(REGEX REPLACE "^[/]+" "" P2 "${P2_}")
  if("${P1}" STREQUAL "" OR "${P1}" STREQUAL ".")
    set(${result_var} "${P2}")
  elseif("${P1}" STREQUAL "/")
    set(${result_var} "/${P2}")
  elseif("${P2}" STREQUAL "")
    set(${result_var} "${P1}")
  else()
    set(${result_var} "${P1}/${P2}")
  endif()
  string(REPLACE "\\\\" "\\" ${result_var} "${${result_var}}")
  string(REPLACE "//" "/" ${result_var} "${${result_var}}")
  string(REGEX REPLACE "(^|[/\\])[\\.][/\\]" "\\1" ${result_var} "${${result_var}}")
  if("${${result_var}}" STREQUAL "")
    set(${result_var} ".")
  endif()
  #message(STATUS "'${P1}' '${P2_}' => '${${result_var}}'")
endmacro()


# Used to parse Android SDK 'source.properties' files
# File lines format:
# - '<var_name>=<value>' (with possible 'space' symbols around '=')
# - '#<any comment>'
# Parsed values are saved into CMake variables:
# - '${var_prefix}_${var_name}'
# Flags:
# - 'CACHE_VAR <var1> <var2>' - put these properties into CMake internal cache
# - 'MSG_PREFIX <msg>' - prefix string for emitted messages
# - flag 'VALIDATE' - emit messages about missing values from required cached variables
# - flag 'WARNING' - emit CMake WARNING instead of STATUS messages
function(ocv_parse_properties_file file var_prefix)
  cmake_parse_arguments(PARSE_PROPERTIES_PARAM "VALIDATE;WARNING" "" "CACHE_VAR;MSG_PREFIX" ${ARGN})

  set(__msg_type STATUS)
  if(PARSE_PROPERTIES_PARAM_WARNING)
    set(__msg_type WARNING)
  endif()

  if(EXISTS "${file}")
    set(SOURCE_PROPERTIES_REGEX "^[ ]*([^=:\n\"' ]+)[ ]*=[ ]*(.*)$")
    file(STRINGS "${file}" SOURCE_PROPERTIES_LINES REGEX "^[ ]*[^#].*$")
    foreach(line ${SOURCE_PROPERTIES_LINES})
      if(line MATCHES "${SOURCE_PROPERTIES_REGEX}")
        set(__name "${CMAKE_MATCH_1}")
        set(__value "${CMAKE_MATCH_2}")
        string(REGEX REPLACE "[^a-zA-Z0-9_]" "_" __name ${__name})
        if(";${PARSE_PROPERTIES_PARAM_CACHE_VAR};" MATCHES ";${__name};")
          set(${var_prefix}_${__name} "${__value}" CACHE INTERNAL "from ${file}")
        else()
          set(${var_prefix}_${__name} "${__value}" PARENT_SCOPE)
        endif()
      else()
        message(${__msg_type} "${PARSE_PROPERTIES_PARAM_MSG_PREFIX}Can't parse source property: '${line}' (from ${file})")
      endif()
    endforeach()
    if(PARSE_PROPERTIES_PARAM_VALIDATE)
      set(__missing "")
      foreach(__name ${PARSE_PROPERTIES_PARAM_CACHE_VAR})
        if(NOT DEFINED ${var_prefix}_${__name})
          list(APPEND __missing ${__name})
        endif()
      endforeach()
      if(__missing)
        message(${__msg_type} "${PARSE_PROPERTIES_PARAM_MSG_PREFIX}Can't read properties '${__missing}' from '${file}'")
      endif()
    endif()
  else()
    message(${__msg_type} "${PARSE_PROPERTIES_PARAM_MSG_PREFIX}Can't find file: ${file}")
  endif()
endfunction()



# rename modules target to world if needed
macro(_ocv_fix_target target_var)
  if(BUILD_opencv_world)
    if(OPENCV_MODULE_${${target_var}}_IS_PART_OF_WORLD)
      set(${target_var} opencv_world)
    endif()
  endif()
endmacro()


# check if "sub" (file or dir) is below "dir"
function(ocv_is_subdir res dir sub )
  get_filename_component(dir "${dir}" ABSOLUTE)
  get_filename_component(sub "${sub}" ABSOLUTE)
  file(TO_CMAKE_PATH "${dir}" dir)
  file(TO_CMAKE_PATH "${sub}" sub)
  set(dir "${dir}/")
  string(LENGTH "${dir}" len)
  string(LENGTH "${sub}" len_sub)
  if(NOT len GREATER len_sub)
    string(SUBSTRING "${sub}" 0 ${len} prefix)
  endif()
  if(prefix AND prefix STREQUAL dir)
    set(${res} TRUE PARENT_SCOPE)
  else()
    set(${res} FALSE PARENT_SCOPE)
  endif()
endfunction()


function(ocv_is_opencv_directory result_var dir)
  set(result FALSE)
  foreach(parent ${OpenCV_SOURCE_DIR} ${OpenCV_BINARY_DIR} ${OPENCV_EXTRA_MODULES_PATH})
    ocv_is_subdir(result "${parent}" "${dir}")
    if(result)
      break()
    endif()
  endforeach()
  set(${result_var} ${result} PARENT_SCOPE)
endfunction()


# adds include directories in such a way that directories from the OpenCV source tree go first
function(ocv_include_directories)
  ocv_debug_message("ocv_include_directories( ${ARGN} )")
  set(__add_before "")
  foreach(dir ${ARGN})
    ocv_is_opencv_directory(__is_opencv_dir "${dir}")
    if(__is_opencv_dir)
      list(APPEND __add_before "${dir}")
    elseif(((CV_GCC AND NOT CMAKE_CXX_COMPILER_VERSION VERSION_LESS "6.0") OR CV_CLANG) AND
           dir MATCHES "/usr/include$")
      # workaround for GCC 6.x bug
    else()
      include_directories(AFTER SYSTEM "${dir}")
    endif()
  endforeach()
  include_directories(BEFORE ${__add_before})
endfunction()

function(ocv_append_target_property target prop)
  get_target_property(val ${target} ${prop})
  if(val)
    set(val "${val} ${ARGN}")
    set_target_properties(${target} PROPERTIES ${prop} "${val}")
  else()
    set_target_properties(${target} PROPERTIES ${prop} "${ARGN}")
  endif()
endfunction()

if(DEFINED OPENCV_DEPENDANT_TARGETS_LIST)
  foreach(v ${OPENCV_DEPENDANT_TARGETS_LIST})
    unset(${v} CACHE)
  endforeach()
  unset(OPENCV_DEPENDANT_TARGETS_LIST CACHE)
endif()

function(ocv_append_dependant_targets target)
  #ocv_debug_message("ocv_append_dependant_targets(${target} ${ARGN})")
  _ocv_fix_target(target)
  list(FIND OPENCV_DEPENDANT_TARGETS_LIST "OPENCV_DEPENDANT_TARGETS_${target}" __id)
  if(__id EQUAL -1)
    list(APPEND OPENCV_DEPENDANT_TARGETS_LIST "OPENCV_DEPENDANT_TARGETS_${target}")
    list(SORT OPENCV_DEPENDANT_TARGETS_LIST)
    set(OPENCV_DEPENDANT_TARGETS_LIST "${OPENCV_DEPENDANT_TARGETS_LIST}" CACHE INTERNAL "")
  endif()
  set(OPENCV_DEPENDANT_TARGETS_${target} "${OPENCV_DEPENDANT_TARGETS_${target}};${ARGN}" CACHE INTERNAL "" FORCE)
endfunction()

# adds include directories in such a way that directories from the OpenCV source tree go first
function(ocv_target_include_directories target)
  #ocv_debug_message("ocv_target_include_directories(${target} ${ARGN})")
  _ocv_fix_target(target)
  set(__params "")
  if(CV_GCC AND NOT CMAKE_CXX_COMPILER_VERSION VERSION_LESS "6.0" AND
      ";${ARGN};" MATCHES "/usr/include;")
    return() # workaround for GCC 6.x bug
  endif()
  set(__params "")
  set(__system_params "")
  set(__var_name __params)
  foreach(dir ${ARGN})
    if("${dir}" STREQUAL "SYSTEM")
      set(__var_name __system_params)
    else()
      get_filename_component(__abs_dir "${dir}" ABSOLUTE)
      ocv_is_opencv_directory(__is_opencv_dir "${dir}")
      if(__is_opencv_dir)
        list(APPEND ${__var_name} "${__abs_dir}")
      else()
        list(APPEND ${__var_name} "${dir}")
      endif()
    endif()
  endforeach()
  if(HAVE_CUDA OR CMAKE_VERSION VERSION_LESS 2.8.11)
    include_directories(${__params})
    include_directories(SYSTEM ${__system_params})
  else()
    if(TARGET ${target})
      if(__params)
        target_include_directories(${target} PRIVATE ${__params})
        if(OPENCV_DEPENDANT_TARGETS_${target})
          foreach(t ${OPENCV_DEPENDANT_TARGETS_${target}})
            target_include_directories(${t} PRIVATE ${__params})
          endforeach()
        endif()
      endif()
      if(__system_params)
        target_include_directories(${target} SYSTEM PRIVATE ${__system_params})
        if(OPENCV_DEPENDANT_TARGETS_${target})
          foreach(t ${OPENCV_DEPENDANT_TARGETS_${target}})
            target_include_directories(${t} SYSTEM PRIVATE ${__system_params})
          endforeach()
        endif()
      endif()
    else()
      if(__params)
        set(__new_inc ${OCV_TARGET_INCLUDE_DIRS_${target}})
        list(APPEND __new_inc ${__params})
        set(OCV_TARGET_INCLUDE_DIRS_${target} "${__new_inc}" CACHE INTERNAL "")
      endif()
      if(__system_params)
        set(__new_inc ${OCV_TARGET_INCLUDE_SYSTEM_DIRS_${target}})
        list(APPEND __new_inc ${__system_params})
        set(OCV_TARGET_INCLUDE_SYSTEM_DIRS_${target} "${__new_inc}" CACHE INTERNAL "")
      endif()
    endif()
  endif()
endfunction()

# clears all passed variables
macro(ocv_clear_vars)
  foreach(_var ${ARGN})
    unset(${_var})
    unset(${_var} CACHE)
  endforeach()
endmacro()

set(OCV_COMPILER_FAIL_REGEX
    "argument '.*' is not valid"                # GCC 9+
    "command line option .* is valid for .* but not for C\\+\\+" # GNU
    "command line option .* is valid for .* but not for C" # GNU
    "unrecognized .*option"                     # GNU
    "unknown .*option"                          # Clang
    "ignoring unknown option"                   # MSVC
    "warning D9002"                             # MSVC, any lang
    "option .*not supported"                    # Intel
    "[Uu]nknown option"                         # HP
    "[Ww]arning: [Oo]ption"                     # SunPro
    "command option .* is not recognized"       # XL
    "not supported in this configuration, ignored"       # AIX (';' is replaced with ',')
    "File with unknown suffix passed to linker" # PGI
    "WARNING: unknown flag:"                    # Open64
  )

MACRO(ocv_check_compiler_flag LANG FLAG RESULT)
  set(_fname "${ARGN}")
  if(NOT DEFINED ${RESULT})
    if(_fname)
      # nothing
    elseif("_${LANG}_" MATCHES "_CXX_")
      set(_fname "${CMAKE_BINARY_DIR}${CMAKE_FILES_DIRECTORY}/CMakeTmp/src.cxx")
      if("${CMAKE_CXX_FLAGS} ${FLAG} " MATCHES "-Werror " OR "${CMAKE_CXX_FLAGS} ${FLAG} " MATCHES "-Werror=unknown-pragmas ")
        FILE(WRITE "${_fname}" "int main() { return 0; }\n")
      else()
        FILE(WRITE "${_fname}" "#pragma\nint main() { return 0; }\n")
      endif()
    elseif("_${LANG}_" MATCHES "_C_")
      set(_fname "${CMAKE_BINARY_DIR}${CMAKE_FILES_DIRECTORY}/CMakeTmp/src.c")
      if("${CMAKE_C_FLAGS} ${FLAG} " MATCHES "-Werror " OR "${CMAKE_C_FLAGS} ${FLAG} " MATCHES "-Werror=unknown-pragmas ")
        FILE(WRITE "${_fname}" "int main(void) { return 0; }\n")
      else()
        FILE(WRITE "${_fname}" "#pragma\nint main(void) { return 0; }\n")
      endif()
    elseif("_${LANG}_" MATCHES "_OBJCXX_")
      set(_fname "${CMAKE_BINARY_DIR}${CMAKE_FILES_DIRECTORY}/CMakeTmp/src.mm")
      if("${CMAKE_CXX_FLAGS} ${FLAG} " MATCHES "-Werror " OR "${CMAKE_CXX_FLAGS} ${FLAG} " MATCHES "-Werror=unknown-pragmas ")
        FILE(WRITE "${_fname}" "int main() { return 0; }\n")
      else()
        FILE(WRITE "${_fname}" "#pragma\nint main() { return 0; }\n")
      endif()
    else()
      unset(_fname)
    endif()
    if(_fname)
      if(NOT "x${ARGN}" STREQUAL "x")
        file(RELATIVE_PATH __msg "${CMAKE_SOURCE_DIR}" "${ARGN}")
        set(__msg " (check file: ${__msg})")
      else()
        set(__msg "")
      endif()
      if(CMAKE_REQUIRED_LIBRARIES)
        set(__link_libs LINK_LIBRARIES ${CMAKE_REQUIRED_LIBRARIES})
      else()
        set(__link_libs)
      endif()
      set(__cmake_flags "")
      if(CMAKE_EXE_LINKER_FLAGS)  # CMP0056 do this on new CMake
        list(APPEND __cmake_flags "-DCMAKE_EXE_LINKER_FLAGS=${CMAKE_EXE_LINKER_FLAGS}")
      endif()

      # CMP0067 do this on new CMake
      if(DEFINED CMAKE_CXX_STANDARD)
        list(APPEND __cmake_flags "-DCMAKE_CXX_STANDARD=${CMAKE_CXX_STANDARD}")
      endif()
      if(DEFINED CMAKE_CXX_STANDARD_REQUIRED)
        list(APPEND __cmake_flags "-DCMAKE_CXX_STANDARD_REQUIRED=${CMAKE_CXX_STANDARD_REQUIRED}")
      endif()
      if(DEFINED CMAKE_CXX_EXTENSIONS)
        list(APPEND __cmake_flags "-DCMAKE_CXX_EXTENSIONS=${CMAKE_CXX_EXTENSIONS}")
      endif()

      MESSAGE(STATUS "Performing Test ${RESULT}${__msg}")
      TRY_COMPILE(${RESULT}
        "${CMAKE_BINARY_DIR}"
        "${_fname}"
        CMAKE_FLAGS ${__cmake_flags}
        COMPILE_DEFINITIONS "${FLAG}"
        ${__link_libs}
        OUTPUT_VARIABLE OUTPUT)

      if(${RESULT})
        string(REPLACE ";" "," OUTPUT_LINES "${OUTPUT}")
        string(REPLACE "\n" ";" OUTPUT_LINES "${OUTPUT_LINES}")
        foreach(_regex ${OCV_COMPILER_FAIL_REGEX})
          if(NOT ${RESULT})
            break()
          endif()
          foreach(_line ${OUTPUT_LINES})
            if("${_line}" MATCHES "${_regex}")
              file(APPEND ${CMAKE_BINARY_DIR}${CMAKE_FILES_DIRECTORY}/CMakeError.log
                  "Build output check failed:\n"
                  "    Regex: '${_regex}'\n"
                  "    Output line: '${_line}'\n")
              set(${RESULT} 0)
              break()
            endif()
          endforeach()
        endforeach()
      endif()

      IF(${RESULT})
        SET(${RESULT} 1 CACHE INTERNAL "Test ${RESULT}")
        MESSAGE(STATUS "Performing Test ${RESULT} - Success")
      ELSE(${RESULT})
        MESSAGE(STATUS "Performing Test ${RESULT} - Failed")
        SET(${RESULT} "" CACHE INTERNAL "Test ${RESULT}")
        file(APPEND ${CMAKE_BINARY_DIR}${CMAKE_FILES_DIRECTORY}/CMakeError.log
            "Compilation failed:\n"
            "    source file: '${_fname}'\n"
            "    check option: '${FLAG}'\n"
            "===== BUILD LOG =====\n"
            "${OUTPUT}\n"
            "===== END =====\n\n")
      ENDIF(${RESULT})
    else()
      SET(${RESULT} 0)
    endif()
  endif()
ENDMACRO()

macro(ocv_check_flag_support lang flag varname base_options)
  if(CMAKE_BUILD_TYPE)
    set(CMAKE_TRY_COMPILE_CONFIGURATION ${CMAKE_BUILD_TYPE})
  endif()

  if("_${lang}_" MATCHES "_CXX_")
    set(_lang CXX)
  elseif("_${lang}_" MATCHES "_C_")
    set(_lang C)
  elseif("_${lang}_" MATCHES "_OBJCXX_")
    set(_lang OBJCXX)
  else()
    set(_lang ${lang})
  endif()

  string(TOUPPER "${flag}" ${varname})
  string(REGEX REPLACE "^(/|-)" "HAVE_${_lang}_" ${varname} "${${varname}}")
  string(REGEX REPLACE " -|-|=| |\\." "_" ${varname} "${${varname}}")

  ocv_check_compiler_flag("${_lang}" "${base_options} ${flag}" ${${varname}} ${ARGN})
endmacro()

macro(ocv_check_runtime_flag flag result)
  set(_fname "${ARGN}")
  if(NOT DEFINED ${result})
    file(RELATIVE_PATH _rname "${CMAKE_SOURCE_DIR}" "${_fname}")
    message(STATUS "Performing Runtime Test ${result} (check file: ${_rname})")
    try_run(exec_return compile_result
      "${CMAKE_BINARY_DIR}"
      "${_fname}"
      CMAKE_FLAGS "-DCMAKE_EXE_LINKER_FLAGS=${CMAKE_EXE_LINKER_FLAGS}" # CMP0056 do this on new CMake
      COMPILE_DEFINITIONS "${flag}"
      OUTPUT_VARIABLE OUTPUT)

    if(${compile_result})
      if(exec_return EQUAL 0)
        set(${result} 1 CACHE INTERNAL "Runtime Test ${result}")
        message(STATUS "Performing Runtime Test ${result} - Success")
      else()
        message(STATUS "Performing Runtime Test ${result} - Failed(${exec_return})")
        set(${result} 0 CACHE INTERNAL "Runtime Test ${result}")
      endif()
    else()
      set(${result} 0 CACHE INTERNAL "Runtime Test ${result}")
      message(STATUS "Performing Runtime Test ${result} - Compiling Failed")
    endif()

    if(NOT ${result})
      file(APPEND ${CMAKE_BINARY_DIR}${CMAKE_FILES_DIRECTORY}/CMakeError.log
        "Runtime Test failed:\n"
        "    source file: '${_fname}'\n"
        "    check option: '${flag}'\n"
        "    exec return: ${exec_return}\n"
        "===== BUILD AND RUNTIME LOG =====\n"
        "${OUTPUT}\n"
        "===== END =====\n\n")
    endif()
  endif()
endmacro()

# turns off warnings
macro(ocv_warnings_disable)
  if(NOT ENABLE_NOISY_WARNINGS)
    set(_flag_vars "")
    set(_msvc_warnings "")
    set(_gxx_warnings "")
    set(_icc_warnings "")
    foreach(arg ${ARGN})
      if(arg MATCHES "^CMAKE_")
        list(APPEND _flag_vars ${arg})
      elseif(arg MATCHES "^/wd")
        list(APPEND _msvc_warnings ${arg})
      elseif(arg MATCHES "^-W")
        list(APPEND _gxx_warnings ${arg})
      elseif(arg MATCHES "^-wd" OR arg MATCHES "^-Qwd" OR arg MATCHES "^/Qwd")
        list(APPEND _icc_warnings ${arg})
      endif()
    endforeach()
    if(MSVC AND _msvc_warnings AND _flag_vars)
      foreach(var ${_flag_vars})
        foreach(warning ${_msvc_warnings})
          set(${var} "${${var}} ${warning}")
        endforeach()
      endforeach()
    elseif(((CV_GCC OR CV_CLANG) OR (UNIX AND CV_ICC)) AND _gxx_warnings AND _flag_vars)
      foreach(var ${_flag_vars})
        foreach(warning ${_gxx_warnings})
          if(NOT warning MATCHES "^-Wno-")
            string(REGEX REPLACE "(^|[ ]+)${warning}(=[^ ]*)?([ ]+|$)" " " ${var} "${${var}}")
            string(REPLACE "-W" "-Wno-" warning "${warning}")
          endif()
          ocv_check_flag_support(${var} "${warning}" _varname "")
          if(${_varname})
            set(${var} "${${var}} ${warning}")
          endif()
        endforeach()
      endforeach()
    endif()
    if(CV_ICC AND _icc_warnings AND _flag_vars)
      foreach(var ${_flag_vars})
        foreach(warning ${_icc_warnings})
          if(UNIX)
            string(REPLACE "-Qwd" "-wd" warning "${warning}")
          else()
            string(REPLACE "-wd" "-Qwd" warning "${warning}")
          endif()
          ocv_check_flag_support(${var} "${warning}" _varname "")
          if(${_varname})
            set(${var} "${${var}} ${warning}")
          endif()
        endforeach()
      endforeach()
    endif()
    unset(_flag_vars)
    unset(_msvc_warnings)
    unset(_gxx_warnings)
    unset(_icc_warnings)
  endif(NOT ENABLE_NOISY_WARNINGS)
endmacro()

macro(ocv_append_source_file_compile_definitions source)
  get_source_file_property(_value "${source}" COMPILE_DEFINITIONS)
  if(_value)
    set(_value ${_value} ${ARGN})
  else()
    set(_value ${ARGN})
  endif()
  set_source_files_properties("${source}" PROPERTIES COMPILE_DEFINITIONS "${_value}")
endmacro()

macro(add_apple_compiler_options the_module)
  ocv_check_flag_support(OBJCXX "-fobjc-exceptions" HAVE_OBJC_EXCEPTIONS "")
  if(HAVE_OBJC_EXCEPTIONS)
    foreach(source ${OPENCV_MODULE_${the_module}_SOURCES})
      if("${source}" MATCHES "\\.mm$")
        get_source_file_property(flags "${source}" COMPILE_FLAGS)
        if(flags)
          set(flags "${_flags} -fobjc-exceptions")
        else()
          set(flags "-fobjc-exceptions")
        endif()

        set_source_files_properties("${source}" PROPERTIES COMPILE_FLAGS "${flags}")
      endif()
    endforeach()
  endif()
endmacro()

# Provides an option that the user can optionally select.
# Can accept condition to control when option is available for user.
# Usage:
#   option(<option_variable>
#          "help string describing the option"
#          <initial value or boolean expression>
#          [VISIBLE_IF <condition>]
#          [VERIFY <condition>])
macro(OCV_OPTION variable description value)
  set(__value ${value})
  set(__condition "")
  set(__verification)
  set(__varname "__value")
  foreach(arg ${ARGN})
    if(arg STREQUAL "IF" OR arg STREQUAL "if" OR arg STREQUAL "VISIBLE_IF")
      set(__varname "__condition")
    elseif(arg STREQUAL "VERIFY")
      set(__varname "__verification")
    else()
      list(APPEND ${__varname} ${arg})
    endif()
  endforeach()
  unset(__varname)
  if(__condition STREQUAL "")
    set(__condition 2 GREATER 1)
  endif()

  if(${__condition})
    if(__value MATCHES ";")
      if(${__value})
        option(${variable} "${description}" ON)
      else()
        option(${variable} "${description}" OFF)
      endif()
    elseif(DEFINED ${__value})
      if(${__value})
        option(${variable} "${description}" ON)
      else()
        option(${variable} "${description}" OFF)
      endif()
    else()
      option(${variable} "${description}" ${__value})
    endif()
  else()
    if(DEFINED ${variable} AND "${${variable}}"  # emit warnings about turned ON options only.
        AND NOT (OPENCV_HIDE_WARNING_UNSUPPORTED_OPTION OR "$ENV{OPENCV_HIDE_WARNING_UNSUPPORTED_OPTION}")
    )
      message(WARNING "Unexpected option: ${variable} (=${${variable}})\nCondition: IF (${__condition})")
    endif()
    if(OPENCV_UNSET_UNSUPPORTED_OPTION)
      unset(${variable} CACHE)
    endif()
  endif()
  if(__verification)
    set(OPENCV_VERIFY_${variable} "${__verification}") # variable containing condition to verify
    list(APPEND OPENCV_VERIFICATIONS "${variable}") # list of variable names (WITH_XXX;WITH_YYY;...)
  endif()
  unset(__condition)
  unset(__value)
endmacro()


# Check that each variable stored in OPENCV_VERIFICATIONS list
# is consistent with actual detection result (stored as condition in OPENCV_VERIFY_...) variables
function(ocv_verify_config)
  set(broken_options)
  foreach(var ${OPENCV_VERIFICATIONS})
    set(evaluated FALSE)
    if(${OPENCV_VERIFY_${var}})
      set(evaluated TRUE)
    endif()
    status("Verifying ${var}=${${var}} => '${OPENCV_VERIFY_${var}}'=${evaluated}")
    if (${var} AND NOT evaluated)
      list(APPEND broken_options ${var})
      message(WARNING
        "Option ${var} is enabled but corresponding dependency "
        "have not been found: \"${OPENCV_VERIFY_${var}}\" is FALSE")
    elseif(NOT ${var} AND evaluated)
      list(APPEND broken_options ${var})
      message(WARNING
        "Option ${var} is disabled or unset but corresponding dependency "
        "have been explicitly turned on: \"${OPENCV_VERIFY_${var}}\" is TRUE")
    endif()
  endforeach()
  if(broken_options)
    string(REPLACE ";" "\n" broken_options "${broken_options}")
    message(FATAL_ERROR
      "Some dependencies have not been found or have been forced, "
      "unset ENABLE_CONFIG_VERIFICATION option to ignore these failures "
      "or change following options:\n${broken_options}")
  endif()
endfunction()

# Usage: ocv_append_build_options(HIGHGUI FFMPEG)
macro(ocv_append_build_options var_prefix pkg_prefix)
  foreach(suffix INCLUDE_DIRS LIBRARIES LIBRARY_DIRS LINK_LIBRARIES)
    if(${pkg_prefix}_${suffix})
      list(APPEND ${var_prefix}_${suffix} ${${pkg_prefix}_${suffix}})
      list(REMOVE_DUPLICATES ${var_prefix}_${suffix})
    endif()
  endforeach()
endmacro()

function(ocv_append_source_files_cxx_compiler_options files_var)
  set(__flags "${ARGN}")
  ocv_check_flag_support(CXX "${__flags}" __HAVE_COMPILER_OPTIONS_VAR "")
  if(${__HAVE_COMPILER_OPTIONS_VAR})
    foreach(source ${${files_var}})
      if("${source}" MATCHES "\\.(cpp|cc|cxx)$")
        get_source_file_property(flags "${source}" COMPILE_FLAGS)
        if(flags)
          set(flags "${flags} ${__flags}")
        else()
          set(flags "${__flags}")
        endif()
        set_source_files_properties("${source}" PROPERTIES COMPILE_FLAGS "${flags}")
      endif()
    endforeach()
  endif()
endfunction()

# Usage is similar to CMake 'pkg_check_modules' command
# It additionally controls HAVE_${define} and ${define}_${modname}_FOUND variables
macro(ocv_check_modules define)
  unset(HAVE_${define})
  foreach(m ${ARGN})
    if (m MATCHES "(.*[^><])(>=|=|<=)(.*)")
      set(__modname "${CMAKE_MATCH_1}")
    else()
      set(__modname "${m}")
    endif()
    unset(${define}_${__modname}_FOUND)
  endforeach()
  if(PKG_CONFIG_FOUND OR PkgConfig_FOUND)
    pkg_check_modules(${define} ${ARGN})
  endif()
  if(${define}_FOUND)
    set(HAVE_${define} 1)
  endif()
  foreach(m ${ARGN})
    if (m MATCHES "(.*[^><])(>=|=|<=)(.*)")
      set(__modname "${CMAKE_MATCH_1}")
    else()
      set(__modname "${m}")
    endif()
    if(NOT DEFINED ${define}_${__modname}_FOUND AND ${define}_FOUND)
      set(${define}_${__modname}_FOUND 1)
    endif()
  endforeach()
  if(${define}_FOUND AND ${define}_LIBRARIES)
    if(${define}_LINK_LIBRARIES_XXXXX)  # CMake 3.12+: https://gitlab.kitware.com/cmake/cmake/merge_requests/2068
      set(${define}_LIBRARIES "${${define}_LINK_LIBRARIES}" CACHE INTERNAL "")
    else()
      unset(_libs)          # absolute paths
      unset(_libs_paths)  # -L args
      foreach(flag ${${define}_LDFLAGS})
        if(flag MATCHES "^-L(.*)")
          list(APPEND _libs_paths ${CMAKE_MATCH_1})
        elseif(IS_ABSOLUTE "${flag}")
          list(APPEND _libs "${flag}")
        elseif(flag MATCHES "^-l(.*)")
          set(_lib "${CMAKE_MATCH_1}")
          if(_libs_paths)
            find_library(pkgcfg_lib_${define}_${_lib} NAMES ${_lib}
                         HINTS ${_libs_paths} NO_DEFAULT_PATH)
          endif()
          find_library(pkgcfg_lib_${define}_${_lib} NAMES ${_lib})
          mark_as_advanced(pkgcfg_lib_${define}_${_lib})
          if(pkgcfg_lib_${define}_${_lib})
            list(APPEND _libs "${pkgcfg_lib_${define}_${_lib}}")
          else()
            message(WARNING "ocv_check_modules(${define}): can't find library '${_lib}'. Specify 'pkgcfg_lib_${define}_${_lib}' manually")
            list(APPEND _libs "${_lib}")
          endif()
        else()
          # -pthread
          #message(WARNING "ocv_check_modules(${define}): unknown LDFLAG '${flag}'")
        endif()
      endforeach()
      set(${define}_LINK_LIBRARIES "${_libs}")
      set(${define}_LIBRARIES "${_libs}" CACHE INTERNAL "")
      unset(_lib)
      unset(_libs)
      unset(_libs_paths)
    endif()
  endif()
endmacro()



if(NOT DEFINED CMAKE_ARGC) # Guard CMake standalone invocations

# Use this option carefully, CMake's install() will install symlinks instead of real files
# It is fine for development, but should not be used by real installations
set(__symlink_default OFF)  # preprocessing is required for old CMake like 2.8.12
if(DEFINED ENV{BUILD_USE_SYMLINKS})
  set(__symlink_default $ENV{BUILD_USE_SYMLINKS})
endif()
OCV_OPTION(BUILD_USE_SYMLINKS "Use symlinks instead of files copying during build (and !!INSTALL!!)" (${__symlink_default}) IF (UNIX OR DEFINED __symlink_default))

if(CMAKE_VERSION VERSION_LESS "3.2")
  macro(ocv_cmake_byproducts var_name)
    set(${var_name}) # nothing
  endmacro()
else()
  macro(ocv_cmake_byproducts var_name)
    set(${var_name} BYPRODUCTS ${ARGN})
  endmacro()
endif()

set(OPENCV_DEPHELPER "${CMAKE_BINARY_DIR}${CMAKE_FILES_DIRECTORY}/dephelper" CACHE INTERNAL "")
file(MAKE_DIRECTORY ${OPENCV_DEPHELPER})

if(BUILD_USE_SYMLINKS)
  set(__file0 "${CMAKE_CURRENT_LIST_FILE}")
  set(__file1 "${CMAKE_BINARY_DIR}${CMAKE_FILES_DIRECTORY}/symlink_test")
  if(NOT IS_SYMLINK "${__file1}")
    execute_process(COMMAND ${CMAKE_COMMAND} -E create_symlink "${__file0}" "${__file1}"
        RESULT_VARIABLE SYMLINK_RESULT)
    if(NOT SYMLINK_RESULT EQUAL 0)
      file(REMOVE "${__file1}")
    endif()
    if(NOT IS_SYMLINK "${__file1}")
      set(BUILD_USE_SYMLINKS 0 CACHE INTERNAL "")
    endif()
  endif()
  if(NOT BUILD_USE_SYMLINKS)
    message(STATUS "Build symlinks are not available (disabled)")
  endif()
endif()

set(OPENCV_BUILD_INFO_STR "" CACHE INTERNAL "")
function(ocv_output_status msg)
  message(STATUS "${msg}")
  string(REPLACE "\\" "\\\\" msg "${msg}")
  string(REPLACE "\"" "\\\"" msg "${msg}")
  string(REGEX REPLACE "^\n+|\n+$" "" msg "${msg}")
  if(msg MATCHES "\n")
    message(WARNING "String to be inserted to version_string.inc has an unexpected line break: '${msg}'")
    string(REPLACE "\n" "\\n" msg "${msg}")
  endif()
  set(OPENCV_BUILD_INFO_STR "${OPENCV_BUILD_INFO_STR}\"${msg}\\n\"\n" CACHE INTERNAL "")
endfunction()

macro(ocv_finalize_status)
  set(OPENCV_BUILD_INFO_FILE "${CMAKE_BINARY_DIR}/version_string.tmp")
  if(EXISTS "${OPENCV_BUILD_INFO_FILE}")
    file(READ "${OPENCV_BUILD_INFO_FILE}" __content)
  else()
    set(__content "")
  endif()
  if("${__content}" STREQUAL "${OPENCV_BUILD_INFO_STR}")
    #message(STATUS "${OPENCV_BUILD_INFO_FILE} contains the same content")
  else()
    file(WRITE "${OPENCV_BUILD_INFO_FILE}" "${OPENCV_BUILD_INFO_STR}")
  endif()
  unset(__content)
  unset(OPENCV_BUILD_INFO_STR CACHE)

  if(NOT OPENCV_SKIP_STATUS_FINALIZATION)
    if(DEFINED OPENCV_MODULE_opencv_core_BINARY_DIR)
      execute_process(COMMAND ${CMAKE_COMMAND} -E copy_if_different "${OPENCV_BUILD_INFO_FILE}" "${OPENCV_MODULE_opencv_core_BINARY_DIR}/version_string.inc" OUTPUT_QUIET)
    endif()
  endif()

  if(UNIX)
    install(FILES "${OpenCV_SOURCE_DIR}/platforms/scripts/valgrind.supp"
                  "${OpenCV_SOURCE_DIR}/platforms/scripts/valgrind_3rdparty.supp"
            DESTINATION "${OPENCV_OTHER_INSTALL_PATH}" COMPONENT "dev")
  endif()
endmacro()


# Status report function.
# Automatically align right column and selects text based on condition.
# Usage:
#   status(<text>)
#   status(<heading> <value1> [<value2> ...])
#   status(<heading> <condition> THEN <text for TRUE> ELSE <text for FALSE> )
function(status text)
  set(status_cond)
  set(status_then)
  set(status_else)

  set(status_current_name "cond")
  foreach(arg ${ARGN})
    if(arg STREQUAL "THEN")
      set(status_current_name "then")
    elseif(arg STREQUAL "ELSE")
      set(status_current_name "else")
    else()
      list(APPEND status_${status_current_name} ${arg})
    endif()
  endforeach()

  if(DEFINED status_cond)
    set(status_placeholder_length 32)
    string(RANDOM LENGTH ${status_placeholder_length} ALPHABET " " status_placeholder)
    string(LENGTH "${text}" status_text_length)
    if(status_text_length LESS status_placeholder_length)
      string(SUBSTRING "${text}${status_placeholder}" 0 ${status_placeholder_length} status_text)
    elseif(DEFINED status_then OR DEFINED status_else)
      ocv_output_status("${text}")
      set(status_text "${status_placeholder}")
    else()
      set(status_text "${text}")
    endif()

    if(DEFINED status_then OR DEFINED status_else)
      if(${status_cond})
        string(REPLACE ";" " " status_then "${status_then}")
        string(REGEX REPLACE "^[ \t]+" "" status_then "${status_then}")
        ocv_output_status("${status_text} ${status_then}")
      else()
        string(REPLACE ";" " " status_else "${status_else}")
        string(REGEX REPLACE "^[ \t]+" "" status_else "${status_else}")
        ocv_output_status("${status_text} ${status_else}")
      endif()
    else()
      string(REPLACE ";" " " status_cond "${status_cond}")
      string(REGEX REPLACE "^[ \t]+" "" status_cond "${status_cond}")
      ocv_output_status("${status_text} ${status_cond}")
    endif()
  else()
    ocv_output_status("${text}")
  endif()
endfunction()

endif() # NOT DEFINED CMAKE_ARGC

#
# Generate a list of enabled features basing on conditions:
#   IF <cond> THEN <title>: check condition and append title to the result if it is true
#   ELSE <title>: return provided value instead of empty result
#   EXCLUSIVE: break after first successful condition
#
# Usage:
#   ocv_build_features_string(out [EXCLUSIVE] [IF feature THEN title] ... [ELSE title])
#
function(ocv_build_features_string out)
  set(result)
  list(REMOVE_AT ARGV 0)
  foreach(arg ${ARGV})
    if(arg STREQUAL "EXCLUSIVE")
      set(exclusive TRUE)
    elseif(arg STREQUAL "IF")
      set(then FALSE)
      set(cond)
    elseif(arg STREQUAL "THEN")
      set(then TRUE)
      set(title)
    elseif(arg STREQUAL "ELSE")
      set(then FALSE)
      set(else TRUE)
    else()
      if(then)
        if(${cond})
          list(APPEND result "${arg}")
          if(exclusive)
            break()
          endif()
        endif()
      elseif(else)
        if(NOT result)
          set(result "${arg}")
        endif()
      else()
        list(APPEND cond ${arg})
      endif()
    endif()
  endforeach()
  set(${out} ${result} PARENT_SCOPE)
endfunction()


# remove all matching elements from the list
macro(ocv_list_filterout lst regex)
  foreach(item ${${lst}})
    if(item MATCHES "${regex}")
      list(REMOVE_ITEM ${lst} "${item}")
    endif()
  endforeach()
endmacro()

# filter matching elements from the list
macro(ocv_list_filter lst regex)
  set(dst ${ARGN})
  if(NOT dst)
    set(dst ${lst})
  endif()
  set(__result ${${lst}})
  foreach(item ${__result})
    if(NOT item MATCHES "${regex}")
      list(REMOVE_ITEM __result "${item}")
    endif()
  endforeach()
  set(${dst} ${__result})
endmacro()


# stable & safe duplicates removal macro
macro(ocv_list_unique __lst)
  if(${__lst})
    list(REMOVE_DUPLICATES ${__lst})
  endif()
endmacro()


# safe list reversal macro
macro(ocv_list_reverse __lst)
  if(${__lst})
    list(REVERSE ${__lst})
  endif()
endmacro()


# safe list sorting macro
macro(ocv_list_sort __lst)
  if(${__lst})
    list(SORT ${__lst})
  endif()
endmacro()


# add prefix to each item in the list
macro(ocv_list_add_prefix LST PREFIX)
  set(__tmp "")
  foreach(item ${${LST}})
    list(APPEND __tmp "${PREFIX}${item}")
  endforeach()
  set(${LST} ${__tmp})
  unset(__tmp)
endmacro()


# add suffix to each item in the list
macro(ocv_list_add_suffix LST SUFFIX)
  set(__tmp "")
  foreach(item ${${LST}})
    list(APPEND __tmp "${item}${SUFFIX}")
  endforeach()
  set(${LST} ${__tmp})
  unset(__tmp)
endmacro()


# gets and removes the first element from the list
macro(ocv_list_pop_front LST VAR)
  if(${LST})
    list(GET ${LST} 0 ${VAR})
    list(REMOVE_AT ${LST} 0)
  else()
    set(${VAR} "")
  endif()
endmacro()

# Get list of duplicates in the list of input items.
# ocv_get_duplicates(<output list> <element> [<element> ...])
function(ocv_get_duplicates res)
  if(ARGC LESS 2)
    message(FATAL_ERROR "Invalid call to ocv_get_duplicates")
  endif()
  set(lst ${ARGN})
  list(SORT lst)
  set(prev_item)
  foreach(item ${lst})
    if(item STREQUAL prev_item)
      list(APPEND dups ${item})
    endif()
    set(prev_item ${item})
  endforeach()
  set(${res} ${dups} PARENT_SCOPE)
endfunction()

# simple regex escaping routine (does not cover all cases!!!)
macro(ocv_regex_escape var regex)
  string(REGEX REPLACE "([+.*^$])" "\\\\1" ${var} "${regex}")
endmacro()


# convert list of paths to full paths
macro(ocv_convert_to_full_paths VAR)
  if(${VAR})
    set(__tmp "")
    foreach(path ${${VAR}})
      get_filename_component(${VAR} "${path}" ABSOLUTE)
      list(APPEND __tmp "${${VAR}}")
    endforeach()
    set(${VAR} ${__tmp})
    unset(__tmp)
  endif()
endmacro()


# convert list of paths to libraries names without lib prefix
function(ocv_convert_to_lib_name var)
  set(tmp "")
  foreach(path ${ARGN})
    get_filename_component(tmp_name "${path}" NAME)
    ocv_get_libname(tmp_name "${tmp_name}")
    list(APPEND tmp "${tmp_name}")
  endforeach()
  set(${var} ${tmp} PARENT_SCOPE)
endfunction()


# add install command
function(ocv_install_target)
  if(APPLE_FRAMEWORK AND BUILD_SHARED_LIBS)
    install(TARGETS ${ARGN} FRAMEWORK DESTINATION ${OPENCV_3P_LIB_INSTALL_PATH})
  else()
    install(TARGETS ${ARGN})
  endif()

  set(isPackage 0)
  unset(__package)
  unset(__target)
  foreach(e ${ARGN})
    if(NOT DEFINED __target)
      set(__target "${e}")
    endif()
    if(isPackage EQUAL 1)
      set(__package "${e}")
      break()
    endif()
    if(e STREQUAL "EXPORT")
      set(isPackage 1)
    endif()
  endforeach()

  if(DEFINED __package)
    list(APPEND ${__package}_TARGETS ${__target})
    set(${__package}_TARGETS "${${__package}_TARGETS}" CACHE INTERNAL "List of ${__package} targets")
  endif()

  if(MSVC)
    set(__target "${ARGV0}")

    # don't move this into global scope of this file: compiler settings (like MSVC variable) are not available during processing
    if(BUILD_SHARED_LIBS)  # no defaults for static libs (modern CMake is required)
      if(NOT CMAKE_VERSION VERSION_LESS 3.6.0)
        option(INSTALL_PDB_COMPONENT_EXCLUDE_FROM_ALL "Don't install PDB files by default" ON)
        option(INSTALL_PDB "Add install PDB rules" ON)
      elseif(NOT CMAKE_VERSION VERSION_LESS 3.1.0)
        option(INSTALL_PDB_COMPONENT_EXCLUDE_FROM_ALL "Don't install PDB files by default (not supported)" OFF)
        option(INSTALL_PDB "Add install PDB rules" OFF)
      endif()
    endif()

    if(INSTALL_PDB AND NOT INSTALL_IGNORE_PDB
        AND NOT OPENCV_${__target}_PDB_SKIP
    )
      set(__location_key "ARCHIVE")  # static libs
      get_target_property(__target_type ${__target} TYPE)
      if("${__target_type}" STREQUAL "SHARED_LIBRARY")
        set(__location_key "RUNTIME")  # shared libs (.DLL)
      endif()

      set(processDst 0)
      set(isDst 0)
      unset(__dst)
      foreach(e ${ARGN})
        if(isDst EQUAL 1)
          set(__dst "${e}")
          break()
        endif()
        if(processDst EQUAL 1 AND e STREQUAL "DESTINATION")
          set(isDst 1)
        endif()
        if(e STREQUAL "${__location_key}")
          set(processDst 1)
        else()
          set(processDst 0)
        endif()
      endforeach()

#      message(STATUS "Process ${__target} dst=${__dst}...")
      if(DEFINED __dst)
        if(NOT CMAKE_VERSION VERSION_LESS 3.1.0)
          set(__pdb_install_component "pdb")
          if(DEFINED INSTALL_PDB_COMPONENT AND INSTALL_PDB_COMPONENT)
            set(__pdb_install_component "${INSTALL_PDB_COMPONENT}")
          endif()
          set(__pdb_exclude_from_all "")
          if(INSTALL_PDB_COMPONENT_EXCLUDE_FROM_ALL)
            if(NOT CMAKE_VERSION VERSION_LESS 3.6.0)
              set(__pdb_exclude_from_all EXCLUDE_FROM_ALL)
            else()
              message(WARNING "INSTALL_PDB_COMPONENT_EXCLUDE_FROM_ALL requires CMake 3.6+")
            endif()
          endif()

#          message(STATUS "Adding PDB file installation rule: target=${__target} dst=${__dst} component=${__pdb_install_component}")
          if("${__target_type}" STREQUAL "SHARED_LIBRARY" OR "${__target_type}" STREQUAL "MODULE_LIBRARY")
            install(FILES "$<TARGET_PDB_FILE:${__target}>" DESTINATION "${__dst}"
                COMPONENT ${__pdb_install_component} OPTIONAL ${__pdb_exclude_from_all})
          else()
            # There is no generator expression similar to TARGET_PDB_FILE and TARGET_PDB_FILE can't be used: https://gitlab.kitware.com/cmake/cmake/issues/16932
            # However we still want .pdb files like: 'lib/Debug/opencv_core341d.pdb' or '3rdparty/lib/zlibd.pdb'
            install(FILES "$<TARGET_PROPERTY:${__target},ARCHIVE_OUTPUT_DIRECTORY>/$<CONFIG>/$<IF:$<BOOL:$<TARGET_PROPERTY:${__target},COMPILE_PDB_NAME_DEBUG>>,$<TARGET_PROPERTY:${__target},COMPILE_PDB_NAME_DEBUG>,$<TARGET_PROPERTY:${__target},COMPILE_PDB_NAME>>.pdb"
                DESTINATION "${__dst}" CONFIGURATIONS Debug
                COMPONENT ${__pdb_install_component} OPTIONAL ${__pdb_exclude_from_all})
            install(FILES "$<TARGET_PROPERTY:${__target},ARCHIVE_OUTPUT_DIRECTORY>/$<CONFIG>/$<IF:$<BOOL:$<TARGET_PROPERTY:${__target},COMPILE_PDB_NAME_RELEASE>>,$<TARGET_PROPERTY:${__target},COMPILE_PDB_NAME_RELEASE>,$<TARGET_PROPERTY:${__target},COMPILE_PDB_NAME>>.pdb"
                DESTINATION "${__dst}" CONFIGURATIONS Release
                COMPONENT ${__pdb_install_component} OPTIONAL ${__pdb_exclude_from_all})
          endif()
        else()
          message(WARNING "PDB files installation is not supported (need CMake >= 3.1.0)")
        endif()
      endif()
    endif()
  endif()
endfunction()

# ocv_install_3rdparty_licenses(<library-name> <filename1> [<filename2> ..])
function(ocv_install_3rdparty_licenses library)
  foreach(filename ${ARGN})
    set(filepath "${filename}")
    if(NOT IS_ABSOLUTE "${filepath}")
      set(filepath "${CMAKE_CURRENT_LIST_DIR}/${filepath}")
    endif()
    get_filename_component(name "${filename}" NAME)
    install(
      FILES "${filepath}"
      DESTINATION "${OPENCV_LICENSES_INSTALL_PATH}"
      COMPONENT licenses
      RENAME "${library}-${name}"
    )
  endforeach()
endfunction()

# read set of version defines from the header file
macro(ocv_parse_header FILENAME FILE_VAR)
  set(vars_regex "")
  set(__parnet_scope OFF)
  set(__add_cache OFF)
  foreach(name ${ARGN})
    if(${name} STREQUAL "PARENT_SCOPE")
      set(__parnet_scope ON)
    elseif(${name} STREQUAL "CACHE")
      set(__add_cache ON)
    elseif(vars_regex)
      set(vars_regex "${vars_regex}|${name}")
    else()
      set(vars_regex "${name}")
    endif()
  endforeach()
  if(EXISTS "${FILENAME}")
    file(STRINGS "${FILENAME}" ${FILE_VAR} REGEX "#define[ \t]+(${vars_regex})[ \t]+[0-9]+" )
  else()
    unset(${FILE_VAR})
  endif()
  foreach(name ${ARGN})
    if(NOT ${name} STREQUAL "PARENT_SCOPE" AND NOT ${name} STREQUAL "CACHE")
      if(${FILE_VAR})
        if(${FILE_VAR} MATCHES ".+[ \t]${name}[ \t]+([0-9]+).*")
          string(REGEX REPLACE ".+[ \t]${name}[ \t]+([0-9]+).*" "\\1" ${name} "${${FILE_VAR}}")
        else()
          set(${name} "")
        endif()
        if(__add_cache)
          set(${name} ${${name}} CACHE INTERNAL "${name} parsed from ${FILENAME}" FORCE)
        elseif(__parnet_scope)
          set(${name} "${${name}}" PARENT_SCOPE)
        endif()
      else()
        unset(${name} CACHE)
      endif()
    endif()
  endforeach()
endmacro()

# read single version define from the header file
macro(ocv_parse_header2 LIBNAME HDR_PATH VARNAME)
  ocv_clear_vars(${LIBNAME}_VERSION_MAJOR
                 ${LIBNAME}_VERSION_MAJOR
                 ${LIBNAME}_VERSION_MINOR
                 ${LIBNAME}_VERSION_PATCH
                 ${LIBNAME}_VERSION_TWEAK
                 ${LIBNAME}_VERSION_STRING)
  set(${LIBNAME}_H "")
  if(EXISTS "${HDR_PATH}")
    file(STRINGS "${HDR_PATH}" ${LIBNAME}_H REGEX "^#define[ \t]+${VARNAME}[ \t]+\"[^\"]*\".*$" LIMIT_COUNT 1)
  endif()

  if(${LIBNAME}_H)
    string(REGEX REPLACE "^.*[ \t]${VARNAME}[ \t]+\"([0-9]+).*$" "\\1" ${LIBNAME}_VERSION_MAJOR "${${LIBNAME}_H}")
    string(REGEX REPLACE "^.*[ \t]${VARNAME}[ \t]+\"[0-9]+\\.([0-9]+).*$" "\\1" ${LIBNAME}_VERSION_MINOR  "${${LIBNAME}_H}")
    string(REGEX REPLACE "^.*[ \t]${VARNAME}[ \t]+\"[0-9]+\\.[0-9]+\\.([0-9]+).*$" "\\1" ${LIBNAME}_VERSION_PATCH "${${LIBNAME}_H}")
    set(${LIBNAME}_VERSION_MAJOR ${${LIBNAME}_VERSION_MAJOR} ${ARGN})
    set(${LIBNAME}_VERSION_MINOR ${${LIBNAME}_VERSION_MINOR} ${ARGN})
    set(${LIBNAME}_VERSION_PATCH ${${LIBNAME}_VERSION_PATCH} ${ARGN})
    set(${LIBNAME}_VERSION_STRING "${${LIBNAME}_VERSION_MAJOR}.${${LIBNAME}_VERSION_MINOR}.${${LIBNAME}_VERSION_PATCH}")

    # append a TWEAK version if it exists:
    set(${LIBNAME}_VERSION_TWEAK "")
    if("${${LIBNAME}_H}" MATCHES "^.*[ \t]${VARNAME}[ \t]+\"[0-9]+\\.[0-9]+\\.[0-9]+\\.([0-9]+).*$")
      set(${LIBNAME}_VERSION_TWEAK "${CMAKE_MATCH_1}" ${ARGN})
    endif()
    if(${LIBNAME}_VERSION_TWEAK)
      set(${LIBNAME}_VERSION_STRING "${${LIBNAME}_VERSION_STRING}.${${LIBNAME}_VERSION_TWEAK}" ${ARGN})
    else()
      set(${LIBNAME}_VERSION_STRING "${${LIBNAME}_VERSION_STRING}" ${ARGN})
    endif()
  endif()
endmacro()

################################################################################################
# short command to setup source group
function(ocv_source_group group)
  if(BUILD_opencv_world AND OPENCV_MODULE_${the_module}_IS_PART_OF_WORLD)
    set(group "${the_module}\\${group}")
  endif()
  cmake_parse_arguments(SG "" "DIRBASE" "GLOB;GLOB_RECURSE;FILES" ${ARGN})
  set(files "")
  if(SG_FILES)
    list(APPEND files ${SG_FILES})
  endif()
  if(SG_GLOB)
    file(GLOB srcs ${SG_GLOB})
    list(APPEND files ${srcs})
  endif()
  if(SG_GLOB_RECURSE)
    file(GLOB_RECURSE srcs ${SG_GLOB_RECURSE})
    list(APPEND files ${srcs})
  endif()
  if(SG_DIRBASE)
    foreach(f ${files})
      file(RELATIVE_PATH fpart "${SG_DIRBASE}" "${f}")
      if(fpart MATCHES "^\\.\\.")
        message(AUTHOR_WARNING "Can't detect subpath for source_group command: Group=${group} FILE=${f} DIRBASE=${SG_DIRBASE}")
        set(fpart "")
      else()
        get_filename_component(fpart "${fpart}" PATH)
        if(fpart)
          set(fpart "/${fpart}") # add '/'
          string(REPLACE "/" "\\" fpart "${fpart}")
        endif()
      endif()
      source_group("${group}${fpart}" FILES ${f})
    endforeach()
  else()
    source_group(${group} FILES ${files})
  endif()
endfunction()

macro(__ocv_push_target_link_libraries)
  if(NOT TARGET ${target})
    if(NOT DEFINED OPENCV_MODULE_${target}_LOCATION)
      message(FATAL_ERROR "ocv_target_link_libraries: invalid target: '${target}'")
    endif()
    set(OPENCV_MODULE_${target}_LINK_DEPS ${OPENCV_MODULE_${target}_LINK_DEPS} ${ARGN} CACHE INTERNAL "" FORCE)
  else()
    target_link_libraries(${target} ${ARGN})
  endif()
endmacro()

function(ocv_target_link_libraries target)
  set(LINK_DEPS ${ARGN})
  _ocv_fix_target(target)
  set(LINK_MODE "PRIVATE")
  set(LINK_PENDING "")
  foreach(dep ${LINK_DEPS})
    if(" ${dep}" STREQUAL " ${target}")
      # prevent "link to itself" warning (world problem)
<<<<<<< HEAD
    elseif(" ${dep}" STREQUAL " LINK_PRIVATE" OR " ${dep}" STREQUAL "LINK_PUBLIC"
        OR " ${dep}" STREQUAL " PRIVATE" OR " ${dep}" STREQUAL "PUBLIC"
=======
    elseif(" ${dep}" STREQUAL " LINK_PRIVATE" OR " ${dep}" STREQUAL " LINK_PUBLIC"  # deprecated
        OR " ${dep}" STREQUAL " PRIVATE" OR " ${dep}" STREQUAL " PUBLIC" OR " ${dep}" STREQUAL " INTERFACE"
>>>>>>> 21ee54c3
    )
      if(NOT LINK_PENDING STREQUAL "")
        __ocv_push_target_link_libraries(${LINK_MODE} ${LINK_PENDING})
        set(LINK_PENDING "")
        set(LINK_MODE "${dep}")
      endif()
    else()
      if(BUILD_opencv_world)
        if(OPENCV_MODULE_${dep}_IS_PART_OF_WORLD)
          set(dep opencv_world)
        endif()
      endif()
      list(APPEND LINK_PENDING "${dep}")
    endif()
  endforeach()
  if(NOT LINK_PENDING STREQUAL "")
    __ocv_push_target_link_libraries(${LINK_MODE} ${LINK_PENDING})
  endif()
endfunction()

function(ocv_target_compile_definitions target)
  _ocv_fix_target(target)
  if(NOT TARGET ${target})
    if(NOT DEFINED OPENCV_MODULE_${target}_LOCATION)
      message(FATAL_ERROR "ocv_target_compile_definitions: invalid target: '${target}'")
    endif()
    set(OPENCV_MODULE_${target}_COMPILE_DEFINITIONS ${OPENCV_MODULE_${target}_COMPILE_DEFINITIONS} ${ARGN} CACHE INTERNAL "" FORCE)
  else()
    target_compile_definitions(${target} ${ARGN})
  endif()
endfunction()


function(_ocv_append_target_includes target)
  if(DEFINED OCV_TARGET_INCLUDE_DIRS_${target})
    target_include_directories(${target} PRIVATE ${OCV_TARGET_INCLUDE_DIRS_${target}})
    if(OPENCV_DEPENDANT_TARGETS_${target})
      foreach(t ${OPENCV_DEPENDANT_TARGETS_${target}})
        target_include_directories(${t} PRIVATE ${OCV_TARGET_INCLUDE_DIRS_${target}})
      endforeach()
    endif()
    unset(OCV_TARGET_INCLUDE_DIRS_${target} CACHE)
  endif()

  if(DEFINED OCV_TARGET_INCLUDE_SYSTEM_DIRS_${target})
    target_include_directories(${target} SYSTEM PRIVATE ${OCV_TARGET_INCLUDE_SYSTEM_DIRS_${target}})
    if(OPENCV_DEPENDANT_TARGETS_${target})
      foreach(t ${OPENCV_DEPENDANT_TARGETS_${target}})
        target_include_directories(${t} SYSTEM PRIVATE ${OCV_TARGET_INCLUDE_SYSTEM_DIRS_${target}})
      endforeach()
    endif()
    unset(OCV_TARGET_INCLUDE_SYSTEM_DIRS_${target} CACHE)
  endif()
endfunction()

function(ocv_add_executable target)
  add_executable(${target} ${ARGN})
  _ocv_append_target_includes(${target})
endfunction()

function(ocv_add_library target)
  if(HAVE_CUDA AND ARGN MATCHES "\\.cu")
    ocv_include_directories(${CUDA_INCLUDE_DIRS})
    ocv_cuda_compile(cuda_objs ${ARGN})
    set(OPENCV_MODULE_${target}_CUDA_OBJECTS ${cuda_objs} CACHE INTERNAL "Compiled CUDA object files")
  endif()

  add_library(${target} ${ARGN} ${cuda_objs})

  if(APPLE_FRAMEWORK AND BUILD_SHARED_LIBS)
    message(STATUS "Setting Apple target properties for ${target}")

    set(CMAKE_SHARED_LIBRARY_RUNTIME_C_FLAG 1)

    set_target_properties(${target} PROPERTIES
      FRAMEWORK TRUE
      MACOSX_FRAMEWORK_IDENTIFIER org.opencv
      MACOSX_FRAMEWORK_INFO_PLIST ${CMAKE_BINARY_DIR}/ios/Info.plist
      # "current version" in semantic format in Mach-O binary file
      VERSION ${OPENCV_LIBVERSION}
      # "compatibility version" in semantic format in Mach-O binary file
      SOVERSION ${OPENCV_LIBVERSION}
      INSTALL_RPATH ""
      INSTALL_NAME_DIR "@rpath"
      BUILD_WITH_INSTALL_RPATH 1
      LIBRARY_OUTPUT_NAME "opencv2"
      XCODE_ATTRIBUTE_TARGETED_DEVICE_FAMILY "1,2"
      #PUBLIC_HEADER "${OPENCV_CONFIG_FILE_INCLUDE_DIR}/cvconfig.h"
      #XCODE_ATTRIBUTE_CODE_SIGN_IDENTITY "iPhone Developer"
    )
  endif()

  _ocv_append_target_includes(${target})
endfunction()


macro(ocv_get_libname var_name)
  get_filename_component(__libname "${ARGN}" NAME)
  # libopencv_core.so.3.3 -> opencv_core
  string(REGEX REPLACE "^lib(.+)\\.(a|so|dll)(\\.[.0-9]+)?$" "\\1" __libname "${__libname}")
  # MacOSX: libopencv_core.3.3.1.dylib -> opencv_core
  string(REGEX REPLACE "^lib(.+[^.0-9])\\.([.0-9]+\\.)?dylib$" "\\1" __libname "${__libname}")
  set(${var_name} "${__libname}")
endmacro()

# build the list of opencv libs and dependencies for all modules
#  _modules - variable to hold list of all modules
#  _extra - variable to hold list of extra dependencies
#  _3rdparty - variable to hold list of prebuilt 3rdparty libraries
macro(ocv_get_all_libs _modules _extra _3rdparty)
  set(${_modules} "")
  set(${_extra} "")
  set(${_3rdparty} "")
  foreach(m ${OPENCV_MODULES_PUBLIC})
    if(TARGET ${m})
      get_target_property(deps ${m} INTERFACE_LINK_LIBRARIES)
      if(NOT deps)
        set(deps "")
      endif()
    else()
      set(deps "")
    endif()
    set(_rev_deps "${deps};${m}")
    ocv_list_reverse(_rev_deps)
    foreach (dep ${_rev_deps})
      if(DEFINED OPENCV_MODULE_${dep}_LOCATION)
        list(INSERT ${_modules} 0 ${dep})
      endif()
    endforeach()
    foreach (dep ${deps} ${OPENCV_LINKER_LIBS})
      if (NOT DEFINED OPENCV_MODULE_${dep}_LOCATION)
        if(dep MATCHES "^\\$<LINK_ONLY:([^>]+)>$")
          set(dep "${CMAKE_MATCH_1}")
        endif()
        if(dep MATCHES "^\\$<")
          message(WARNING "Unexpected CMake generator expression: ${dep}")
        endif()
        if (TARGET ${dep})
          get_target_property(_type ${dep} TYPE)
          if((_type STREQUAL "STATIC_LIBRARY" AND BUILD_SHARED_LIBS)
              OR _type STREQUAL "INTERFACE_LIBRARY"
              OR DEFINED OPENCV_MODULE_${dep}_LOCATION  # OpenCV modules
          )
            # nothing
          else()
            get_target_property(_output ${dep} IMPORTED_LOCATION)
            if(NOT _output)
              get_target_property(_output ${dep} ARCHIVE_OUTPUT_DIRECTORY)
              get_target_property(_output_name ${dep} OUTPUT_NAME)
              if(NOT _output_name)
                set(_output_name "${dep}")
              endif()
            else()
              get_filename_component(_output_name "${_output}" NAME)
            endif()
            string(FIND "${_output}" "${CMAKE_BINARY_DIR}" _POS)
            if (_POS EQUAL 0)
              ocv_get_libname(_libname "${_output_name}")
              list(INSERT ${_3rdparty} 0 ${dep})
            else()
              if(_output)
                list(INSERT ${_extra} 0 ${_output})
              else()
                list(INSERT ${_extra} 0 ${dep})
              endif()
            endif()
          endif()
        else()
          list(INSERT ${_extra} 0 ${dep})
        endif()
      endif()
    endforeach()
  endforeach()

  ocv_list_filterout(${_modules} "^[\$]<")
  ocv_list_filterout(${_3rdparty} "^[\$]<")
  ocv_list_filterout(${_extra} "^[\$]<")

  # convert CMake lists to makefile literals
  foreach(lst ${_modules} ${_3rdparty} ${_extra})
    ocv_list_unique(${lst})
    ocv_list_reverse(${lst})
  endforeach()
endmacro()


function(ocv_add_test_from_target test_name test_kind the_target)
  if(CMAKE_VERSION VERSION_GREATER "2.8" AND NOT CMAKE_CROSSCOMPILING)
    if(NOT "${test_kind}" MATCHES "^(Accuracy|Performance|Sanity)$")
      message(FATAL_ERROR "Unknown test kind : ${test_kind}")
    endif()
    if(NOT TARGET "${the_target}")
      message(FATAL_ERROR "${the_target} is not a CMake target")
    endif()

    string(TOLOWER "${test_kind}" test_kind_lower)
    set(test_report_dir "${CMAKE_BINARY_DIR}/test-reports/${test_kind_lower}")
    file(MAKE_DIRECTORY "${test_report_dir}")

    add_test(NAME "${test_name}"
      COMMAND "${the_target}"
              "--gtest_output=xml:${the_target}.xml"
              ${ARGN})

    set_tests_properties("${test_name}" PROPERTIES
      LABELS "${OPENCV_MODULE_${the_module}_LABEL};${test_kind}"
      WORKING_DIRECTORY "${test_report_dir}")

    if(OPENCV_TEST_DATA_PATH)
      set_tests_properties("${test_name}" PROPERTIES
        ENVIRONMENT "OPENCV_TEST_DATA_PATH=${OPENCV_TEST_DATA_PATH}")
    endif()
  endif()
endfunction()

macro(ocv_add_testdata basedir dest_subdir)
  if(BUILD_TESTS)
    if(NOT CMAKE_CROSSCOMPILING AND NOT INSTALL_TESTS)
      file(COPY ${basedir}/
           DESTINATION ${CMAKE_BINARY_DIR}/${OPENCV_TEST_DATA_INSTALL_PATH}/${dest_subdir}
           ${ARGN}
      )
    endif()
    if(INSTALL_TESTS)
      install(DIRECTORY ${basedir}/
              DESTINATION ${OPENCV_TEST_DATA_INSTALL_PATH}/${dest_subdir}
              COMPONENT "tests"
              ${ARGN}
      )
    endif()
  endif()
endmacro()

macro(ocv_generate_vs_version_file DESTINATION)
  cmake_parse_arguments(VS_VER "" "NAME;FILEDESCRIPTION;FILEVERSION;INTERNALNAME;COPYRIGHT;ORIGINALFILENAME;PRODUCTNAME;PRODUCTVERSION;COMMENTS;FILEVERSION_QUAD;PRODUCTVERSION_QUAD" "" ${ARGN})

  macro(__vs_ver_update_variable name)
    if(VS_VER_NAME AND DEFINED OPENCV_${VS_VER_NAME}_VS_VER_${name})
      set(OPENCV_VS_VER_${name} "${OPENCV_${VS_VER_NAME}_VS_VER_${name}}")
    elseif(VS_VER_${name})
      set(OPENCV_VS_VER_${name} "${VS_VER_${name}}")
    endif()
  endmacro()

  __vs_ver_update_variable(FILEVERSION_QUAD)
  __vs_ver_update_variable(PRODUCTVERSION_QUAD)

  macro(__vs_ver_update_str_variable name)
    if(VS_VER_NAME AND DEFINED OPENCV_${VS_VER_NAME}_VS_VER_${name})
      set(OPENCV_VS_VER_${name}_STR "${OPENCV_${VS_VER_NAME}_VS_VER_${name}}")
    elseif(VS_VER_${name})
      set(OPENCV_VS_VER_${name}_STR "${VS_VER_${name}}")
    endif()
  endmacro()

  __vs_ver_update_str_variable(FILEDESCRIPTION)
  __vs_ver_update_str_variable(FILEVERSION)
  __vs_ver_update_str_variable(INTERNALNAME)
  __vs_ver_update_str_variable(COPYRIGHT)
  __vs_ver_update_str_variable(ORIGINALFILENAME)
  __vs_ver_update_str_variable(PRODUCTNAME)
  __vs_ver_update_str_variable(PRODUCTVERSION)
  __vs_ver_update_str_variable(COMMENTS)

  if(OPENCV_VS_VER_COPYRIGHT_STR)
    set(OPENCV_VS_VER_HAVE_COPYRIGHT_STR 1)
  else()
    set(OPENCV_VS_VER_HAVE_COPYRIGHT_STR 0)
  endif()

  if(OPENCV_VS_VER_COMMENTS_STR)
    set(OPENCV_VS_VER_HAVE_COMMENTS_STR 1)
  else()
    set(OPENCV_VS_VER_HAVE_COMMENTS_STR 0)
  endif()

  configure_file("${OpenCV_SOURCE_DIR}/cmake/templates/vs_version.rc.in" "${DESTINATION}" @ONLY)
endmacro()

macro(ocv_cmake_script_append_var content_var)
  foreach(var_name ${ARGN})
    set(${content_var} "${${content_var}}
set(${var_name} \"${${var_name}}\")
")
  endforeach()
endmacro()

macro(ocv_copyfiles_append_file list_var src dst)
  list(LENGTH ${list_var} __id)
  list(APPEND ${list_var} ${__id})
  set(${list_var}_SRC_${__id} "${src}")
  set(${list_var}_DST_${__id} "${dst}")
endmacro()

macro(ocv_copyfiles_append_dir list_var src dst)
  set(__glob ${ARGN})
  list(LENGTH ${list_var} __id)
  list(APPEND ${list_var} ${__id})
  set(${list_var}_SRC_${__id} "${src}")
  set(${list_var}_DST_${__id} "${dst}")
  set(${list_var}_MODE_${__id} "COPYDIR")
  if(__glob)
    set(${list_var}_GLOB_${__id} ${__glob})
  endif()
endmacro()

macro(ocv_copyfiles_make_config_string content_var list_var)
  set(var_name "${list_var}")
  set(${content_var} "${${content_var}}
set(${var_name} \"${${var_name}}\")
")
  foreach(__id ${${list_var}})
    set(${content_var} "${${content_var}}
set(${list_var}_SRC_${__id} \"${${list_var}_SRC_${__id}}\")
set(${list_var}_DST_${__id} \"${${list_var}_DST_${__id}}\")
")
    if(DEFINED ${list_var}_MODE_${__id})
      set(${content_var} "${${content_var}}set(${list_var}_MODE_${__id} \"${${list_var}_MODE_${__id}}\")\n")
    endif()
    if(DEFINED ${list_var}_GLOB_${__id})
      set(${content_var} "${${content_var}}set(${list_var}_GLOB_${__id} \"${${list_var}_GLOB_${__id}}\")\n")
    endif()
  endforeach()
endmacro()

macro(ocv_copyfiles_make_config_file filename_var list_var)
  ocv_copyfiles_make_config_string(${list_var}_CONFIG ${list_var})
  set(${filename_var} "${CMAKE_CURRENT_BINARY_DIR}/copyfiles-${list_var}.cmake")
  file(WRITE "${${filename_var}}" "${${list_var}_CONFIG}")
endmacro()

macro(ocv_copyfiles_add_forced_target target list_var comment_str)
  ocv_copyfiles_make_config_file(CONFIG_FILE ${list_var})
  ocv_cmake_byproducts(__byproducts BYPRODUCTS "${OPENCV_DEPHELPER}/${target}")
  add_custom_target(${target}
      ${__byproducts}  # required for add_custom_target() by ninja
      COMMAND ${CMAKE_COMMAND}
        "-DCONFIG_FILE:PATH=${CONFIG_FILE}"
        "-DCOPYLIST_VAR:STRING=${list_var}"
        "-DDEPHELPER=${OPENCV_DEPHELPER}/${target}"
        -P "${OpenCV_SOURCE_DIR}/cmake/copy_files.cmake"
      WORKING_DIRECTORY ${CMAKE_BINARY_DIR}
      COMMENT "${comment_str}"
      DEPENDS "${OpenCV_SOURCE_DIR}/cmake/copy_files.cmake"
              # ninja warn about file(WRITE): "${SRC_COPY_CONFIG_FILE}"
  )
endmacro()

macro(ocv_copyfiles_add_target target list_var comment_str)
  set(deps ${ARGN})
  ocv_copyfiles_make_config_file(CONFIG_FILE ${list_var})
  add_custom_command(OUTPUT "${OPENCV_DEPHELPER}/${target}"
      COMMAND ${CMAKE_COMMAND}
        "-DCONFIG_FILE:PATH=${CONFIG_FILE}"
        "-DCOPYLIST_VAR:STRING=${list_var}"
        "-DDEPHELPER=${OPENCV_DEPHELPER}/${target}"
        -P "${OpenCV_SOURCE_DIR}/cmake/copy_files.cmake"
      WORKING_DIRECTORY ${CMAKE_BINARY_DIR}
      COMMENT "${comment_str}"
      DEPENDS "${OpenCV_SOURCE_DIR}/cmake/copy_files.cmake" ${deps}
              # ninja warn about file(WRITE): "${SRC_COPY_CONFIG_FILE}"
  )
  add_custom_target(${target} DEPENDS "${OPENCV_DEPHELPER}/${target}")
endmacro()

macro(ocv_get_smart_file_name output_var fpath)
  ocv_is_subdir(__subir "${OpenCV_BINARY_DIR}" "${fpath}")
  if(__subir)
    file(RELATIVE_PATH ${output_var} "${OpenCV_BINARY_DIR}" "${fpath}")
    set(${output_var} "<BUILD>/${${output_var}}")
  else()
    ocv_is_subdir(__subir "${OpenCV_SOURCE_DIR}" "${fpath}")
    if(__subir)
      file(RELATIVE_PATH ${output_var} "${OpenCV_SOURCE_DIR}" "${fpath}")
    else()
      set(${output_var} "${fpath}")
    endif()
  endif()
  unset(__subir)
endmacro()

# Needed by install(DIRECTORY ...)
if(NOT CMAKE_VERSION VERSION_LESS 3.1)
  set(compatible_MESSAGE_NEVER MESSAGE_NEVER)
else()
  set(compatible_MESSAGE_NEVER "")
endif()


macro(ocv_git_describe var_name path)
  if(GIT_FOUND)
    execute_process(COMMAND "${GIT_EXECUTABLE}" describe --tags --exact-match --dirty
      WORKING_DIRECTORY "${path}"
      OUTPUT_VARIABLE ${var_name}
      RESULT_VARIABLE GIT_RESULT
      ERROR_QUIET
      OUTPUT_STRIP_TRAILING_WHITESPACE
    )
    if(NOT GIT_RESULT EQUAL 0)
      execute_process(COMMAND "${GIT_EXECUTABLE}" describe --tags --always --dirty --match "[0-9].[0-9].[0-9]*" --exclude "[^-]*-cvsdk"
        WORKING_DIRECTORY "${path}"
        OUTPUT_VARIABLE ${var_name}
        RESULT_VARIABLE GIT_RESULT
        ERROR_QUIET
        OUTPUT_STRIP_TRAILING_WHITESPACE
      )
      if(NOT GIT_RESULT EQUAL 0)  # --exclude is not supported by 'git'
        # match only tags with complete OpenCV versions (ignores -alpha/-beta/-rc suffixes)
        execute_process(COMMAND "${GIT_EXECUTABLE}" describe --tags --always --dirty --match "[0-9].[0-9]*[0-9]"
          WORKING_DIRECTORY "${path}"
          OUTPUT_VARIABLE ${var_name}
          RESULT_VARIABLE GIT_RESULT
          ERROR_QUIET
          OUTPUT_STRIP_TRAILING_WHITESPACE
        )
        if(NOT GIT_RESULT EQUAL 0)
          set(${var_name} "unknown")
        endif()
      endif()
    endif()
  else()
    set(${var_name} "unknown")
  endif()
endmacro()


# ocv_update_file(filepath content [VERBOSE])
# - write content to file
# - will not change modification time in case when file already exists and content has not changed
function(ocv_update_file filepath content)
  if(EXISTS "${filepath}")
    file(READ "${filepath}" actual_content)
  else()
    set(actual_content "")
  endif()
  if("${actual_content}" STREQUAL "${content}")
    if(";${ARGN};" MATCHES ";VERBOSE;")
      message(STATUS "${filepath} contains the same content")
    endif()
  else()
    file(WRITE "${filepath}" "${content}")
  endif()
endfunction()<|MERGE_RESOLUTION|>--- conflicted
+++ resolved
@@ -1436,13 +1436,8 @@
   foreach(dep ${LINK_DEPS})
     if(" ${dep}" STREQUAL " ${target}")
       # prevent "link to itself" warning (world problem)
-<<<<<<< HEAD
-    elseif(" ${dep}" STREQUAL " LINK_PRIVATE" OR " ${dep}" STREQUAL "LINK_PUBLIC"
-        OR " ${dep}" STREQUAL " PRIVATE" OR " ${dep}" STREQUAL "PUBLIC"
-=======
     elseif(" ${dep}" STREQUAL " LINK_PRIVATE" OR " ${dep}" STREQUAL " LINK_PUBLIC"  # deprecated
         OR " ${dep}" STREQUAL " PRIVATE" OR " ${dep}" STREQUAL " PUBLIC" OR " ${dep}" STREQUAL " INTERFACE"
->>>>>>> 21ee54c3
     )
       if(NOT LINK_PENDING STREQUAL "")
         __ocv_push_target_link_libraries(${LINK_MODE} ${LINK_PENDING})
