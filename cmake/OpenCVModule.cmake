--- conflicted
+++ resolved
@@ -509,11 +509,6 @@
 macro(ocv_add_precompiled_headers the_target)
   if("${the_target}" MATCHES "^opencv_test_.*$")
     SET(pch_path "test/test_")
-<<<<<<< HEAD
-  elseif("${the_target}" MATCHES "opencv_perf_gpu_cpu")
-    SET(pch_path "perf_cpu/perf_cpu_")
-=======
->>>>>>> f4e33ea0
   elseif("${the_target}" MATCHES "^opencv_perf_.*$")
     SET(pch_path "perf/perf_")
   else()
