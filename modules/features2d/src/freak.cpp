//  freak.cpp
//
//  Copyright (C) 2011-2012  Signal processing laboratory 2, EPFL,
//  Kirell Benzi (kirell.benzi@epfl.ch),
//  Raphael Ortiz (raphael.ortiz@a3.epfl.ch)
//  Alexandre Alahi (alexandre.alahi@epfl.ch)
//  and Pierre Vandergheynst (pierre.vandergheynst@epfl.ch)
//
//  Redistribution and use in source and binary forms, with or without modification,
//  are permitted provided that the following conditions are met:
//
//   * Redistribution's of source code must retain the above copyright notice,
//     this list of conditions and the following disclaimer.
//
//   * Redistribution's in binary form must reproduce the above copyright notice,
//     this list of conditions and the following disclaimer in the documentation
//     and/or other materials provided with the distribution.
//
//   * The name of the copyright holders may not be used to endorse or promote products
//     derived from this software without specific prior written permission.
//
//  This software is provided by the copyright holders and contributors "as is" and
//  any express or implied warranties, including, but not limited to, the implied
//  warranties of merchantability and fitness for a particular purpose are disclaimed.
//  In no event shall the Intel Corporation or contributors be liable for any direct,
//  indirect, incidental, special, exemplary, or consequential damages
//  (including, but not limited to, procurement of substitute goods or services;
//  loss of use, data, or profits; or business interruption) however caused
//  and on any theory of liability, whether in contract, strict liability,
//  or tort (including negligence or otherwise) arising in any way out of
//  the use of this software, even if advised of the possibility of such damage.

#include "precomp.hpp"
#include <fstream>
#include <stdlib.h>
#include <algorithm>
#include <iostream>
#include <bitset>
#include <sstream>
#include <algorithm>
#include <iomanip>
#include <string.h>

namespace cv
{

static const double FREAK_SQRT2 = 1.4142135623731;
static const double FREAK_INV_SQRT2 = 1.0 / FREAK_SQRT2;
static const double FREAK_LOG2 = 0.693147180559945;
static const int FREAK_NB_ORIENTATION = 256;
static const int FREAK_NB_POINTS = 43;
static const int FREAK_SMALLEST_KP_SIZE = 7; // smallest size of keypoints
static const int FREAK_NB_SCALES = FREAK::NB_SCALES;
static const int FREAK_NB_PAIRS = FREAK::NB_PAIRS;
static const int FREAK_NB_ORIENPAIRS = FREAK::NB_ORIENPAIRS;

// default pairs
static const int FREAK_DEF_PAIRS[FREAK::NB_PAIRS] =
{
     404,431,818,511,181,52,311,874,774,543,719,230,417,205,11,
     560,149,265,39,306,165,857,250,8,61,15,55,717,44,412,
     592,134,761,695,660,782,625,487,549,516,271,665,762,392,178,
     796,773,31,672,845,548,794,677,654,241,831,225,238,849,83,
     691,484,826,707,122,517,583,731,328,339,571,475,394,472,580,
     381,137,93,380,327,619,729,808,218,213,459,141,806,341,95,
     382,568,124,750,193,749,706,843,79,199,317,329,768,198,100,
     466,613,78,562,783,689,136,838,94,142,164,679,219,419,366,
     418,423,77,89,523,259,683,312,555,20,470,684,123,458,453,833,
     72,113,253,108,313,25,153,648,411,607,618,128,305,232,301,84,
     56,264,371,46,407,360,38,99,176,710,114,578,66,372,653,
     129,359,424,159,821,10,323,393,5,340,891,9,790,47,0,175,346,
     236,26,172,147,574,561,32,294,429,724,755,398,787,288,299,
     769,565,767,722,757,224,465,723,498,467,235,127,802,446,233,
     544,482,800,318,16,532,801,441,554,173,60,530,713,469,30,
     212,630,899,170,266,799,88,49,512,399,23,500,107,524,90,
     194,143,135,192,206,345,148,71,119,101,563,870,158,254,214,
     276,464,332,725,188,385,24,476,40,231,620,171,258,67,109,
     844,244,187,388,701,690,50,7,850,479,48,522,22,154,12,659,
     736,655,577,737,830,811,174,21,237,335,353,234,53,270,62,
     182,45,177,245,812,673,355,556,612,166,204,54,248,365,226,
     242,452,700,685,573,14,842,481,468,781,564,416,179,405,35,
     819,608,624,367,98,643,448,2,460,676,440,240,130,146,184,
     185,430,65,807,377,82,121,708,239,310,138,596,730,575,477,
     851,797,247,27,85,586,307,779,326,494,856,324,827,96,748,
     13,397,125,688,702,92,293,716,277,140,112,4,80,855,839,1,
     413,347,584,493,289,696,19,751,379,76,73,115,6,590,183,734,
     197,483,217,344,330,400,186,243,587,220,780,200,793,246,824,
     41,735,579,81,703,322,760,720,139,480,490,91,814,813,163,
     152,488,763,263,425,410,576,120,319,668,150,160,302,491,515,
     260,145,428,97,251,395,272,252,18,106,358,854,485,144,550,
     131,133,378,68,102,104,58,361,275,209,697,582,338,742,589,
     325,408,229,28,304,191,189,110,126,486,211,547,533,70,215,
     670,249,36,581,389,605,331,518,442,822
};

// used to sort pairs during pairs selection
struct PairStat
{
    double mean;
    int idx;
};

struct sortMean
{
    bool operator()( const PairStat& a, const PairStat& b ) const
    {
        return a.mean < b.mean;
    }
};

void FREAK::buildPattern()
{
    if( patternScale == patternScale0 && nOctaves == nOctaves0 && !patternLookup.empty() )
        return;

    nOctaves0 = nOctaves;
    patternScale0 = patternScale;

    patternLookup.resize(FREAK_NB_SCALES*FREAK_NB_ORIENTATION*FREAK_NB_POINTS);
    double scaleStep = std::pow(2.0, (double)(nOctaves)/FREAK_NB_SCALES ); // 2 ^ ( (nOctaves-1) /nbScales)
    double scalingFactor, alpha, beta, theta = 0;

    // pattern definition, radius normalized to 1.0 (outer point position+sigma=1.0)
    const int n[8] = {6,6,6,6,6,6,6,1}; // number of points on each concentric circle (from outer to inner)
    const double bigR(2.0/3.0); // bigger radius
    const double smallR(2.0/24.0); // smaller radius
    const double unitSpace( (bigR-smallR)/21.0 ); // define spaces between concentric circles (from center to outer: 1,2,3,4,5,6)
    // radii of the concentric cirles (from outer to inner)
    const double radius[8] = {bigR, bigR-6*unitSpace, bigR-11*unitSpace, bigR-15*unitSpace, bigR-18*unitSpace, bigR-20*unitSpace, smallR, 0.0};
    // sigma of pattern points (each group of 6 points on a concentric cirle has the same sigma)
    const double sigma[8] = {radius[0]/2.0, radius[1]/2.0, radius[2]/2.0,
                             radius[3]/2.0, radius[4]/2.0, radius[5]/2.0,
                             radius[6]/2.0, radius[6]/2.0
                            };
    // fill the lookup table
    for( int scaleIdx=0; scaleIdx < FREAK_NB_SCALES; ++scaleIdx )
    {
        patternSizes[scaleIdx] = 0; // proper initialization
        scalingFactor = std::pow(scaleStep,scaleIdx); //scale of the pattern, scaleStep ^ scaleIdx

        for( int orientationIdx = 0; orientationIdx < FREAK_NB_ORIENTATION; ++orientationIdx )
        {
            theta = double(orientationIdx)* 2*CV_PI/double(FREAK_NB_ORIENTATION); // orientation of the pattern
            int pointIdx = 0;

            PatternPoint* patternLookupPtr = &patternLookup[0];
            for( size_t i = 0; i < 8; ++i )
            {
                for( int k = 0 ; k < n[i]; ++k )
                {
                    beta = CV_PI/n[i] * (i%2); // orientation offset so that groups of points on each circles are staggered
                    alpha = double(k)* 2*CV_PI/double(n[i])+beta+theta;

                    // add the point to the look-up table
                    PatternPoint& point = patternLookupPtr[ scaleIdx*FREAK_NB_ORIENTATION*FREAK_NB_POINTS+orientationIdx*FREAK_NB_POINTS+pointIdx ];
                    point.x = static_cast<float>(radius[i] * cos(alpha) * scalingFactor * patternScale);
                    point.y = static_cast<float>(radius[i] * sin(alpha) * scalingFactor * patternScale);
                    point.sigma = static_cast<float>(sigma[i] * scalingFactor * patternScale);

                    // adapt the sizeList if necessary
                    const int sizeMax = static_cast<int>(ceil((radius[i]+sigma[i])*scalingFactor*patternScale)) + 1;
                    if( patternSizes[scaleIdx] < sizeMax )
                        patternSizes[scaleIdx] = sizeMax;

                    ++pointIdx;
                }
            }
        }
    }

    // build the list of orientation pairs
    orientationPairs[0].i=0; orientationPairs[0].j=3; orientationPairs[1].i=1; orientationPairs[1].j=4; orientationPairs[2].i=2; orientationPairs[2].j=5;
    orientationPairs[3].i=0; orientationPairs[3].j=2; orientationPairs[4].i=1; orientationPairs[4].j=3; orientationPairs[5].i=2; orientationPairs[5].j=4;
    orientationPairs[6].i=3; orientationPairs[6].j=5; orientationPairs[7].i=4; orientationPairs[7].j=0; orientationPairs[8].i=5; orientationPairs[8].j=1;

    orientationPairs[9].i=6; orientationPairs[9].j=9; orientationPairs[10].i=7; orientationPairs[10].j=10; orientationPairs[11].i=8; orientationPairs[11].j=11;
    orientationPairs[12].i=6; orientationPairs[12].j=8; orientationPairs[13].i=7; orientationPairs[13].j=9; orientationPairs[14].i=8; orientationPairs[14].j=10;
    orientationPairs[15].i=9; orientationPairs[15].j=11; orientationPairs[16].i=10; orientationPairs[16].j=6; orientationPairs[17].i=11; orientationPairs[17].j=7;

    orientationPairs[18].i=12; orientationPairs[18].j=15; orientationPairs[19].i=13; orientationPairs[19].j=16; orientationPairs[20].i=14; orientationPairs[20].j=17;
    orientationPairs[21].i=12; orientationPairs[21].j=14; orientationPairs[22].i=13; orientationPairs[22].j=15; orientationPairs[23].i=14; orientationPairs[23].j=16;
    orientationPairs[24].i=15; orientationPairs[24].j=17; orientationPairs[25].i=16; orientationPairs[25].j=12; orientationPairs[26].i=17; orientationPairs[26].j=13;

    orientationPairs[27].i=18; orientationPairs[27].j=21; orientationPairs[28].i=19; orientationPairs[28].j=22; orientationPairs[29].i=20; orientationPairs[29].j=23;
    orientationPairs[30].i=18; orientationPairs[30].j=20; orientationPairs[31].i=19; orientationPairs[31].j=21; orientationPairs[32].i=20; orientationPairs[32].j=22;
    orientationPairs[33].i=21; orientationPairs[33].j=23; orientationPairs[34].i=22; orientationPairs[34].j=18; orientationPairs[35].i=23; orientationPairs[35].j=19;

    orientationPairs[36].i=24; orientationPairs[36].j=27; orientationPairs[37].i=25; orientationPairs[37].j=28; orientationPairs[38].i=26; orientationPairs[38].j=29;
    orientationPairs[39].i=30; orientationPairs[39].j=33; orientationPairs[40].i=31; orientationPairs[40].j=34; orientationPairs[41].i=32; orientationPairs[41].j=35;
    orientationPairs[42].i=36; orientationPairs[42].j=39; orientationPairs[43].i=37; orientationPairs[43].j=40; orientationPairs[44].i=38; orientationPairs[44].j=41;

    for( unsigned m = FREAK_NB_ORIENPAIRS; m--; )
    {
        const float dx = patternLookup[orientationPairs[m].i].x-patternLookup[orientationPairs[m].j].x;
        const float dy = patternLookup[orientationPairs[m].i].y-patternLookup[orientationPairs[m].j].y;
        const float norm_sq = (dx*dx+dy*dy);
        orientationPairs[m].weight_dx = int((dx/(norm_sq))*4096.0+0.5);
        orientationPairs[m].weight_dy = int((dy/(norm_sq))*4096.0+0.5);
    }

    // build the list of description pairs
    std::vector<DescriptionPair> allPairs;
    for( unsigned int i = 1; i < (unsigned int)FREAK_NB_POINTS; ++i )
    {
        // (generate all the pairs)
        for( unsigned int j = 0; (unsigned int)j < i; ++j )
        {
            DescriptionPair pair = {(uchar)i,(uchar)j};
            allPairs.push_back(pair);
        }
    }
    // Input vector provided
    if( !selectedPairs0.empty() )
    {
        if( (int)selectedPairs0.size() == FREAK_NB_PAIRS )
        {
            for( int i = 0; i < FREAK_NB_PAIRS; ++i )
                 descriptionPairs[i] = allPairs[selectedPairs0.at(i)];
        }
<<<<<<< HEAD
        else {
            CV_Error(Error::StsVecLengthErr, "Input vector does not match the required size");
=======
        else
        {
            CV_Error(CV_StsVecLengthErr, "Input vector does not match the required size");
>>>>>>> e88253cc
        }
    }
    else // default selected pairs
    {
        for( int i = 0; i < FREAK_NB_PAIRS; ++i )
             descriptionPairs[i] = allPairs[FREAK_DEF_PAIRS[i]];
    }
}

void FREAK::computeImpl( const Mat& image, std::vector<KeyPoint>& keypoints, Mat& descriptors ) const
{

    if( image.empty() )
        return;
    if( keypoints.empty() )
        return;

    ((FREAK*)this)->buildPattern();

    Mat imgIntegral;
    integral(image, imgIntegral);
    std::vector<int> kpScaleIdx(keypoints.size()); // used to save pattern scale index corresponding to each keypoints
    const std::vector<int>::iterator ScaleIdxBegin = kpScaleIdx.begin(); // used in std::vector erase function
    const std::vector<cv::KeyPoint>::iterator kpBegin = keypoints.begin(); // used in std::vector erase function
    const float sizeCst = static_cast<float>(FREAK_NB_SCALES/(FREAK_LOG2* nOctaves));
    uchar pointsValue[FREAK_NB_POINTS];
    int thetaIdx = 0;
    int direction0;
    int direction1;

    // compute the scale index corresponding to the keypoint size and remove keypoints close to the border
    if( scaleNormalized )
    {
        for( size_t k = keypoints.size(); k--; )
        {
            //Is k non-zero? If so, decrement it and continue"
            kpScaleIdx[k] = std::max( (int)(std::log(keypoints[k].size/FREAK_SMALLEST_KP_SIZE)*sizeCst+0.5) ,0);
            if( kpScaleIdx[k] >= FREAK_NB_SCALES )
                kpScaleIdx[k] = FREAK_NB_SCALES-1;

            if( keypoints[k].pt.x <= patternSizes[kpScaleIdx[k]] || //check if the description at this specific position and scale fits inside the image
                 keypoints[k].pt.y <= patternSizes[kpScaleIdx[k]] ||
                 keypoints[k].pt.x >= image.cols-patternSizes[kpScaleIdx[k]] ||
                 keypoints[k].pt.y >= image.rows-patternSizes[kpScaleIdx[k]]
               )
            {
                keypoints.erase(kpBegin+k);
                kpScaleIdx.erase(ScaleIdxBegin+k);
            }
        }
    }
<<<<<<< HEAD
    else {
        const int scIdx = std::max( (int)(1.0986122886681*sizeCst+0.5) ,0);
        for( size_t k = keypoints.size(); k--; ) {
=======
    else
    {
        const int scIdx = max( (int)(1.0986122886681*sizeCst+0.5) ,0);
        for( size_t k = keypoints.size(); k--; )
        {
>>>>>>> e88253cc
            kpScaleIdx[k] = scIdx; // equivalent to the formule when the scale is normalized with a constant size of keypoints[k].size=3*SMALLEST_KP_SIZE
            if( kpScaleIdx[k] >= FREAK_NB_SCALES )
            {
                kpScaleIdx[k] = FREAK_NB_SCALES-1;
            }
            if( keypoints[k].pt.x <= patternSizes[kpScaleIdx[k]] ||
                keypoints[k].pt.y <= patternSizes[kpScaleIdx[k]] ||
                keypoints[k].pt.x >= image.cols-patternSizes[kpScaleIdx[k]] ||
                keypoints[k].pt.y >= image.rows-patternSizes[kpScaleIdx[k]]
               )
            {
                keypoints.erase(kpBegin+k);
                kpScaleIdx.erase(ScaleIdxBegin+k);
            }
        }
    }

    // allocate descriptor memory, estimate orientations, extract descriptors
    if( !extAll )
    {
        // extract the best comparisons only
        descriptors = cv::Mat::zeros((int)keypoints.size(), FREAK_NB_PAIRS/8, CV_8U);
#if CV_SSE2
        __m128i* ptr= (__m128i*) (descriptors.data+(keypoints.size()-1)*descriptors.step[0]);
#else
        std::bitset<FREAK_NB_PAIRS>* ptr = (std::bitset<FREAK_NB_PAIRS>*) (descriptors.data+(keypoints.size()-1)*descriptors.step[0]);
#endif
        for( size_t k = keypoints.size(); k--; )
        {
            // estimate orientation (gradient)
            if( !orientationNormalized )
            {
                thetaIdx = 0; // assign 0° to all keypoints
                keypoints[k].angle = 0.0;
            }
            else
            {
                // get the points intensity value in the un-rotated pattern
                for( int i = FREAK_NB_POINTS; i--; )
                {
                    pointsValue[i] = meanIntensity(image, imgIntegral, keypoints[k].pt.x,keypoints[k].pt.y, kpScaleIdx[k], 0, i);
                }
                direction0 = 0;
                direction1 = 0;
                for( int m = 45; m--; )
                {
                    //iterate through the orientation pairs
                    const int delta = (pointsValue[ orientationPairs[m].i ]-pointsValue[ orientationPairs[m].j ]);
                    direction0 += delta*(orientationPairs[m].weight_dx)/2048;
                    direction1 += delta*(orientationPairs[m].weight_dy)/2048;
                }

                keypoints[k].angle = static_cast<float>(atan2((float)direction1,(float)direction0)*(180.0/CV_PI));//estimate orientation
                thetaIdx = int(FREAK_NB_ORIENTATION*keypoints[k].angle*(1/360.0)+0.5);
                if( thetaIdx < 0 )
                    thetaIdx += FREAK_NB_ORIENTATION;

                if( thetaIdx >= FREAK_NB_ORIENTATION )
                    thetaIdx -= FREAK_NB_ORIENTATION;
            }
            // extract descriptor at the computed orientation
            for( int i = FREAK_NB_POINTS; i--; )
            {
                pointsValue[i] = meanIntensity(image, imgIntegral, keypoints[k].pt.x,keypoints[k].pt.y, kpScaleIdx[k], thetaIdx, i);
            }
#if CV_SSE2
            // note that comparisons order is modified in each block (but first 128 comparisons remain globally the same-->does not affect the 128,384 bits segmanted matching strategy)
            int cnt = 0;
            for( int n = FREAK_NB_PAIRS/128; n-- ; )
            {
                __m128i result128 = _mm_setzero_si128();
                for( int m = 128/16; m--; cnt += 16 )
                {
                    __m128i operand1 = _mm_set_epi8(
                        pointsValue[descriptionPairs[cnt+0].i],
                        pointsValue[descriptionPairs[cnt+1].i],
                        pointsValue[descriptionPairs[cnt+2].i],
                        pointsValue[descriptionPairs[cnt+3].i],
                        pointsValue[descriptionPairs[cnt+4].i],
                        pointsValue[descriptionPairs[cnt+5].i],
                        pointsValue[descriptionPairs[cnt+6].i],
                        pointsValue[descriptionPairs[cnt+7].i],
                        pointsValue[descriptionPairs[cnt+8].i],
                        pointsValue[descriptionPairs[cnt+9].i],
                        pointsValue[descriptionPairs[cnt+10].i],
                        pointsValue[descriptionPairs[cnt+11].i],
                        pointsValue[descriptionPairs[cnt+12].i],
                        pointsValue[descriptionPairs[cnt+13].i],
                        pointsValue[descriptionPairs[cnt+14].i],
                        pointsValue[descriptionPairs[cnt+15].i]);

                    __m128i operand2 = _mm_set_epi8(
                        pointsValue[descriptionPairs[cnt+0].j],
                        pointsValue[descriptionPairs[cnt+1].j],
                        pointsValue[descriptionPairs[cnt+2].j],
                        pointsValue[descriptionPairs[cnt+3].j],
                        pointsValue[descriptionPairs[cnt+4].j],
                        pointsValue[descriptionPairs[cnt+5].j],
                        pointsValue[descriptionPairs[cnt+6].j],
                        pointsValue[descriptionPairs[cnt+7].j],
                        pointsValue[descriptionPairs[cnt+8].j],
                        pointsValue[descriptionPairs[cnt+9].j],
                        pointsValue[descriptionPairs[cnt+10].j],
                        pointsValue[descriptionPairs[cnt+11].j],
                        pointsValue[descriptionPairs[cnt+12].j],
                        pointsValue[descriptionPairs[cnt+13].j],
                        pointsValue[descriptionPairs[cnt+14].j],
                        pointsValue[descriptionPairs[cnt+15].j]);

                    __m128i workReg = _mm_min_epu8(operand1, operand2); // emulated "not less than" for 8-bit UNSIGNED integers
                    workReg = _mm_cmpeq_epi8(workReg, operand2);        // emulated "not less than" for 8-bit UNSIGNED integers

                    workReg = _mm_and_si128(_mm_set1_epi16(short(0x8080 >> m)), workReg); // merge the last 16 bits with the 128bits std::vector until full
                    result128 = _mm_or_si128(result128, workReg);
                }
                (*ptr) = result128;
                ++ptr;
            }
            ptr -= 8;
#else
            // extracting descriptor preserving the order of SSE version
            int cnt = 0;
            for( int n = 7; n < FREAK_NB_PAIRS; n += 128)
            {
                for( int m = 8; m--; )
                {
                    int nm = n-m;
                    for(int kk = nm+15*8; kk >= nm; kk-=8, ++cnt)
                    {
                        ptr->set(kk, pointsValue[descriptionPairs[cnt].i] >= pointsValue[descriptionPairs[cnt].j]);
                    }
                }
            }
            --ptr;
#endif
        }
    }
    else // extract all possible comparisons for selection
    {
        descriptors = cv::Mat::zeros((int)keypoints.size(), 128, CV_8U);
        std::bitset<1024>* ptr = (std::bitset<1024>*) (descriptors.data+(keypoints.size()-1)*descriptors.step[0]);

        for( size_t k = keypoints.size(); k--; )
        {
            //estimate orientation (gradient)
            if( !orientationNormalized )
            {
                thetaIdx = 0;//assign 0° to all keypoints
                keypoints[k].angle = 0.0;
            }
            else
            {
                //get the points intensity value in the un-rotated pattern
                for( int i = FREAK_NB_POINTS;i--; )
                    pointsValue[i] = meanIntensity(image, imgIntegral, keypoints[k].pt.x,keypoints[k].pt.y, kpScaleIdx[k], 0, i);

                direction0 = 0;
                direction1 = 0;
                for( int m = 45; m--; )
                {
                    //iterate through the orientation pairs
                    const int delta = (pointsValue[ orientationPairs[m].i ]-pointsValue[ orientationPairs[m].j ]);
                    direction0 += delta*(orientationPairs[m].weight_dx)/2048;
                    direction1 += delta*(orientationPairs[m].weight_dy)/2048;
                }

                keypoints[k].angle = static_cast<float>(atan2((float)direction1,(float)direction0)*(180.0/CV_PI)); //estimate orientation
                thetaIdx = int(FREAK_NB_ORIENTATION*keypoints[k].angle*(1/360.0)+0.5);

                if( thetaIdx < 0 )
                    thetaIdx += FREAK_NB_ORIENTATION;

                if( thetaIdx >= FREAK_NB_ORIENTATION )
                    thetaIdx -= FREAK_NB_ORIENTATION;
            }
            // get the points intensity value in the rotated pattern
            for( int i = FREAK_NB_POINTS; i--; )
            {
                pointsValue[i] = meanIntensity(image, imgIntegral, keypoints[k].pt.x,
                                             keypoints[k].pt.y, kpScaleIdx[k], thetaIdx, i);
            }

            int cnt(0);
            for( int i = 1; i < FREAK_NB_POINTS; ++i )
            {
                //(generate all the pairs)
                for( int j = 0; j < i; ++j )
                {
                    ptr->set(cnt, pointsValue[i] >= pointsValue[j] );
                    ++cnt;
                }
            }
            --ptr;
        }
    }
}

// simply take average on a square patch, not even gaussian approx
uchar FREAK::meanIntensity( const cv::Mat& image, const cv::Mat& integral,
                            const float kp_x,
                            const float kp_y,
                            const unsigned int scale,
                            const unsigned int rot,
                            const unsigned int point) const
{
    // get point position in image
    const PatternPoint& FreakPoint = patternLookup[scale*FREAK_NB_ORIENTATION*FREAK_NB_POINTS + rot*FREAK_NB_POINTS + point];
    const float xf = FreakPoint.x+kp_x;
    const float yf = FreakPoint.y+kp_y;
    const int x = int(xf);
    const int y = int(yf);
    const int& imagecols = image.cols;

    // get the sigma:
    const float radius = FreakPoint.sigma;

    // calculate output:
    if( radius < 0.5 )
    {
        // interpolation multipliers:
        const int r_x = static_cast<int>((xf-x)*1024);
        const int r_y = static_cast<int>((yf-y)*1024);
        const int r_x_1 = (1024-r_x);
        const int r_y_1 = (1024-r_y);
        uchar* ptr = image.data+x+y*imagecols;
        unsigned int ret_val;
        // linear interpolation:
        ret_val = (r_x_1*r_y_1*int(*ptr));
        ptr++;
        ret_val += (r_x*r_y_1*int(*ptr));
        ptr += imagecols;
        ret_val += (r_x*r_y*int(*ptr));
        ptr--;
        ret_val += (r_x_1*r_y*int(*ptr));
        //return the rounded mean
        ret_val += 2 * 1024 * 1024;
        return static_cast<uchar>(ret_val / (4 * 1024 * 1024));
    }

    // expected case:

    // calculate borders
    const int x_left = int(xf-radius+0.5);
    const int y_top = int(yf-radius+0.5);
    const int x_right = int(xf+radius+1.5);//integral image is 1px wider
    const int y_bottom = int(yf+radius+1.5);//integral image is 1px higher
    int ret_val;

    ret_val = integral.at<int>(y_bottom,x_right);//bottom right corner
    ret_val -= integral.at<int>(y_bottom,x_left);
    ret_val += integral.at<int>(y_top,x_left);
    ret_val -= integral.at<int>(y_top,x_right);
    ret_val = ret_val/( (x_right-x_left)* (y_bottom-y_top) );
    //~ std::cout<<integral.step[1]<<std::endl;
    return static_cast<uchar>(ret_val);
}

// pair selection algorithm from a set of training images and corresponding keypoints
std::vector<int> FREAK::selectPairs(const std::vector<Mat>& images
                                        , std::vector<std::vector<KeyPoint> >& keypoints
                                        , const double corrTresh
                                        , bool verbose )
{
    extAll = true;
    // compute descriptors with all pairs
    Mat descriptors;

    if( verbose )
        std::cout << "Number of images: " << images.size() << std::endl;

    for( size_t i = 0;i < images.size(); ++i )
    {
        Mat descriptorsTmp;
        computeImpl(images[i],keypoints[i],descriptorsTmp);
        descriptors.push_back(descriptorsTmp);
    }

    if( verbose )
        std::cout << "number of keypoints: " << descriptors.rows << std::endl;

    //descriptor in floating point format (each bit is a float)
    Mat descriptorsFloat = Mat::zeros(descriptors.rows, 903, CV_32F);

    std::bitset<1024>* ptr = (std::bitset<1024>*) (descriptors.data+(descriptors.rows-1)*descriptors.step[0]);
    for( int m = descriptors.rows; m--; )
    {
        for( int n = 903; n--; )
        {
            if( ptr->test(n) == true )
                descriptorsFloat.at<float>(m,n)=1.0f;
        }
        --ptr;
    }

    std::vector<PairStat> pairStat;
    for( int n = 903; n--; )
    {
        // the higher the variance, the better --> mean = 0.5
        PairStat tmp = { fabs( mean(descriptorsFloat.col(n))[0]-0.5 ) ,n};
        pairStat.push_back(tmp);
    }

    std::sort( pairStat.begin(),pairStat.end(), sortMean() );

    std::vector<PairStat> bestPairs;
    for( int m = 0; m < 903; ++m )
    {
        if( verbose )
            std::cout << m << ":" << bestPairs.size() << " " << std::flush;
        double corrMax(0);

        for( size_t n = 0; n < bestPairs.size(); ++n )
        {
            int idxA = bestPairs[n].idx;
            int idxB = pairStat[m].idx;
            double corr(0);
            // compute correlation between 2 pairs
            corr = fabs(compareHist(descriptorsFloat.col(idxA), descriptorsFloat.col(idxB), HISTCMP_CORREL));

            if( corr > corrMax )
            {
                corrMax = corr;
                if( corrMax >= corrTresh )
                    break;
            }
        }

        if( corrMax < corrTresh/*0.7*/ )
            bestPairs.push_back(pairStat[m]);

        if( bestPairs.size() >= 512 )
        {
            if( verbose )
                std::cout << m << std::endl;
            break;
        }
    }

    std::vector<int> idxBestPairs;
    if( (int)bestPairs.size() >= FREAK_NB_PAIRS )
    {
        for( int i = 0; i < FREAK_NB_PAIRS; ++i )
            idxBestPairs.push_back(bestPairs[i].idx);
    }
    else
    {
        if( verbose )
            std::cout << "correlation threshold too small (restrictive)" << std::endl;
        CV_Error(Error::StsError, "correlation threshold too small (restrictive)");
    }
    extAll = false;
    return idxBestPairs;
}


/*
// create an image showing the brisk pattern
void FREAKImpl::drawPattern()
{
    Mat pattern = Mat::zeros(1000, 1000, CV_8UC3) + Scalar(255,255,255);
    int sFac = 500 / patternScale;
    for( int n = 0; n < kNB_POINTS; ++n )
    {
        PatternPoint& pt = patternLookup[n];
        circle(pattern, Point( pt.x*sFac,pt.y*sFac)+Point(500,500), pt.sigma*sFac, Scalar(0,0,255),2);
        // rectangle(pattern, Point( (pt.x-pt.sigma)*sFac,(pt.y-pt.sigma)*sFac)+Point(500,500), Point( (pt.x+pt.sigma)*sFac,(pt.y+pt.sigma)*sFac)+Point(500,500), Scalar(0,0,255),2);

        circle(pattern, Point( pt.x*sFac,pt.y*sFac)+Point(500,500), 1, Scalar(0,0,0),3);
        std::ostringstream oss;
        oss << n;
        putText( pattern, oss.str(), Point( pt.x*sFac,pt.y*sFac)+Point(500,500), FONT_HERSHEY_SIMPLEX,0.5, Scalar(0,0,0), 1);
    }
    imshow( "FreakDescriptorExtractor pattern", pattern );
    waitKey(0);
}
*/

// -------------------------------------------------
/* FREAK interface implementation */
FREAK::FREAK( bool _orientationNormalized, bool _scaleNormalized
            , float _patternScale, int _nOctaves, const std::vector<int>& _selectedPairs )
    : orientationNormalized(_orientationNormalized), scaleNormalized(_scaleNormalized),
    patternScale(_patternScale), nOctaves(_nOctaves), extAll(false), nOctaves0(0), selectedPairs0(_selectedPairs)
{
}

FREAK::~FREAK()
{
}

int FREAK::descriptorSize() const
{
    return FREAK_NB_PAIRS / 8; // descriptor length in bytes
}

int FREAK::descriptorType() const
{
    return CV_8U;
}

} // END NAMESPACE CV<|MERGE_RESOLUTION|>--- conflicted
+++ resolved
@@ -217,14 +217,9 @@
             for( int i = 0; i < FREAK_NB_PAIRS; ++i )
                  descriptionPairs[i] = allPairs[selectedPairs0.at(i)];
         }
-<<<<<<< HEAD
-        else {
+        else
+        {
             CV_Error(Error::StsVecLengthErr, "Input vector does not match the required size");
-=======
-        else
-        {
-            CV_Error(CV_StsVecLengthErr, "Input vector does not match the required size");
->>>>>>> e88253cc
         }
     }
     else // default selected pairs
@@ -276,17 +271,11 @@
             }
         }
     }
-<<<<<<< HEAD
-    else {
+    else
+    {
         const int scIdx = std::max( (int)(1.0986122886681*sizeCst+0.5) ,0);
-        for( size_t k = keypoints.size(); k--; ) {
-=======
-    else
-    {
-        const int scIdx = max( (int)(1.0986122886681*sizeCst+0.5) ,0);
         for( size_t k = keypoints.size(); k--; )
         {
->>>>>>> e88253cc
             kpScaleIdx[k] = scIdx; // equivalent to the formule when the scale is normalized with a constant size of keypoints[k].size=3*SMALLEST_KP_SIZE
             if( kpScaleIdx[k] >= FREAK_NB_SCALES )
             {
