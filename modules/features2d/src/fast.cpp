/* This is FAST corner detector, contributed to OpenCV by the author, Edward Rosten.
   Below is the original copyright and the references */

/*
Copyright (c) 2006, 2008 Edward Rosten
All rights reserved.

Redistribution and use in source and binary forms, with or without
modification, are permitted provided that the following conditions
are met:

    *Redistributions of source code must retain the above copyright
     notice, this list of conditions and the following disclaimer.

    *Redistributions in binary form must reproduce the above copyright
     notice, this list of conditions and the following disclaimer in the
     documentation and/or other materials provided with the distribution.

<<<<<<< HEAD
	*Neither the name of the University of Cambridge nor the names of
	 its contributors may be used to endorse or promote products derived
	 from this software without specific prior written permission.
=======
    *Neither the name of the University of Cambridge nor the names of
     its contributors may be used to endorse or promote products derived
     from this software without specific prior written permission.
>>>>>>> f4e33ea0

THIS SOFTWARE IS PROVIDED BY THE COPYRIGHT HOLDERS AND CONTRIBUTORS
"AS IS" AND ANY EXPRESS OR IMPLIED WARRANTIES, INCLUDING, BUT NOT
LIMITED TO, THE IMPLIED WARRANTIES OF MERCHANTABILITY AND FITNESS FOR
A PARTICULAR PURPOSE ARE DISCLAIMED.  IN NO EVENT SHALL THE COPYRIGHT OWNER OR
CONTRIBUTORS BE LIABLE FOR ANY DIRECT, INDIRECT, INCIDENTAL, SPECIAL,
EXEMPLARY, OR CONSEQUENTIAL DAMAGES (INCLUDING, BUT NOT LIMITED TO,
PROCUREMENT OF SUBSTITUTE GOODS OR SERVICES; LOSS OF USE, DATA, OR
PROFITS; OR BUSINESS INTERRUPTION) HOWEVER CAUSED AND ON ANY THEORY OF
LIABILITY, WHETHER IN CONTRACT, STRICT LIABILITY, OR TORT (INCLUDING
NEGLIGENCE OR OTHERWISE) ARISING IN ANY WAY OUT OF THE USE OF THIS
SOFTWARE, EVEN IF ADVISED OF THE POSSIBILITY OF SUCH DAMAGE.
*/

/*
The references are:
 * Machine learning for high-speed corner detection,
   E. Rosten and T. Drummond, ECCV 2006
 * Faster and better: A machine learning approach to corner detection
   E. Rosten, R. Porter and T. Drummond, PAMI, 2009
*/

#include "precomp.hpp"
#include "fast_score.hpp"

namespace cv
{

template<int patternSize>
void FAST_t(InputArray _img, std::vector<KeyPoint>& keypoints, int threshold, bool nonmax_suppression)
{
<<<<<<< HEAD
    pixel[0] = 0 + row_stride * 3;
    pixel[1] = 1 + row_stride * 3;
    pixel[2] = 2 + row_stride * 2;
    pixel[3] = 3 + row_stride * 1;
    pixel[4] = 3 + row_stride * 0;
    pixel[5] = 3 + row_stride * -1;
    pixel[6] = 2 + row_stride * -2;
    pixel[7] = 1 + row_stride * -3;
    pixel[8] = 0 + row_stride * -3;
    pixel[9] = -1 + row_stride * -3;
    pixel[10] = -2 + row_stride * -2;
    pixel[11] = -3 + row_stride * -1;
    pixel[12] = -3 + row_stride * 0;
    pixel[13] = -3 + row_stride * 1;
    pixel[14] = -2 + row_stride * 2;
    pixel[15] = -1 + row_stride * 3;
}

static int cornerScore(const uchar* ptr, const int pixel[], int threshold)
{
    const int K = 8, N = 16 + K + 1;
    int k, v = ptr[0];
    short d[N];
    for( k = 0; k < N; k++ )
        d[k] = (short)(v - ptr[pixel[k]]);

#if CV_SSE2
    __m128i q0 = _mm_set1_epi16(-1000), q1 = _mm_set1_epi16(1000);
    for( k = 0; k < 16; k += 8 )
    {
        __m128i v0 = _mm_loadu_si128((__m128i*)(d+k+1));
        __m128i v1 = _mm_loadu_si128((__m128i*)(d+k+2));
        __m128i a = _mm_min_epi16(v0, v1);
        __m128i b = _mm_max_epi16(v0, v1);
        v0 = _mm_loadu_si128((__m128i*)(d+k+3));
        a = _mm_min_epi16(a, v0);
        b = _mm_max_epi16(b, v0);
        v0 = _mm_loadu_si128((__m128i*)(d+k+4));
        a = _mm_min_epi16(a, v0);
        b = _mm_max_epi16(b, v0);
        v0 = _mm_loadu_si128((__m128i*)(d+k+5));
        a = _mm_min_epi16(a, v0);
        b = _mm_max_epi16(b, v0);
        v0 = _mm_loadu_si128((__m128i*)(d+k+6));
        a = _mm_min_epi16(a, v0);
        b = _mm_max_epi16(b, v0);
        v0 = _mm_loadu_si128((__m128i*)(d+k+7));
        a = _mm_min_epi16(a, v0);
        b = _mm_max_epi16(b, v0);
        v0 = _mm_loadu_si128((__m128i*)(d+k+8));
        a = _mm_min_epi16(a, v0);
        b = _mm_max_epi16(b, v0);
        v0 = _mm_loadu_si128((__m128i*)(d+k));
        q0 = _mm_max_epi16(q0, _mm_min_epi16(a, v0));
        q1 = _mm_min_epi16(q1, _mm_max_epi16(b, v0));
        v0 = _mm_loadu_si128((__m128i*)(d+k+9));
        q0 = _mm_max_epi16(q0, _mm_min_epi16(a, v0));
        q1 = _mm_min_epi16(q1, _mm_max_epi16(b, v0));
    }
    q0 = _mm_max_epi16(q0, _mm_sub_epi16(_mm_setzero_si128(), q1));
    q0 = _mm_max_epi16(q0, _mm_unpackhi_epi64(q0, q0));
    q0 = _mm_max_epi16(q0, _mm_srli_si128(q0, 4));
    q0 = _mm_max_epi16(q0, _mm_srli_si128(q0, 2));
    threshold = (short)_mm_cvtsi128_si32(q0) - 1;
#else
    int a0 = threshold;
    for( k = 0; k < 16; k += 2 )
    {
        int a = std::min((int)d[k+1], (int)d[k+2]);
        a = std::min(a, (int)d[k+3]);
        if( a <= a0 )
            continue;
        a = std::min(a, (int)d[k+4]);
        a = std::min(a, (int)d[k+5]);
        a = std::min(a, (int)d[k+6]);
        a = std::min(a, (int)d[k+7]);
        a = std::min(a, (int)d[k+8]);
        a0 = std::max(a0, std::min(a, (int)d[k]));
        a0 = std::max(a0, std::min(a, (int)d[k+9]));
    }

    int b0 = -a0;
    for( k = 0; k < 16; k += 2 )
    {
        int b = std::max((int)d[k+1], (int)d[k+2]);
        b = std::max(b, (int)d[k+3]);
        b = std::max(b, (int)d[k+4]);
        b = std::max(b, (int)d[k+5]);
        if( b >= b0 )
            continue;
        b = std::max(b, (int)d[k+6]);
        b = std::max(b, (int)d[k+7]);
        b = std::max(b, (int)d[k+8]);

        b0 = std::min(b0, std::max(b, (int)d[k]));
        b0 = std::min(b0, std::max(b, (int)d[k+9]));
    }

    threshold = -b0-1;
#endif

#if 0
    // check that with the computed "threshold" the pixel is still a corner
    // and that with the increased-by-1 "threshold" the pixel is not a corner anymore
    for( int delta = 0; delta <= 1; delta++ )
    {
        int v0 = std::min(ptr[0] + threshold + delta, 255);
        int v1 = std::max(ptr[0] - threshold - delta, 0);
        int c0 = 0, c1 = 0;

        for( int k = 0; k < N; k++ )
        {
            int x = ptr[pixel[k]];
            if(x > v0)
            {
                if( ++c0 > K )
                    break;
                c1 = 0;
            }
            else if( x < v1 )
            {
                if( ++c1 > K )
                    break;
                c0 = 0;
            }
            else
            {
                c0 = c1 = 0;
            }
        }
        CV_Assert( (delta == 0 && std::max(c0, c1) > K) ||
                   (delta == 1 && std::max(c0, c1) <= K) );
    }
#endif
    return threshold;
}


void FAST(InputArray _img, std::vector<KeyPoint>& keypoints, int threshold, bool nonmax_suppression)
{
    Mat img = _img.getMat();
    const int K = 8, N = 16 + K + 1;
    int i, j, k, pixel[N];
    makeOffsets(pixel, (int)img.step);
    for(k = 16; k < N; k++)
        pixel[k] = pixel[k - 16];
=======
    Mat img = _img.getMat();
    const int K = patternSize/2, N = patternSize + K + 1;
#if CV_SSE2
    const int quarterPatternSize = patternSize/4;
    (void)quarterPatternSize;
#endif
    int i, j, k, pixel[25];
    makeOffsets(pixel, (int)img.step, patternSize);
>>>>>>> f4e33ea0

    keypoints.clear();

    threshold = std::min(std::max(threshold, 0), 255);

#if CV_SSE2
    __m128i delta = _mm_set1_epi8(-128), t = _mm_set1_epi8((char)threshold), K16 = _mm_set1_epi8((char)K);
    (void)K16;
    (void)delta;
    (void)t;
#endif
    uchar threshold_tab[512];
    for( i = -255; i <= 255; i++ )
        threshold_tab[i+255] = (uchar)(i < -threshold ? 1 : i > threshold ? 2 : 0);

    AutoBuffer<uchar> _buf((img.cols+16)*3*(sizeof(int) + sizeof(uchar)) + 128);
    uchar* buf[3];
    buf[0] = _buf; buf[1] = buf[0] + img.cols; buf[2] = buf[1] + img.cols;
    int* cpbuf[3];
    cpbuf[0] = (int*)alignPtr(buf[2] + img.cols, sizeof(int)) + 1;
    cpbuf[1] = cpbuf[0] + img.cols + 1;
    cpbuf[2] = cpbuf[1] + img.cols + 1;
    memset(buf[0], 0, img.cols*3);

    for(i = 3; i < img.rows-2; i++)
    {
        const uchar* ptr = img.ptr<uchar>(i) + 3;
        uchar* curr = buf[(i - 3)%3];
        int* cornerpos = cpbuf[(i - 3)%3];
        memset(curr, 0, img.cols);
        int ncorners = 0;

        if( i < img.rows - 3 )
        {
            j = 3;
    #if CV_SSE2
            if( patternSize == 16 )
            {
            for(; j < img.cols - 16 - 3; j += 16, ptr += 16)
            {
                __m128i m0, m1;
                __m128i v0 = _mm_loadu_si128((const __m128i*)ptr);
                __m128i v1 = _mm_xor_si128(_mm_subs_epu8(v0, t), delta);
                v0 = _mm_xor_si128(_mm_adds_epu8(v0, t), delta);

                __m128i x0 = _mm_sub_epi8(_mm_loadu_si128((const __m128i*)(ptr + pixel[0])), delta);
                __m128i x1 = _mm_sub_epi8(_mm_loadu_si128((const __m128i*)(ptr + pixel[quarterPatternSize])), delta);
                __m128i x2 = _mm_sub_epi8(_mm_loadu_si128((const __m128i*)(ptr + pixel[2*quarterPatternSize])), delta);
                __m128i x3 = _mm_sub_epi8(_mm_loadu_si128((const __m128i*)(ptr + pixel[3*quarterPatternSize])), delta);
                m0 = _mm_and_si128(_mm_cmpgt_epi8(x0, v0), _mm_cmpgt_epi8(x1, v0));
                m1 = _mm_and_si128(_mm_cmpgt_epi8(v1, x0), _mm_cmpgt_epi8(v1, x1));
                m0 = _mm_or_si128(m0, _mm_and_si128(_mm_cmpgt_epi8(x1, v0), _mm_cmpgt_epi8(x2, v0)));
                m1 = _mm_or_si128(m1, _mm_and_si128(_mm_cmpgt_epi8(v1, x1), _mm_cmpgt_epi8(v1, x2)));
                m0 = _mm_or_si128(m0, _mm_and_si128(_mm_cmpgt_epi8(x2, v0), _mm_cmpgt_epi8(x3, v0)));
                m1 = _mm_or_si128(m1, _mm_and_si128(_mm_cmpgt_epi8(v1, x2), _mm_cmpgt_epi8(v1, x3)));
                m0 = _mm_or_si128(m0, _mm_and_si128(_mm_cmpgt_epi8(x3, v0), _mm_cmpgt_epi8(x0, v0)));
                m1 = _mm_or_si128(m1, _mm_and_si128(_mm_cmpgt_epi8(v1, x3), _mm_cmpgt_epi8(v1, x0)));
                m0 = _mm_or_si128(m0, m1);
                int mask = _mm_movemask_epi8(m0);
                if( mask == 0 )
                    continue;
                if( (mask & 255) == 0 )
                {
                    j -= 8;
                    ptr -= 8;
                    continue;
                }

                __m128i c0 = _mm_setzero_si128(), c1 = c0, max0 = c0, max1 = c0;
                for( k = 0; k < N; k++ )
                {
                    __m128i x = _mm_xor_si128(_mm_loadu_si128((const __m128i*)(ptr + pixel[k])), delta);
                    m0 = _mm_cmpgt_epi8(x, v0);
                    m1 = _mm_cmpgt_epi8(v1, x);

                    c0 = _mm_and_si128(_mm_sub_epi8(c0, m0), m0);
                    c1 = _mm_and_si128(_mm_sub_epi8(c1, m1), m1);

                    max0 = _mm_max_epu8(max0, c0);
                    max1 = _mm_max_epu8(max1, c1);
                }

                max0 = _mm_max_epu8(max0, max1);
                int m = _mm_movemask_epi8(_mm_cmpgt_epi8(max0, K16));

                for( k = 0; m > 0 && k < 16; k++, m >>= 1 )
                    if(m & 1)
                    {
                        cornerpos[ncorners++] = j+k;
                        if(nonmax_suppression)
                            curr[j+k] = (uchar)cornerScore<patternSize>(ptr+k, pixel, threshold);
                    }
            }
            }
    #endif
            for( ; j < img.cols - 3; j++, ptr++ )
            {
                int v = ptr[0];
                const uchar* tab = &threshold_tab[0] - v + 255;
                int d = tab[ptr[pixel[0]]] | tab[ptr[pixel[8]]];

                if( d == 0 )
                    continue;

                d &= tab[ptr[pixel[2]]] | tab[ptr[pixel[10]]];
                d &= tab[ptr[pixel[4]]] | tab[ptr[pixel[12]]];
                d &= tab[ptr[pixel[6]]] | tab[ptr[pixel[14]]];

                if( d == 0 )
                    continue;

                d &= tab[ptr[pixel[1]]] | tab[ptr[pixel[9]]];
                d &= tab[ptr[pixel[3]]] | tab[ptr[pixel[11]]];
                d &= tab[ptr[pixel[5]]] | tab[ptr[pixel[13]]];
                d &= tab[ptr[pixel[7]]] | tab[ptr[pixel[15]]];

                if( d & 1 )
                {
                    int vt = v - threshold, count = 0;

                    for( k = 0; k < N; k++ )
                    {
                        int x = ptr[pixel[k]];
                        if(x < vt)
                        {
                            if( ++count > K )
                            {
                                cornerpos[ncorners++] = j;
                                if(nonmax_suppression)
                                    curr[j] = (uchar)cornerScore<patternSize>(ptr, pixel, threshold);
                                break;
                            }
                        }
                        else
                            count = 0;
                    }
                }

                if( d & 2 )
                {
                    int vt = v + threshold, count = 0;

                    for( k = 0; k < N; k++ )
                    {
                        int x = ptr[pixel[k]];
                        if(x > vt)
                        {
                            if( ++count > K )
                            {
                                cornerpos[ncorners++] = j;
                                if(nonmax_suppression)
                                    curr[j] = (uchar)cornerScore<patternSize>(ptr, pixel, threshold);
                                break;
                            }
                        }
                        else
                            count = 0;
                    }
                }
            }
        }

        cornerpos[-1] = ncorners;

        if( i == 3 )
            continue;

        const uchar* prev = buf[(i - 4 + 3)%3];
        const uchar* pprev = buf[(i - 5 + 3)%3];
        cornerpos = cpbuf[(i - 4 + 3)%3];
        ncorners = cornerpos[-1];

        for( k = 0; k < ncorners; k++ )
        {
            j = cornerpos[k];
            int score = prev[j];
            if( !nonmax_suppression ||
               (score > prev[j+1] && score > prev[j-1] &&
                score > pprev[j-1] && score > pprev[j] && score > pprev[j+1] &&
                score > curr[j-1] && score > curr[j] && score > curr[j+1]) )
            {
                keypoints.push_back(KeyPoint((float)j, (float)(i-1), 7.f, -1, (float)score));
            }
        }
    }
}

<<<<<<< HEAD
=======
void FASTX(InputArray _img, std::vector<KeyPoint>& keypoints, int threshold, bool nonmax_suppression, int type)
{
  switch(type) {
    case FastFeatureDetector::TYPE_5_8:
      FAST_t<8>(_img, keypoints, threshold, nonmax_suppression);
      break;
    case FastFeatureDetector::TYPE_7_12:
      FAST_t<12>(_img, keypoints, threshold, nonmax_suppression);
      break;
    case FastFeatureDetector::TYPE_9_16:
      FAST_t<16>(_img, keypoints, threshold, nonmax_suppression);
      break;
  }
}

void FAST(InputArray _img, std::vector<KeyPoint>& keypoints, int threshold, bool nonmax_suppression)
{
    FASTX(_img, keypoints, threshold, nonmax_suppression, FastFeatureDetector::TYPE_9_16);
}
>>>>>>> f4e33ea0

/*
 *   FastFeatureDetector
 */
FastFeatureDetector::FastFeatureDetector( int _threshold, bool _nonmaxSuppression )
    : threshold(_threshold), nonmaxSuppression(_nonmaxSuppression)
{}

FastFeatureDetector2::FastFeatureDetector2( int _threshold, bool _nonmaxSuppression )
    : FastFeatureDetector(_threshold, _nonmaxSuppression), type(FastFeatureDetector::TYPE_9_16)
{}

FastFeatureDetector2::FastFeatureDetector2( int _threshold, bool _nonmaxSuppression, int _type )
    : FastFeatureDetector(_threshold, _nonmaxSuppression), type((short)_type)
{}

void FastFeatureDetector::detectImpl( const Mat& image, vector<KeyPoint>& keypoints, const Mat& mask ) const
{
    Mat grayImage = image;
    if( image.type() != CV_8U ) cvtColor( image, grayImage, CV_BGR2GRAY );
    FAST( grayImage, keypoints, threshold, nonmaxSuppression );
    KeyPointsFilter::runByPixelsMask( keypoints, mask );
}

<<<<<<< HEAD
=======
void FastFeatureDetector2::detectImpl( const Mat& image, vector<KeyPoint>& keypoints, const Mat& mask ) const
{
    Mat grayImage = image;
    if( image.type() != CV_8U ) cvtColor( image, grayImage, CV_BGR2GRAY );
    FASTX( grayImage, keypoints, threshold, nonmaxSuppression, type );
    KeyPointsFilter::runByPixelsMask( keypoints, mask );
}

>>>>>>> f4e33ea0
}<|MERGE_RESOLUTION|>--- conflicted
+++ resolved
@@ -16,15 +16,9 @@
      notice, this list of conditions and the following disclaimer in the
      documentation and/or other materials provided with the distribution.
 
-<<<<<<< HEAD
-	*Neither the name of the University of Cambridge nor the names of
-	 its contributors may be used to endorse or promote products derived
-	 from this software without specific prior written permission.
-=======
     *Neither the name of the University of Cambridge nor the names of
      its contributors may be used to endorse or promote products derived
      from this software without specific prior written permission.
->>>>>>> f4e33ea0
 
 THIS SOFTWARE IS PROVIDED BY THE COPYRIGHT HOLDERS AND CONTRIBUTORS
 "AS IS" AND ANY EXPRESS OR IMPLIED WARRANTIES, INCLUDING, BUT NOT
@@ -56,154 +50,6 @@
 template<int patternSize>
 void FAST_t(InputArray _img, std::vector<KeyPoint>& keypoints, int threshold, bool nonmax_suppression)
 {
-<<<<<<< HEAD
-    pixel[0] = 0 + row_stride * 3;
-    pixel[1] = 1 + row_stride * 3;
-    pixel[2] = 2 + row_stride * 2;
-    pixel[3] = 3 + row_stride * 1;
-    pixel[4] = 3 + row_stride * 0;
-    pixel[5] = 3 + row_stride * -1;
-    pixel[6] = 2 + row_stride * -2;
-    pixel[7] = 1 + row_stride * -3;
-    pixel[8] = 0 + row_stride * -3;
-    pixel[9] = -1 + row_stride * -3;
-    pixel[10] = -2 + row_stride * -2;
-    pixel[11] = -3 + row_stride * -1;
-    pixel[12] = -3 + row_stride * 0;
-    pixel[13] = -3 + row_stride * 1;
-    pixel[14] = -2 + row_stride * 2;
-    pixel[15] = -1 + row_stride * 3;
-}
-
-static int cornerScore(const uchar* ptr, const int pixel[], int threshold)
-{
-    const int K = 8, N = 16 + K + 1;
-    int k, v = ptr[0];
-    short d[N];
-    for( k = 0; k < N; k++ )
-        d[k] = (short)(v - ptr[pixel[k]]);
-
-#if CV_SSE2
-    __m128i q0 = _mm_set1_epi16(-1000), q1 = _mm_set1_epi16(1000);
-    for( k = 0; k < 16; k += 8 )
-    {
-        __m128i v0 = _mm_loadu_si128((__m128i*)(d+k+1));
-        __m128i v1 = _mm_loadu_si128((__m128i*)(d+k+2));
-        __m128i a = _mm_min_epi16(v0, v1);
-        __m128i b = _mm_max_epi16(v0, v1);
-        v0 = _mm_loadu_si128((__m128i*)(d+k+3));
-        a = _mm_min_epi16(a, v0);
-        b = _mm_max_epi16(b, v0);
-        v0 = _mm_loadu_si128((__m128i*)(d+k+4));
-        a = _mm_min_epi16(a, v0);
-        b = _mm_max_epi16(b, v0);
-        v0 = _mm_loadu_si128((__m128i*)(d+k+5));
-        a = _mm_min_epi16(a, v0);
-        b = _mm_max_epi16(b, v0);
-        v0 = _mm_loadu_si128((__m128i*)(d+k+6));
-        a = _mm_min_epi16(a, v0);
-        b = _mm_max_epi16(b, v0);
-        v0 = _mm_loadu_si128((__m128i*)(d+k+7));
-        a = _mm_min_epi16(a, v0);
-        b = _mm_max_epi16(b, v0);
-        v0 = _mm_loadu_si128((__m128i*)(d+k+8));
-        a = _mm_min_epi16(a, v0);
-        b = _mm_max_epi16(b, v0);
-        v0 = _mm_loadu_si128((__m128i*)(d+k));
-        q0 = _mm_max_epi16(q0, _mm_min_epi16(a, v0));
-        q1 = _mm_min_epi16(q1, _mm_max_epi16(b, v0));
-        v0 = _mm_loadu_si128((__m128i*)(d+k+9));
-        q0 = _mm_max_epi16(q0, _mm_min_epi16(a, v0));
-        q1 = _mm_min_epi16(q1, _mm_max_epi16(b, v0));
-    }
-    q0 = _mm_max_epi16(q0, _mm_sub_epi16(_mm_setzero_si128(), q1));
-    q0 = _mm_max_epi16(q0, _mm_unpackhi_epi64(q0, q0));
-    q0 = _mm_max_epi16(q0, _mm_srli_si128(q0, 4));
-    q0 = _mm_max_epi16(q0, _mm_srli_si128(q0, 2));
-    threshold = (short)_mm_cvtsi128_si32(q0) - 1;
-#else
-    int a0 = threshold;
-    for( k = 0; k < 16; k += 2 )
-    {
-        int a = std::min((int)d[k+1], (int)d[k+2]);
-        a = std::min(a, (int)d[k+3]);
-        if( a <= a0 )
-            continue;
-        a = std::min(a, (int)d[k+4]);
-        a = std::min(a, (int)d[k+5]);
-        a = std::min(a, (int)d[k+6]);
-        a = std::min(a, (int)d[k+7]);
-        a = std::min(a, (int)d[k+8]);
-        a0 = std::max(a0, std::min(a, (int)d[k]));
-        a0 = std::max(a0, std::min(a, (int)d[k+9]));
-    }
-
-    int b0 = -a0;
-    for( k = 0; k < 16; k += 2 )
-    {
-        int b = std::max((int)d[k+1], (int)d[k+2]);
-        b = std::max(b, (int)d[k+3]);
-        b = std::max(b, (int)d[k+4]);
-        b = std::max(b, (int)d[k+5]);
-        if( b >= b0 )
-            continue;
-        b = std::max(b, (int)d[k+6]);
-        b = std::max(b, (int)d[k+7]);
-        b = std::max(b, (int)d[k+8]);
-
-        b0 = std::min(b0, std::max(b, (int)d[k]));
-        b0 = std::min(b0, std::max(b, (int)d[k+9]));
-    }
-
-    threshold = -b0-1;
-#endif
-
-#if 0
-    // check that with the computed "threshold" the pixel is still a corner
-    // and that with the increased-by-1 "threshold" the pixel is not a corner anymore
-    for( int delta = 0; delta <= 1; delta++ )
-    {
-        int v0 = std::min(ptr[0] + threshold + delta, 255);
-        int v1 = std::max(ptr[0] - threshold - delta, 0);
-        int c0 = 0, c1 = 0;
-
-        for( int k = 0; k < N; k++ )
-        {
-            int x = ptr[pixel[k]];
-            if(x > v0)
-            {
-                if( ++c0 > K )
-                    break;
-                c1 = 0;
-            }
-            else if( x < v1 )
-            {
-                if( ++c1 > K )
-                    break;
-                c0 = 0;
-            }
-            else
-            {
-                c0 = c1 = 0;
-            }
-        }
-        CV_Assert( (delta == 0 && std::max(c0, c1) > K) ||
-                   (delta == 1 && std::max(c0, c1) <= K) );
-    }
-#endif
-    return threshold;
-}
-
-
-void FAST(InputArray _img, std::vector<KeyPoint>& keypoints, int threshold, bool nonmax_suppression)
-{
-    Mat img = _img.getMat();
-    const int K = 8, N = 16 + K + 1;
-    int i, j, k, pixel[N];
-    makeOffsets(pixel, (int)img.step);
-    for(k = 16; k < N; k++)
-        pixel[k] = pixel[k - 16];
-=======
     Mat img = _img.getMat();
     const int K = patternSize/2, N = patternSize + K + 1;
 #if CV_SSE2
@@ -212,7 +58,6 @@
 #endif
     int i, j, k, pixel[25];
     makeOffsets(pixel, (int)img.step, patternSize);
->>>>>>> f4e33ea0
 
     keypoints.clear();
 
@@ -400,8 +245,6 @@
     }
 }
 
-<<<<<<< HEAD
-=======
 void FASTX(InputArray _img, std::vector<KeyPoint>& keypoints, int threshold, bool nonmax_suppression, int type)
 {
   switch(type) {
@@ -421,7 +264,6 @@
 {
     FASTX(_img, keypoints, threshold, nonmax_suppression, FastFeatureDetector::TYPE_9_16);
 }
->>>>>>> f4e33ea0
 
 /*
  *   FastFeatureDetector
@@ -446,8 +288,6 @@
     KeyPointsFilter::runByPixelsMask( keypoints, mask );
 }
 
-<<<<<<< HEAD
-=======
 void FastFeatureDetector2::detectImpl( const Mat& image, vector<KeyPoint>& keypoints, const Mat& mask ) const
 {
     Mat grayImage = image;
@@ -456,5 +296,4 @@
     KeyPointsFilter::runByPixelsMask( keypoints, mask );
 }
 
->>>>>>> f4e33ea0
 }