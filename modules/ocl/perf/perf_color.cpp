--- conflicted
+++ resolved
@@ -45,49 +45,10 @@
 //M*/
 #include "perf_precomp.hpp"
 
-<<<<<<< HEAD
-///////////// cvtColor////////////////////////
-PERFTEST(cvtColor)
-{
-    Mat src, dst, ocl_dst;
-    ocl::oclMat d_src, d_dst;
-
-    int all_type[] = {CV_8UC4};
-    std::string type_name[] = {"CV_8UC4"};
-
-    for (int size = Min_Size; size <= Max_Size; size *= Multiple)
-    {
-        for (size_t j = 0; j < sizeof(all_type) / sizeof(int); j++)
-        {
-            gen(src, size, size, all_type[j], 0, 256);
-            SUBTEST << size << "x" << size << "; " << type_name[j] << " ; CV_RGBA2GRAY";
-
-            cvtColor(src, dst, COLOR_RGBA2GRAY, 4);
-
-            CPU_ON;
-            cvtColor(src, dst, COLOR_RGBA2GRAY, 4);
-            CPU_OFF;
-=======
 using namespace perf;
->>>>>>> 525b6eca
 
 ///////////// cvtColor////////////////////////
 
-<<<<<<< HEAD
-            WARMUP_ON;
-            ocl::cvtColor(d_src, d_dst, COLOR_RGBA2GRAY, 4);
-            WARMUP_OFF;
-
-            GPU_ON;
-            ocl::cvtColor(d_src, d_dst, COLOR_RGBA2GRAY, 4);
-            GPU_OFF;
-
-            GPU_FULL_ON;
-            d_src.upload(src);
-            ocl::cvtColor(d_src, d_dst, COLOR_RGBA2GRAY, 4);
-            d_dst.download(ocl_dst);
-            GPU_FULL_OFF;
-=======
 typedef TestBaseWithParam<Size> cvtColorFixture;
 
 PERF_TEST_P(cvtColorFixture, cvtColor, OCL_TYPICAL_MAT_SIZES)
@@ -96,20 +57,19 @@
 
     Mat src(srcSize, CV_8UC4), dst(srcSize, CV_8UC4);
     declare.in(src, WARMUP_RNG).out(dst);
->>>>>>> 525b6eca
 
     if (RUN_OCL_IMPL)
     {
         ocl::oclMat oclSrc(src), oclDst(src.size(), CV_8UC4);
 
-        TEST_CYCLE() ocl::cvtColor(oclSrc, oclDst, CV_RGBA2GRAY, 4);
+        TEST_CYCLE() ocl::cvtColor(oclSrc, oclDst, COLOR_RGBA2GRAY, 4);
         oclDst.download(dst);
 
         SANITY_CHECK(dst);
     }
     else if (RUN_PLAIN_IMPL)
     {
-        TEST_CYCLE() cv::cvtColor(src, dst, CV_RGBA2GRAY, 4);
+        TEST_CYCLE() cv::cvtColor(src, dst, COLOR_RGBA2GRAY, 4);
 
         SANITY_CHECK(dst);
     }
