--- conflicted
+++ resolved
@@ -167,7 +167,6 @@
         template<>
         bool CV_EXPORTS queryDeviceInfo<IS_CPU_DEVICE, bool>(cl_kernel kernel);
 
-<<<<<<< HEAD
         //only these three specializations are implemented at the moment
         template<>
         int CV_EXPORTS queryDeviceInfo<WAVEFRONT_SIZE, int>(cl_kernel kernel);
@@ -175,9 +174,8 @@
         size_t CV_EXPORTS queryDeviceInfo<WAVEFRONT_SIZE, size_t>(cl_kernel kernel);
         template<>
         bool CV_EXPORTS queryDeviceInfo<IS_CPU_DEVICE, bool>(cl_kernel kernel);
-=======
+
         unsigned long CV_EXPORTS queryLocalMemInfo();
->>>>>>> e35bc115
     }//namespace ocl
 
 }//namespace cv
