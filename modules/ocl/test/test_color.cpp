/*M///////////////////////////////////////////////////////////////////////////////////////
//
//  IMPORTANT: READ BEFORE DOWNLOADING, COPYING, INSTALLING OR USING.
//
//  By downloading, copying, installing or using the software you agree to this license.
//  If you do not agree to this license, do not download, install,
//  copy or use the software.
//
//
//                           License Agreement
//                For Open Source Computer Vision Library
//
// Copyright (C) 2010-2012, Multicoreware, Inc., all rights reserved.
// Copyright (C) 2010-2012, Advanced Micro Devices, Inc., all rights reserved.
// Third party copyrights are property of their respective owners.
//
// @Authors
//    Peng Xiao, pengxiao@multicorewareinc.com
//
// Redistribution and use in source and binary forms, with or without modification,
// are permitted provided that the following conditions are met:
//
//   * Redistribution's of source code must retain the above copyright notice,
//     this list of conditions and the following disclaimer.
//
//   * Redistribution's in binary form must reproduce the above copyright notice,
//     this list of conditions and the following disclaimer in the documentation
//     and/or other materials provided with the distribution.
//
//   * The name of the copyright holders may not be used to endorse or promote products
//     derived from this software without specific prior written permission.
//
// This software is provided by the copyright holders and contributors as is and
// any express or implied warranties, including, but not limited to, the implied
// warranties of merchantability and fitness for a particular purpose are disclaimed.
// In no event shall the Intel Corporation or contributors be liable for any direct,
// indirect, incidental, special, exemplary, or consequential damages
// (including, but not limited to, procurement of substitute goods or services;
// loss of use, data, or profits; or business interruption) however caused
// and on any theory of liability, whether in contract, strict liability,
// or tort (including negligence or otherwise) arising in any way out of
// the use of this software, even if advised of the possibility of such damage.
//
//M*/

#include "test_precomp.hpp"

using namespace cv;

#ifdef HAVE_OPENCL

using namespace testing;
using namespace cv;

///////////////////////////////////////////////////////////////////////////////////////////////////////
// cvtColor

PARAM_TEST_CASE(CvtColor, MatDepth, bool)
{
    int depth;
    bool use_roi;

    // src mat
    Mat src;
    Mat dst;

    // src mat with roi
    Mat src_roi;
    Mat dst_roi;

    // ocl dst mat for testing
    ocl::oclMat gsrc_whole;
    ocl::oclMat gdst_whole;

    // ocl mat with roi
    ocl::oclMat gsrc_roi;
    ocl::oclMat gdst_roi;

    virtual void SetUp()
    {
        depth = GET_PARAM(0);
        use_roi = GET_PARAM(1);
    }

    virtual void random_roi(int channelsIn, int channelsOut)
    {
        const int srcType = CV_MAKE_TYPE(depth, channelsIn);
        const int dstType = CV_MAKE_TYPE(depth, channelsOut);

        Size roiSize = randomSize(1, MAX_VALUE);
        Border srcBorder = randomBorder(0, use_roi ? MAX_VALUE : 0);
        randomSubMat(src, src_roi, roiSize, srcBorder, srcType, 2, 100);

        Border dstBorder = randomBorder(0, use_roi ? MAX_VALUE : 0);
        randomSubMat(dst, dst_roi, roiSize, dstBorder, dstType, 5, 16);

        generateOclMat(gsrc_whole, gsrc_roi, src, roiSize, srcBorder);
        generateOclMat(gdst_whole, gdst_roi, dst, roiSize, dstBorder);
    }

    void Near(double threshold)
    {
        Mat whole, roi;
        gdst_whole.download(whole);
        gdst_roi.download(roi);

        EXPECT_MAT_NEAR(dst, whole, threshold);
        EXPECT_MAT_NEAR(dst_roi, roi, threshold);
    }

    void doTest(int channelsIn, int channelsOut, int code, double threshold = 1e-3)
    {
        for (int j = 0; j < LOOP_TIMES; j++)
        {
            random_roi(channelsIn, channelsOut);

            cvtColor(src_roi, dst_roi, code, channelsOut);
            ocl::cvtColor(gsrc_roi, gdst_roi, code, channelsOut);

            Near(threshold);
        }
    }
};

#define CVTCODE(name) COLOR_ ## name

// RGB[A] <-> BGR[A]

OCL_TEST_P(CvtColor, BGR2BGRA) { doTest(3, 4, CVTCODE(BGR2BGRA)); }
OCL_TEST_P(CvtColor, RGB2RGBA) { doTest(3, 4, CVTCODE(RGB2RGBA)); }
OCL_TEST_P(CvtColor, BGRA2BGR) { doTest(4, 3, CVTCODE(BGRA2BGR)); }
OCL_TEST_P(CvtColor, RGBA2RGB) { doTest(4, 3, CVTCODE(RGBA2RGB)); }
OCL_TEST_P(CvtColor, BGR2RGBA) { doTest(3, 4, CVTCODE(BGR2RGBA)); }
OCL_TEST_P(CvtColor, RGB2BGRA) { doTest(3, 4, CVTCODE(RGB2BGRA)); }
OCL_TEST_P(CvtColor, RGBA2BGR) { doTest(4, 3, CVTCODE(RGBA2BGR)); }
OCL_TEST_P(CvtColor, BGRA2RGB) { doTest(4, 3, CVTCODE(BGRA2RGB)); }
OCL_TEST_P(CvtColor, BGR2RGB) { doTest(3, 3, CVTCODE(BGR2RGB)); }
OCL_TEST_P(CvtColor, RGB2BGR) { doTest(3, 3, CVTCODE(RGB2BGR)); }
OCL_TEST_P(CvtColor, BGRA2RGBA) { doTest(4, 4, CVTCODE(BGRA2RGBA)); }
OCL_TEST_P(CvtColor, RGBA2BGRA) { doTest(4, 4, CVTCODE(RGBA2BGRA)); }

// RGB <-> Gray

OCL_TEST_P(CvtColor, RGB2GRAY) { doTest(3, 1, CVTCODE(RGB2GRAY)); }
OCL_TEST_P(CvtColor, GRAY2RGB) { doTest(1, 3, CVTCODE(GRAY2RGB)); }
OCL_TEST_P(CvtColor, BGR2GRAY) { doTest(3, 1, CVTCODE(BGR2GRAY)); }
OCL_TEST_P(CvtColor, GRAY2BGR) { doTest(1, 3, CVTCODE(GRAY2BGR)); }
OCL_TEST_P(CvtColor, RGBA2GRAY) { doTest(4, 1, CVTCODE(RGBA2GRAY)); }
OCL_TEST_P(CvtColor, GRAY2RGBA) { doTest(1, 4, CVTCODE(GRAY2RGBA)); }
OCL_TEST_P(CvtColor, BGRA2GRAY) { doTest(4, 1, CVTCODE(BGRA2GRAY)); }
OCL_TEST_P(CvtColor, GRAY2BGRA) { doTest(1, 4, CVTCODE(GRAY2BGRA)); }

// RGB <-> YUV

OCL_TEST_P(CvtColor, RGB2YUV) { doTest(3, 3, CVTCODE(RGB2YUV)); }
OCL_TEST_P(CvtColor, BGR2YUV) { doTest(3, 3, CVTCODE(BGR2YUV)); }
OCL_TEST_P(CvtColor, RGBA2YUV) { doTest(4, 3, CVTCODE(RGB2YUV)); }
OCL_TEST_P(CvtColor, BGRA2YUV) { doTest(4, 3, CVTCODE(BGR2YUV)); }
OCL_TEST_P(CvtColor, YUV2RGB) { doTest(3, 3, CVTCODE(YUV2RGB)); }
OCL_TEST_P(CvtColor, YUV2BGR) { doTest(3, 3, CVTCODE(YUV2BGR)); }
OCL_TEST_P(CvtColor, YUV2RGBA) { doTest(3, 4, CVTCODE(YUV2RGB)); }
OCL_TEST_P(CvtColor, YUV2BGRA) { doTest(3, 4, CVTCODE(YUV2BGR)); }

// RGB <-> YCrCb

OCL_TEST_P(CvtColor, RGB2YCrCb) { doTest(3, 3, CVTCODE(RGB2YCrCb)); }
OCL_TEST_P(CvtColor, BGR2YCrCb) { doTest(3, 3, CVTCODE(BGR2YCrCb)); }
OCL_TEST_P(CvtColor, RGBA2YCrCb) { doTest(4, 3, CVTCODE(RGB2YCrCb)); }
OCL_TEST_P(CvtColor, BGRA2YCrCb) { doTest(4, 3, CVTCODE(BGR2YCrCb)); }
OCL_TEST_P(CvtColor, YCrCb2RGB) { doTest(3, 3, CVTCODE(YCrCb2RGB)); }
OCL_TEST_P(CvtColor, YCrCb2BGR) { doTest(3, 3, CVTCODE(YCrCb2BGR)); }
OCL_TEST_P(CvtColor, YCrCb2RGBA) { doTest(3, 4, CVTCODE(YCrCb2RGB)); }
OCL_TEST_P(CvtColor, YCrCb2BGRA) { doTest(3, 4, CVTCODE(YCrCb2BGR)); }

// RGB <-> XYZ

OCL_TEST_P(CvtColor, RGB2XYZ) { doTest(3, 3, CVTCODE(RGB2XYZ)); }
OCL_TEST_P(CvtColor, BGR2XYZ) { doTest(3, 3, CVTCODE(BGR2XYZ)); }
OCL_TEST_P(CvtColor, RGBA2XYZ) { doTest(4, 3, CVTCODE(RGB2XYZ)); }
OCL_TEST_P(CvtColor, BGRA2XYZ) { doTest(4, 3, CVTCODE(BGR2XYZ)); }

OCL_TEST_P(CvtColor, XYZ2RGB) { doTest(3, 3, CVTCODE(XYZ2RGB)); }
OCL_TEST_P(CvtColor, XYZ2BGR) { doTest(3, 3, CVTCODE(XYZ2BGR)); }
OCL_TEST_P(CvtColor, XYZ2RGBA) { doTest(3, 4, CVTCODE(XYZ2RGB)); }
OCL_TEST_P(CvtColor, XYZ2BGRA) { doTest(3, 4, CVTCODE(XYZ2BGR)); }

// RGB <-> HSV

typedef CvtColor CvtColor8u32f;

OCL_TEST_P(CvtColor8u32f, RGB2HSV) { doTest(3, 3, CVTCODE(RGB2HSV)); }
OCL_TEST_P(CvtColor8u32f, BGR2HSV) { doTest(3, 3, CVTCODE(BGR2HSV)); }
OCL_TEST_P(CvtColor8u32f, RGBA2HSV) { doTest(4, 3, CVTCODE(RGB2HSV)); }
OCL_TEST_P(CvtColor8u32f, BGRA2HSV) { doTest(4, 3, CVTCODE(BGR2HSV)); }

OCL_TEST_P(CvtColor8u32f, RGB2HSV_FULL) { doTest(3, 3, CVTCODE(RGB2HSV_FULL)); }
OCL_TEST_P(CvtColor8u32f, BGR2HSV_FULL) { doTest(3, 3, CVTCODE(BGR2HSV_FULL)); }
OCL_TEST_P(CvtColor8u32f, RGBA2HSV_FULL) { doTest(4, 3, CVTCODE(RGB2HSV_FULL)); }
OCL_TEST_P(CvtColor8u32f, BGRA2HSV_FULL) { doTest(4, 3, CVTCODE(BGR2HSV_FULL)); }

OCL_TEST_P(CvtColor8u32f, HSV2RGB) { doTest(3, 3, CVTCODE(HSV2RGB), depth == CV_8U ? 1 : 4e-1); }
OCL_TEST_P(CvtColor8u32f, HSV2BGR) { doTest(3, 3, CVTCODE(HSV2BGR), depth == CV_8U ? 1 : 4e-1); }
OCL_TEST_P(CvtColor8u32f, HSV2RGBA) { doTest(3, 4, CVTCODE(HSV2RGB), depth == CV_8U ? 1 : 4e-1); }
OCL_TEST_P(CvtColor8u32f, HSV2BGRA) { doTest(3, 4, CVTCODE(HSV2BGR), depth == CV_8U ? 1 : 4e-1); }

OCL_TEST_P(CvtColor8u32f, HSV2RGB_FULL) { doTest(3, 3, CVTCODE(HSV2RGB_FULL), depth == CV_8U ? 1 : 4e-1); }
OCL_TEST_P(CvtColor8u32f, HSV2BGR_FULL) { doTest(3, 3, CVTCODE(HSV2BGR_FULL), depth == CV_8U ? 1 : 4e-1); }
OCL_TEST_P(CvtColor8u32f, HSV2RGBA_FULL) { doTest(3, 4, CVTCODE(HSV2BGR_FULL), depth == CV_8U ? 1 : 4e-1); }
OCL_TEST_P(CvtColor8u32f, HSV2BGRA_FULL) { doTest(3, 4, CVTCODE(HSV2BGR_FULL), depth == CV_8U ? 1 : 4e-1); }

// RGB <-> HLS

OCL_TEST_P(CvtColor8u32f, RGB2HLS) { doTest(3, 3, CVTCODE(RGB2HLS), depth == CV_8U ? 1 : 1e-3); }
OCL_TEST_P(CvtColor8u32f, BGR2HLS) { doTest(3, 3, CVTCODE(BGR2HLS), depth == CV_8U ? 1 : 1e-3); }
OCL_TEST_P(CvtColor8u32f, RGBA2HLS) { doTest(4, 3, CVTCODE(RGB2HLS), depth == CV_8U ? 1 : 1e-3); }
OCL_TEST_P(CvtColor8u32f, BGRA2HLS) { doTest(4, 3, CVTCODE(BGR2HLS), depth == CV_8U ? 1 : 1e-3); }

OCL_TEST_P(CvtColor8u32f, RGB2HLS_FULL) { doTest(3, 3, CVTCODE(RGB2HLS_FULL), depth == CV_8U ? 1 : 1e-3); }
OCL_TEST_P(CvtColor8u32f, BGR2HLS_FULL) { doTest(3, 3, CVTCODE(BGR2HLS_FULL), depth == CV_8U ? 1 : 1e-3); }
OCL_TEST_P(CvtColor8u32f, RGBA2HLS_FULL) { doTest(4, 3, CVTCODE(RGB2HLS_FULL), depth == CV_8U ? 1 : 1e-3); }
OCL_TEST_P(CvtColor8u32f, BGRA2HLS_FULL) { doTest(4, 3, CVTCODE(BGR2HLS_FULL), depth == CV_8U ? 1 : 1e-3); }

OCL_TEST_P(CvtColor8u32f, HLS2RGB) { doTest(3, 3, CVTCODE(HLS2RGB), 1); }
OCL_TEST_P(CvtColor8u32f, HLS2BGR) { doTest(3, 3, CVTCODE(HLS2BGR), 1); }
OCL_TEST_P(CvtColor8u32f, HLS2RGBA) { doTest(3, 4, CVTCODE(HLS2RGB), 1); }
OCL_TEST_P(CvtColor8u32f, HLS2BGRA) { doTest(3, 4, CVTCODE(HLS2BGR), 1); }

OCL_TEST_P(CvtColor8u32f, HLS2RGB_FULL) { doTest(3, 3, CVTCODE(HLS2RGB_FULL), 1); }
OCL_TEST_P(CvtColor8u32f, HLS2BGR_FULL) { doTest(3, 3, CVTCODE(HLS2BGR_FULL), 1); }
OCL_TEST_P(CvtColor8u32f, HLS2RGBA_FULL) { doTest(3, 4, CVTCODE(HLS2RGB_FULL), 1); }
OCL_TEST_P(CvtColor8u32f, HLS2BGRA_FULL) { doTest(3, 4, CVTCODE(HLS2BGR_FULL), 1); }

// RGB5x5 <-> RGB

typedef CvtColor CvtColor8u;

OCL_TEST_P(CvtColor8u, BGR5652BGR) { doTest(2, 3, CVTCODE(BGR5652BGR)); }
OCL_TEST_P(CvtColor8u, BGR5652RGB) { doTest(2, 3, CVTCODE(BGR5652RGB)); }
OCL_TEST_P(CvtColor8u, BGR5652BGRA) { doTest(2, 4, CVTCODE(BGR5652BGRA)); }
OCL_TEST_P(CvtColor8u, BGR5652RGBA) { doTest(2, 4, CVTCODE(BGR5652RGBA)); }

OCL_TEST_P(CvtColor8u, BGR5552BGR) { doTest(2, 3, CVTCODE(BGR5552BGR)); }
OCL_TEST_P(CvtColor8u, BGR5552RGB) { doTest(2, 3, CVTCODE(BGR5552RGB)); }
OCL_TEST_P(CvtColor8u, BGR5552BGRA) { doTest(2, 4, CVTCODE(BGR5552BGRA)); }
OCL_TEST_P(CvtColor8u, BGR5552RGBA) { doTest(2, 4, CVTCODE(BGR5552RGBA)); }

OCL_TEST_P(CvtColor8u, BGR2BGR565) { doTest(3, 2, CVTCODE(BGR2BGR565)); }
OCL_TEST_P(CvtColor8u, RGB2BGR565) { doTest(3, 2, CVTCODE(RGB2BGR565)); }
OCL_TEST_P(CvtColor8u, BGRA2BGR565) { doTest(4, 2, CVTCODE(BGRA2BGR565)); }
OCL_TEST_P(CvtColor8u, RGBA2BGR565) { doTest(4, 2, CVTCODE(RGBA2BGR565)); }

OCL_TEST_P(CvtColor8u, BGR2BGR555) { doTest(3, 2, CVTCODE(BGR2BGR555)); }
OCL_TEST_P(CvtColor8u, RGB2BGR555) { doTest(3, 2, CVTCODE(RGB2BGR555)); }
OCL_TEST_P(CvtColor8u, BGRA2BGR555) { doTest(4, 2, CVTCODE(BGRA2BGR555)); }
OCL_TEST_P(CvtColor8u, RGBA2BGR555) { doTest(4, 2, CVTCODE(RGBA2BGR555)); }

// RGB5x5 <-> Gray

OCL_TEST_P(CvtColor8u, BGR5652GRAY) { doTest(2, 1, CVTCODE(BGR5652GRAY)); }
OCL_TEST_P(CvtColor8u, BGR5552GRAY) { doTest(2, 1, CVTCODE(BGR5552GRAY)); }

OCL_TEST_P(CvtColor8u, GRAY2BGR565) { doTest(1, 2, CVTCODE(GRAY2BGR565)); }
OCL_TEST_P(CvtColor8u, GRAY2BGR555) { doTest(1, 2, CVTCODE(GRAY2BGR555)); }

// RGBA <-> mRGBA

OCL_TEST_P(CvtColor8u, RGBA2mRGBA) { doTest(4, 4, CVTCODE(RGBA2mRGBA)); }
OCL_TEST_P(CvtColor8u, mRGBA2RGBA) { doTest(4, 4, CVTCODE(mRGBA2RGBA)); }

// YUV -> RGBA_NV12

struct CvtColor_YUV420 :
        public CvtColor
{
    void random_roi(int channelsIn, int channelsOut)
    {
        const int srcType = CV_MAKE_TYPE(depth, channelsIn);
        const int dstType = CV_MAKE_TYPE(depth, channelsOut);

        Size roiSize = randomSize(1, MAX_VALUE);
        roiSize.width *= 2;
        roiSize.height *= 3;
        Border srcBorder = randomBorder(0, use_roi ? MAX_VALUE : 0);
        randomSubMat(src, src_roi, roiSize, srcBorder, srcType, 2, 100);

        Border dstBorder = randomBorder(0, use_roi ? MAX_VALUE : 0);
        randomSubMat(dst, dst_roi, roiSize, dstBorder, dstType, 5, 16);

        generateOclMat(gsrc_whole, gsrc_roi, src, roiSize, srcBorder);
        generateOclMat(gdst_whole, gdst_roi, dst, roiSize, dstBorder);
    }
};

<<<<<<< HEAD
OCL_TEST_P(CvtColor_YUV420, YUV2RGBA_NV12)
{
    doTest(1, 4, COLOR_YUV2RGBA_NV12);
};

OCL_TEST_P(CvtColor_YUV420, YUV2BGRA_NV12)
{
    doTest(1, 4, COLOR_YUV2BGRA_NV12);
};

OCL_TEST_P(CvtColor_YUV420, YUV2RGB_NV12)
{
    doTest(1, 3, COLOR_YUV2RGB_NV12);
};

OCL_TEST_P(CvtColor_YUV420, YUV2BGR_NV12)
{
    doTest(1, 3, COLOR_YUV2BGR_NV12);
};
=======
OCL_TEST_P(CvtColor_YUV420, YUV2RGBA_NV12) { doTest(1, 4, CV_YUV2RGBA_NV12); }
OCL_TEST_P(CvtColor_YUV420, YUV2BGRA_NV12) { doTest(1, 4, CV_YUV2BGRA_NV12); }
OCL_TEST_P(CvtColor_YUV420, YUV2RGB_NV12) { doTest(1, 3, CV_YUV2RGB_NV12); }
OCL_TEST_P(CvtColor_YUV420, YUV2BGR_NV12) { doTest(1, 3, CV_YUV2BGR_NV12); }


INSTANTIATE_TEST_CASE_P(OCL_ImgProc, CvtColor8u,
                            testing::Combine(testing::Values(MatDepth(CV_8U)), Bool()));
>>>>>>> 7703b63c

INSTANTIATE_TEST_CASE_P(OCL_ImgProc, CvtColor8u32f,
                            testing::Combine(testing::Values(MatDepth(CV_8U), MatDepth(CV_32F)), Bool()));

INSTANTIATE_TEST_CASE_P(OCL_ImgProc, CvtColor,
                            testing::Combine(
                                testing::Values(MatDepth(CV_8U), MatDepth(CV_16U), MatDepth(CV_32F)),
                                Bool()));

INSTANTIATE_TEST_CASE_P(OCL_ImgProc, CvtColor_YUV420,
                            testing::Combine(
                                testing::Values(MatDepth(CV_8U)),
                                Bool()));

#endif<|MERGE_RESOLUTION|>--- conflicted
+++ resolved
@@ -291,36 +291,14 @@
     }
 };
 
-<<<<<<< HEAD
-OCL_TEST_P(CvtColor_YUV420, YUV2RGBA_NV12)
-{
-    doTest(1, 4, COLOR_YUV2RGBA_NV12);
-};
-
-OCL_TEST_P(CvtColor_YUV420, YUV2BGRA_NV12)
-{
-    doTest(1, 4, COLOR_YUV2BGRA_NV12);
-};
-
-OCL_TEST_P(CvtColor_YUV420, YUV2RGB_NV12)
-{
-    doTest(1, 3, COLOR_YUV2RGB_NV12);
-};
-
-OCL_TEST_P(CvtColor_YUV420, YUV2BGR_NV12)
-{
-    doTest(1, 3, COLOR_YUV2BGR_NV12);
-};
-=======
-OCL_TEST_P(CvtColor_YUV420, YUV2RGBA_NV12) { doTest(1, 4, CV_YUV2RGBA_NV12); }
-OCL_TEST_P(CvtColor_YUV420, YUV2BGRA_NV12) { doTest(1, 4, CV_YUV2BGRA_NV12); }
-OCL_TEST_P(CvtColor_YUV420, YUV2RGB_NV12) { doTest(1, 3, CV_YUV2RGB_NV12); }
-OCL_TEST_P(CvtColor_YUV420, YUV2BGR_NV12) { doTest(1, 3, CV_YUV2BGR_NV12); }
+OCL_TEST_P(CvtColor_YUV420, YUV2RGBA_NV12) { doTest(1, 4, COLOR_YUV2RGBA_NV12); }
+OCL_TEST_P(CvtColor_YUV420, YUV2BGRA_NV12) { doTest(1, 4, COLOR_YUV2BGRA_NV12); }
+OCL_TEST_P(CvtColor_YUV420, YUV2RGB_NV12) { doTest(1, 3, COLOR_YUV2RGB_NV12); }
+OCL_TEST_P(CvtColor_YUV420, YUV2BGR_NV12) { doTest(1, 3, COLOR_YUV2BGR_NV12); }
 
 
 INSTANTIATE_TEST_CASE_P(OCL_ImgProc, CvtColor8u,
                             testing::Combine(testing::Values(MatDepth(CV_8U)), Bool()));
->>>>>>> 7703b63c
 
 INSTANTIATE_TEST_CASE_P(OCL_ImgProc, CvtColor8u32f,
                             testing::Combine(testing::Values(MatDepth(CV_8U), MatDepth(CV_32F)), Bool()));
