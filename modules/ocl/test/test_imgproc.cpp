/*M///////////////////////////////////////////////////////////////////////////////////////
//
//  IMPORTANT: READ BEFORE DOWNLOADING, COPYING, INSTALLING OR USING.
//
//  By downloading, copying, installing or using the software you agree to this license.
//  If you do not agree to this license, do not download, install,
//  copy or use the software.
//
//
//                           License Agreement
//                For Open Source Computer Vision Library
//
// Copyright (C) 2010-2012, Institute Of Software Chinese Academy Of Science, all rights reserved.
// Copyright (C) 2010-2012, Advanced Micro Devices, Inc., all rights reserved.
// Copyright (C) 2010-2012, Multicoreware, Inc., all rights reserved.
// Third party copyrights are property of their respective owners.
//
// @Authors
//    Niko Li, newlife20080214@gmail.com
//    Jia Haipeng, jiahaipeng95@gmail.com
//    Shengen Yan, yanshengen@gmail.com
//    Jiang Liyuan, lyuan001.good@163.com
//    Rock Li, Rock.Li@amd.com
//    Wu Zailong, bullet@yeah.net
//    Xu Pang, pangxu010@163.com
//    Sen Liu, swjtuls1987@126.com
//
// Redistribution and use in source and binary forms, with or without modification,
// are permitted provided that the following conditions are met:
//
//   * Redistribution's of source code must retain the above copyright notice,
//     this list of conditions and the following disclaimer.
//
//   * Redistribution's in binary form must reproduce the above copyright notice,
//     this list of conditions and the following disclaimer in the documentation
//     and/or other oclMaterials provided with the distribution.
//
//   * The name of the copyright holders may not be used to endorse or promote products
//     derived from this software without specific prior written permission.
//
// This software is provided by the copyright holders and contributors "as is" and
// any express or implied warranties, including, but not limited to, the implied
// warranties of merchantability and fitness for a particular purpose are disclaimed.
// In no event shall the Intel Corporation or contributors be liable for any direct,
// indirect, incidental, special, exemplary, or consequential damages
// (including, but not limited to, procurement of substitute goods or services;
// loss of use, data, or profits; or business interruption) however caused
// and on any theory of liability, whether in contract, strict liability,
// or tort (including negligence or otherwise) arising in any way out of
// the use of this software, even if advised of the possibility of such damage.
//
//M*/

#include "test_precomp.hpp"

#ifdef HAVE_OPENCL

using namespace testing;
using namespace std;
using namespace cv;

///////////////////////////////////////////////////////////////////////////////

PARAM_TEST_CASE(ImgprocTestBase, MatType,
                int, // blockSize
                int, // border type
                bool) // roi or not
{
    int type, borderType, blockSize;
    bool useRoi;

    Mat src, dst_whole, src_roi, dst_roi;
    ocl::oclMat gsrc_whole, gsrc_roi, gdst_whole, gdst_roi;

<<<<<<< HEAD
void meanShiftFiltering_(const Mat &src_roi, Mat &dst_roi, int sp, int sr, cv::TermCriteria crit)
{
    if( src_roi.empty() )
        CV_Error(cv::Error::StsBadArg, "The input image is empty" );

    if( src_roi.depth() != CV_8U || src_roi.channels() != 4 )
        CV_Error(cv::Error::StsUnsupportedFormat, "Only 8-bit, 4-channel images are supported" );

    CV_Assert( (src_roi.cols == dst_roi.cols) && (src_roi.rows == dst_roi.rows) );
    CV_Assert( !(dst_roi.step & 0x3) );

    if( !(crit.type & cv::TermCriteria::MAX_ITER) )
        crit.maxCount = 5;
    int maxIter = std::min(std::max(crit.maxCount, 1), 100);
    float eps;
    if( !(crit.type & cv::TermCriteria::EPS) )
        eps = 1.f;
    eps = (float)std::max(crit.epsilon, 0.0);

    int tab[512];
    for(int i = 0; i < 512; i++)
        tab[i] = (i - 255) * (i - 255);
    uchar *sptr = src_roi.data;
    uchar *dptr = dst_roi.data;
    int sstep = (int)src_roi.step;
    int dstep = (int)dst_roi.step;
    cv::Size size = src_roi.size();

    for(int i = 0; i < size.height; i++, sptr += sstep - (size.width << 2),
            dptr += dstep - (size.width << 2))
=======
    virtual void SetUp()
>>>>>>> a54d36bd
    {
        type = GET_PARAM(0);
        blockSize = GET_PARAM(1);
        borderType = GET_PARAM(2);
        useRoi = GET_PARAM(3);
    }

<<<<<<< HEAD
void meanShiftProc_(const Mat &src_roi, Mat &dst_roi, Mat &dstCoor_roi, int sp, int sr, cv::TermCriteria crit)
{

    if( src_roi.empty() )
        CV_Error(cv::Error::StsBadArg, "The input image is empty" );
    if( src_roi.depth() != CV_8U || src_roi.channels() != 4 )
        CV_Error(cv::Error::StsUnsupportedFormat, "Only 8-bit, 4-channel images are supported" );
    CV_Assert( (src_roi.cols == dst_roi.cols) && (src_roi.rows == dst_roi.rows) &&
               (src_roi.cols == dstCoor_roi.cols) && (src_roi.rows == dstCoor_roi.rows));
    CV_Assert( !(dstCoor_roi.step & 0x3) );

    if( !(crit.type & cv::TermCriteria::MAX_ITER) )
        crit.maxCount = 5;
    int maxIter = std::min(std::max(crit.maxCount, 1), 100);
    float eps;
    if( !(crit.type & cv::TermCriteria::EPS) )
        eps = 1.f;
    eps = (float)std::max(crit.epsilon, 0.0);

    int tab[512];
    for(int i = 0; i < 512; i++)
        tab[i] = (i - 255) * (i - 255);
    uchar *sptr = src_roi.data;
    uchar *dptr = dst_roi.data;
    short *dCoorptr = (short *)dstCoor_roi.data;
    int sstep = (int)src_roi.step;
    int dstep = (int)dst_roi.step;
    int dCoorstep = (int)dstCoor_roi.step >> 1;
    cv::Size size = src_roi.size();

    for(int i = 0; i < size.height; i++, sptr += sstep - (size.width << 2),
            dptr += dstep - (size.width << 2), dCoorptr += dCoorstep - (size.width << 1))
=======
    void random_roi()
>>>>>>> a54d36bd
    {
        Size roiSize = randomSize(1, MAX_VALUE);
        Border srcBorder = randomBorder(0, useRoi ? MAX_VALUE : 0);
        randomSubMat(src, src_roi, roiSize, srcBorder, type, 5, 256);

        Border dstBorder = randomBorder(0, useRoi ? MAX_VALUE : 0);
        randomSubMat(dst_whole, dst_roi, roiSize, dstBorder, type, 5, 16);

        generateOclMat(gsrc_whole, gsrc_roi, src, roiSize, srcBorder);
        generateOclMat(gdst_whole, gdst_roi, dst_whole, roiSize, dstBorder);
    }

    void Near(double threshold = 0.0)
    {
        Mat whole, roi;
        gdst_whole.download(whole);
        gdst_roi.download(roi);

        EXPECT_MAT_NEAR(dst_whole, whole, threshold);
        EXPECT_MAT_NEAR(dst_roi, roi, threshold);
    }
};

////////////////////////////////copyMakeBorder////////////////////////////////////////////

PARAM_TEST_CASE(CopyMakeBorder, MatDepth, // depth
                Channels, // channels
                bool, // isolated or not
                Border, // border type
                bool) // roi or not
{
    int type, borderType;
    bool useRoi;

    Border border;
    Scalar val;

    Mat src, dst_whole, src_roi, dst_roi;
    ocl::oclMat gsrc_whole, gsrc_roi, gdst_whole, gdst_roi;

    virtual void SetUp()
    {
        type = CV_MAKE_TYPE(GET_PARAM(0), GET_PARAM(1));
        borderType = GET_PARAM(3);

        if (GET_PARAM(2))
            borderType |= BORDER_ISOLATED;

        useRoi = GET_PARAM(4);
    }

    void random_roi()
    {
        Size roiSize = randomSize(1, MAX_VALUE);
        Border srcBorder = randomBorder(0, useRoi ? MAX_VALUE : 0);
        randomSubMat(src, src_roi, roiSize, srcBorder, type, 5, 256);

        Border dstBorder = randomBorder(0, useRoi ? MAX_VALUE : 0);
        randomSubMat(dst_whole, dst_roi, roiSize, dstBorder, type, 5, 16);

        generateOclMat(gsrc_whole, gsrc_roi, src, roiSize, srcBorder);
        generateOclMat(gdst_whole, gdst_roi, dst_whole, roiSize, dstBorder);

        border = randomBorder(0, 10);
        val = randomScalar(-MAX_VALUE, MAX_VALUE);
    }

    void Near(double threshold = 0.0)
    {
        Mat whole, roi;
        gdst_whole.download(whole);
        gdst_roi.download(roi);

        EXPECT_MAT_NEAR(dst_whole, whole, threshold);
        EXPECT_MAT_NEAR(dst_roi, roi, threshold);
    }
};

OCL_TEST_P(CopyMakeBorder, Mat)
{
    for (int i = 0; i < LOOP_TIMES; ++i)
    {
        random_roi();

        cv::copyMakeBorder(src_roi, dst_roi, border.top, border.bot, border.lef, border.rig, borderType, val);
        ocl::copyMakeBorder(gsrc_roi, gdst_roi, border.top, border.bot, border.lef, border.rig, borderType, val);

        Near();
    }
}

////////////////////////////////equalizeHist//////////////////////////////////////////////

typedef ImgprocTestBase EqualizeHist;

OCL_TEST_P(EqualizeHist, Mat)
{
    for (int j = 0; j < LOOP_TIMES; j++)
    {
        random_roi();

        equalizeHist(src_roi, dst_roi);
        ocl::equalizeHist(gsrc_roi, gdst_roi);

        Near(1.1);
    }
}

////////////////////////////////cornerMinEigenVal//////////////////////////////////////////

typedef ImgprocTestBase CornerMinEigenVal;

OCL_TEST_P(CornerMinEigenVal, Mat)
{
    for (int j = 0; j < LOOP_TIMES; j++)
    {
        random_roi();

        int apertureSize = 3;

        cornerMinEigenVal(src_roi, dst_roi, blockSize, apertureSize, borderType);
        ocl::cornerMinEigenVal(gsrc_roi, gdst_roi, blockSize, apertureSize, borderType);

        Near(1.0);
    }
}

////////////////////////////////cornerHarris//////////////////////////////////////////

typedef ImgprocTestBase CornerHarris;

OCL_TEST_P(CornerHarris, Mat)
{
    for (int j = 0; j < LOOP_TIMES; j++)
    {
        random_roi();

        int apertureSize = 3;
        double k = 2.0;

        cornerHarris(src_roi, dst_roi, blockSize, apertureSize, k, borderType);
        ocl::cornerHarris(gsrc_roi, gdst_roi, blockSize, apertureSize, k, borderType);

        Near(1.0);
    }
}

//////////////////////////////////integral/////////////////////////////////////////////////

typedef ImgprocTestBase Integral;

OCL_TEST_P(Integral, Mat1)
{
    for (int j = 0; j < LOOP_TIMES; j++)
    {
        random_roi();

        ocl::integral(gsrc_roi, gdst_roi);
        integral(src_roi, dst_roi);

        Near();
    }
}

// TODO wrong output type
OCL_TEST_P(Integral, DISABLED_Mat2)
{
    Mat dst1;
    ocl::oclMat gdst1;

    for (int j = 0; j < LOOP_TIMES; j++)
    {
        random_roi();

        integral(src_roi, dst1, dst_roi);
        ocl::integral(gsrc_roi, gdst1, gdst_roi);

        Near();
    }
}

///////////////////////////////////////////////////////////////////////////////////////////////////
//// threshold

struct Threshold :
        public ImgprocTestBase
{
    int thresholdType;

    virtual void SetUp()
    {
        type = GET_PARAM(0);
        blockSize = GET_PARAM(1);
        thresholdType = GET_PARAM(2);
        useRoi = GET_PARAM(3);
    }
};

OCL_TEST_P(Threshold, Mat)
{
    for (int j = 0; j < LOOP_TIMES; j++)
    {
        random_roi();

        double maxVal = randomDouble(20.0, 127.0);
        double thresh = randomDouble(0.0, maxVal);

        threshold(src_roi, dst_roi, thresh, maxVal, thresholdType);
        ocl::threshold(gsrc_roi, gdst_roi, thresh, maxVal, thresholdType);

        Near(1);
    }
}

/////////////////////////////////////////////////////////////////////////////////////////
// calcHist

static void calcHistGold(const Mat &src, Mat &hist)
{
    hist = Mat(1, 256, CV_32SC1, Scalar::all(0));

    int * const hist_row = hist.ptr<int>();
    for (int y = 0; y < src.rows; ++y)
    {
        const uchar * const src_row = src.ptr(y);

        for (int x = 0; x < src.cols; ++x)
            ++hist_row[src_row[x]];
    }
}

typedef ImgprocTestBase CalcHist;

OCL_TEST_P(CalcHist, Mat)
{
    for (int j = 0; j < LOOP_TIMES; j++)
    {
        random_roi();

        calcHistGold(src_roi, dst_roi);
        ocl::calcHist(gsrc_roi, gdst_roi);

        Near();
    }
}

/////////////////////////////////////////////////////////////////////////////////////////////////////////
//// CLAHE

PARAM_TEST_CASE(CLAHETest, Size, double, bool)
{
    Size gridSize;
    double clipLimit;
    bool useRoi;

    Mat src, dst_whole, src_roi, dst_roi;
    ocl::oclMat gsrc_whole, gsrc_roi, gdst_whole, gdst_roi;

    virtual void SetUp()
    {
        gridSize = GET_PARAM(0);
        clipLimit = GET_PARAM(1);
        useRoi = GET_PARAM(2);
    }

    void random_roi()
    {
        Size roiSize = randomSize(std::max(gridSize.height, gridSize.width), MAX_VALUE);
        Border srcBorder = randomBorder(0, useRoi ? MAX_VALUE : 0);
        randomSubMat(src, src_roi, roiSize, srcBorder, CV_8UC1, 5, 256);

        Border dstBorder = randomBorder(0, useRoi ? MAX_VALUE : 0);
        randomSubMat(dst_whole, dst_roi, roiSize, dstBorder, CV_8UC1, 5, 16);

        generateOclMat(gsrc_whole, gsrc_roi, src, roiSize, srcBorder);
        generateOclMat(gdst_whole, gdst_roi, dst_whole, roiSize, dstBorder);
    }

    void Near(double threshold = 0.0)
    {
        Mat whole, roi;
        gdst_whole.download(whole);
        gdst_roi.download(roi);

        EXPECT_MAT_NEAR(dst_whole, whole, threshold);
        EXPECT_MAT_NEAR(dst_roi, roi, threshold);
    }
};

OCL_TEST_P(CLAHETest, Accuracy)
{
    for (int i = 0; i < LOOP_TIMES; ++i)
    {
        random_roi();

        Ptr<CLAHE> clahe = ocl::createCLAHE(clipLimit, gridSize);
        clahe->apply(gsrc_roi, gdst_roi);

        Ptr<CLAHE> clahe_gold = createCLAHE(clipLimit, gridSize);
        clahe_gold->apply(src_roi, dst_roi);

        Near(1.0);
    }
}

/////////////////////////////Convolve//////////////////////////////////

static void convolve_gold(const Mat & src, const Mat & kernel, Mat & dst)
{
    for (int i = 0; i < src.rows; i++)
    {
        float * const dstptr = dst.ptr<float>(i);

        for (int j = 0; j < src.cols; j++)
        {
            float temp = 0;

            for (int m = 0; m < kernel.rows; m++)
            {
                const float * const kptr = kernel.ptr<float>(m);
                for (int n = 0; n < kernel.cols; n++)
                {
                    int r = clipInt(i - kernel.rows / 2 + m, 0, src.rows - 1);
                    int c = clipInt(j - kernel.cols / 2 + n, 0, src.cols - 1);

                    temp += src.ptr<float>(r)[c] * kptr[n];
                }
            }

            dstptr[j] = temp;
        }
    }
}

typedef ImgprocTestBase Convolve;

OCL_TEST_P(Convolve, Mat)
{
    Mat kernel, kernel_roi;
    ocl::oclMat gkernel, gkernel_roi;
    const Size roiSize(7, 7);

    for (int j = 0; j < LOOP_TIMES; j++)
    {
        random_roi();

        Border kernelBorder = randomBorder(0, useRoi ? MAX_VALUE : 0);
        randomSubMat(kernel, kernel_roi, roiSize, kernelBorder, type, 5, 16);
        generateOclMat(gkernel, gkernel_roi, kernel, roiSize, kernelBorder);

        convolve_gold(src_roi, kernel_roi, dst_roi);
        ocl::convolve(gsrc_roi, gkernel_roi, gdst_roi);

        Near(1);
    }
}

////////////////////////////////// ColumnSum //////////////////////////////////////

static void columnSum_gold(const Mat & src, Mat & dst)
{
    float * prevdptr = dst.ptr<float>(0);
    const float * sptr = src.ptr<float>(0);

    for (int x = 0; x < src.cols; ++x)
        prevdptr[x] = sptr[x];

    for (int y = 1; y < src.rows; ++y)
    {
        sptr = src.ptr<float>(y);
        float * const dptr = dst.ptr<float>(y);

        for (int x = 0; x < src.cols; ++x)
            dptr[x] = prevdptr[x] + sptr[x];

        prevdptr = dptr;
    }
}

typedef ImgprocTestBase ColumnSum;

OCL_TEST_P(ColumnSum, Accuracy)
{
    for (int i = 0; i < LOOP_TIMES; ++i)
    {
        random_roi();

        columnSum_gold(src_roi, dst_roi);
        ocl::columnSum(gsrc_roi, gdst_roi);

        Near(1e-5);
    }
}

/////////////////////////////////////////////////////////////////////////////////////

INSTANTIATE_TEST_CASE_P(Imgproc, EqualizeHist, Combine(
                            Values((MatType)CV_8UC1),
                            Values(0), // not used
                            Values(0), // not used
                            Bool()));

INSTANTIATE_TEST_CASE_P(Imgproc, CornerMinEigenVal, Combine(
                            Values(CV_8UC1, CV_32FC1),
                            Values(3), // TODO some fails when blockSize != 3 (for example 5)
                            Values((int)BORDER_REFLECT, (int)BORDER_CONSTANT, (int)BORDER_REPLICATE), // TODO does not work with (int)BORDER_REFLECT101
                            Bool()));

INSTANTIATE_TEST_CASE_P(Imgproc, CornerHarris, Combine(
                            Values((MatType)CV_8UC1), // TODO does not work properly with CV_32FC1
                            Values(3, 5),
                            Values((int)BORDER_REFLECT101, (int)BORDER_REFLECT, (int)BORDER_CONSTANT, (int)BORDER_REPLICATE),
                            Bool()));

INSTANTIATE_TEST_CASE_P(Imgproc, Integral, Combine(
                            Values((MatType)CV_8UC1), // TODO does work with CV_32F, CV_64F
                            Values(0), // not used
                            Values(0), // not used
                            Bool()));

INSTANTIATE_TEST_CASE_P(Imgproc, Threshold, Combine(
                            Values(CV_8UC1, CV_32FC1),
                            Values(0),
                            Values(ThreshOp(THRESH_BINARY),
                                   ThreshOp(THRESH_BINARY_INV), ThreshOp(THRESH_TRUNC),
                                   ThreshOp(THRESH_TOZERO), ThreshOp(THRESH_TOZERO_INV)),
                            Bool()));

INSTANTIATE_TEST_CASE_P(Imgproc, CalcHist, Combine(
                            Values((MatType)CV_8UC1),
                            Values(0), // not used
                            Values(0), // not used
                            Bool()));

INSTANTIATE_TEST_CASE_P(Imgproc, CLAHETest, Combine(
                            Values(Size(4, 4), Size(32, 8), Size(8, 64)),
                            Values(0.0, 10.0, 62.0, 300.0),
                            Bool()));

INSTANTIATE_TEST_CASE_P(Imgproc, Convolve, Combine(
                            Values((MatType)CV_32FC1),
                            Values(0), // not used
                            Values(0), // not used
                            Bool()));

INSTANTIATE_TEST_CASE_P(Imgproc, ColumnSum, Combine(
                            Values(MatType(CV_32FC1)),
                            Values(0), // not used
                            Values(0), // not used
                            Bool()));

INSTANTIATE_TEST_CASE_P(ImgprocTestBase, CopyMakeBorder, Combine(
                            testing::Range((MatDepth)CV_8U, (MatDepth)CV_USRTYPE1),
                            testing::Values((Channels)1, (Channels)4),
                            Bool(), // border isolated or not
                            Values((Border)BORDER_CONSTANT,
                                   (Border)BORDER_REPLICATE,
                                   (Border)BORDER_REFLECT,
                                   (Border)BORDER_WRAP,
                                   (Border)BORDER_REFLECT_101),
                            Bool()));

#endif // HAVE_OPENCL<|MERGE_RESOLUTION|>--- conflicted
+++ resolved
@@ -72,40 +72,7 @@
     Mat src, dst_whole, src_roi, dst_roi;
     ocl::oclMat gsrc_whole, gsrc_roi, gdst_whole, gdst_roi;
 
-<<<<<<< HEAD
-void meanShiftFiltering_(const Mat &src_roi, Mat &dst_roi, int sp, int sr, cv::TermCriteria crit)
-{
-    if( src_roi.empty() )
-        CV_Error(cv::Error::StsBadArg, "The input image is empty" );
-
-    if( src_roi.depth() != CV_8U || src_roi.channels() != 4 )
-        CV_Error(cv::Error::StsUnsupportedFormat, "Only 8-bit, 4-channel images are supported" );
-
-    CV_Assert( (src_roi.cols == dst_roi.cols) && (src_roi.rows == dst_roi.rows) );
-    CV_Assert( !(dst_roi.step & 0x3) );
-
-    if( !(crit.type & cv::TermCriteria::MAX_ITER) )
-        crit.maxCount = 5;
-    int maxIter = std::min(std::max(crit.maxCount, 1), 100);
-    float eps;
-    if( !(crit.type & cv::TermCriteria::EPS) )
-        eps = 1.f;
-    eps = (float)std::max(crit.epsilon, 0.0);
-
-    int tab[512];
-    for(int i = 0; i < 512; i++)
-        tab[i] = (i - 255) * (i - 255);
-    uchar *sptr = src_roi.data;
-    uchar *dptr = dst_roi.data;
-    int sstep = (int)src_roi.step;
-    int dstep = (int)dst_roi.step;
-    cv::Size size = src_roi.size();
-
-    for(int i = 0; i < size.height; i++, sptr += sstep - (size.width << 2),
-            dptr += dstep - (size.width << 2))
-=======
     virtual void SetUp()
->>>>>>> a54d36bd
     {
         type = GET_PARAM(0);
         blockSize = GET_PARAM(1);
@@ -113,42 +80,7 @@
         useRoi = GET_PARAM(3);
     }
 
-<<<<<<< HEAD
-void meanShiftProc_(const Mat &src_roi, Mat &dst_roi, Mat &dstCoor_roi, int sp, int sr, cv::TermCriteria crit)
-{
-
-    if( src_roi.empty() )
-        CV_Error(cv::Error::StsBadArg, "The input image is empty" );
-    if( src_roi.depth() != CV_8U || src_roi.channels() != 4 )
-        CV_Error(cv::Error::StsUnsupportedFormat, "Only 8-bit, 4-channel images are supported" );
-    CV_Assert( (src_roi.cols == dst_roi.cols) && (src_roi.rows == dst_roi.rows) &&
-               (src_roi.cols == dstCoor_roi.cols) && (src_roi.rows == dstCoor_roi.rows));
-    CV_Assert( !(dstCoor_roi.step & 0x3) );
-
-    if( !(crit.type & cv::TermCriteria::MAX_ITER) )
-        crit.maxCount = 5;
-    int maxIter = std::min(std::max(crit.maxCount, 1), 100);
-    float eps;
-    if( !(crit.type & cv::TermCriteria::EPS) )
-        eps = 1.f;
-    eps = (float)std::max(crit.epsilon, 0.0);
-
-    int tab[512];
-    for(int i = 0; i < 512; i++)
-        tab[i] = (i - 255) * (i - 255);
-    uchar *sptr = src_roi.data;
-    uchar *dptr = dst_roi.data;
-    short *dCoorptr = (short *)dstCoor_roi.data;
-    int sstep = (int)src_roi.step;
-    int dstep = (int)dst_roi.step;
-    int dCoorstep = (int)dstCoor_roi.step >> 1;
-    cv::Size size = src_roi.size();
-
-    for(int i = 0; i < size.height; i++, sptr += sstep - (size.width << 2),
-            dptr += dstep - (size.width << 2), dCoorptr += dCoorstep - (size.width << 1))
-=======
     void random_roi()
->>>>>>> a54d36bd
     {
         Size roiSize = randomSize(1, MAX_VALUE);
         Border srcBorder = randomBorder(0, useRoi ? MAX_VALUE : 0);
