--- conflicted
+++ resolved
@@ -162,30 +162,6 @@
 
 void cv::ocl::distanceToCenters(oclMat &dists, oclMat &labels, const oclMat &src, const oclMat &centers, int distType, const oclMat &indices)
 {
-<<<<<<< HEAD
-    //if(src.clCxt -> impl -> double_support == 0 && src.type() == CV_64F)
-    //{
-    //    CV_Error(Error::OpenCLDoubleNotSupported, "Selected device doesn't support double");
-    //    return;
-    //}
-
-    Context  *clCxt = src.clCxt;
-    int labels_step = (int)(labels.step/labels.elemSize());
-    String kernelname = "distanceToCenters";
-    int threadNum = src.rows > 256 ? 256 : src.rows;
-    size_t localThreads[3]  = {1, threadNum, 1};
-    size_t globalThreads[3] = {1, src.rows, 1};
-
-    std::vector<std::pair<size_t, const void *> > args;
-    args.push_back(std::make_pair(sizeof(cl_int), (void *)&labels_step));
-    args.push_back(std::make_pair(sizeof(cl_int), (void *)&centers.rows));
-    args.push_back(std::make_pair(sizeof(cl_mem), (void *)&src.data));
-    args.push_back(std::make_pair(sizeof(cl_mem), (void *)&labels.data));
-    args.push_back(std::make_pair(sizeof(cl_int), (void *)&centers.cols));
-    args.push_back(std::make_pair(sizeof(cl_int), (void *)&src.rows));
-    args.push_back(std::make_pair(sizeof(cl_mem), (void *)&centers.data));
-    args.push_back(std::make_pair(sizeof(cl_mem), (void*)&dists.data));
-=======
     CV_Assert(src.cols*src.oclchannels() == centers.cols*centers.oclchannels());
     CV_Assert(src.depth() == CV_32F && centers.depth() == CV_32F);
     bool is_label_row_major = false;
@@ -219,24 +195,23 @@
 
     size_t globalThreads[3] = {number_of_input, 1, 1};
 
-    vector<pair<size_t, const void *> > args;
-    args.push_back(make_pair(sizeof(cl_mem), (void *)&src.data));
-    args.push_back(make_pair(sizeof(cl_mem), (void *)&centers.data));
+    std::vector<std::pair<size_t, const void *> > args;
+    args.push_back(std::make_pair(sizeof(cl_mem), (void *)&src.data));
+    args.push_back(std::make_pair(sizeof(cl_mem), (void *)&centers.data));
     if(!indices.empty())
     {
-        args.push_back(make_pair(sizeof(cl_mem), (void *)&indices.data));
-    }
-    args.push_back(make_pair(sizeof(cl_mem), (void *)&labels.data));
-    args.push_back(make_pair(sizeof(cl_mem), (void *)&dists.data));
-    args.push_back(make_pair(sizeof(cl_int), (void *)&colsNumb));
-    args.push_back(make_pair(sizeof(cl_int), (void *)&src_step));
-    args.push_back(make_pair(sizeof(cl_int), (void *)&centers_step));
-    args.push_back(make_pair(sizeof(cl_int), (void *)&label_step));
-    args.push_back(make_pair(sizeof(cl_int), (void *)&number_of_input));
-    args.push_back(make_pair(sizeof(cl_int), (void *)&centers.rows));
-    args.push_back(make_pair(sizeof(cl_int), (void *)&src_offset));
-    args.push_back(make_pair(sizeof(cl_int), (void *)&centers_offset));
->>>>>>> dd942df0
+        args.push_back(std::make_pair(sizeof(cl_mem), (void *)&indices.data));
+    }
+    args.push_back(std::make_pair(sizeof(cl_mem), (void *)&labels.data));
+    args.push_back(std::make_pair(sizeof(cl_mem), (void *)&dists.data));
+    args.push_back(std::make_pair(sizeof(cl_int), (void *)&colsNumb));
+    args.push_back(std::make_pair(sizeof(cl_int), (void *)&src_step));
+    args.push_back(std::make_pair(sizeof(cl_int), (void *)&centers_step));
+    args.push_back(std::make_pair(sizeof(cl_int), (void *)&label_step));
+    args.push_back(std::make_pair(sizeof(cl_int), (void *)&number_of_input));
+    args.push_back(std::make_pair(sizeof(cl_int), (void *)&centers.rows));
+    args.push_back(std::make_pair(sizeof(cl_int), (void *)&src_offset));
+    args.push_back(std::make_pair(sizeof(cl_int), (void *)&centers_offset));
 
     openCLExecuteKernel(Context::getContext(), &kmeans_kernel,
         kernelname, globalThreads, NULL, args, -1, -1, build_opt.c_str());
