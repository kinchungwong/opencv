--- conflicted
+++ resolved
@@ -468,20 +468,11 @@
                 {
                     bordertype_index = i;
                     break;
-<<<<<<< HEAD
-
-            if (bordertype_index == sizeof(__bordertype) / sizeof(int))
-                CV_Error(Error::StsBadArg, "Unsupported border type");
-
-            String kernelName = "copymakeborder";
-            size_t localThreads[3] = {16, 16, 1};
-=======
                 }
             if (bordertype_index < 0)
-                CV_Error(CV_StsBadArg, "Unsupported border type");
+                CV_Error(Error::StsBadArg, "Unsupported border type");
 
             size_t localThreads[3] = { 16, 16, 1 };
->>>>>>> c1223f8d
             size_t globalThreads[3] = { dst.cols, dst.rows, 1 };
 
             std::vector< std::pair<size_t, const void *> > args;
