--- conflicted
+++ resolved
@@ -72,15 +72,9 @@
     namespace ocl
     {
         // provide additional methods for the user to interact with the command queue after a task is fired
-<<<<<<< HEAD
-        static void openCLExecuteKernel_2(Context *clCxt , const char **source, String kernelName, size_t globalThreads[3],
+        static void openCLExecuteKernel_2(Context *clCxt, const cv::ocl::ProgramEntry* source, String kernelName, size_t globalThreads[3],
                                    size_t localThreads[3],  std::vector< std::pair<size_t, const void *> > &args, int channels,
                                    int depth, const char *build_options, FLUSH_MODE finish_mode)
-=======
-        static void openCLExecuteKernel_2(Context *clCxt, const cv::ocl::ProgramEntry* source, string kernelName, size_t globalThreads[3],
-                                   size_t localThreads[3],  vector< pair<size_t, const void *> > &args, int channels,
-                                   int depth, char *build_options, FLUSH_MODE finish_mode)
->>>>>>> 801054d6
         {
             //construct kernel name
             //The rule is functionName_Cn_Dn, C represent Channels, D Represent DataType Depth, n represent an integer number
@@ -124,22 +118,14 @@
             openCLSafeCall(clReleaseKernel(kernel));
         }
 
-<<<<<<< HEAD
-        void openCLExecuteKernel2(Context *clCxt , const char **source, String kernelName,
-=======
-        void openCLExecuteKernel2(Context *clCxt, const cv::ocl::ProgramEntry* source, string kernelName,
->>>>>>> 801054d6
+        void openCLExecuteKernel2(Context *clCxt, const cv::ocl::ProgramEntry* source, String kernelName,
                                   size_t globalThreads[3], size_t localThreads[3],
                                   std::vector< std::pair<size_t, const void *> > &args, int channels, int depth, FLUSH_MODE finish_mode)
         {
             openCLExecuteKernel2(clCxt, source, kernelName, globalThreads, localThreads, args,
                                  channels, depth, NULL, finish_mode);
         }
-<<<<<<< HEAD
-        void openCLExecuteKernel2(Context *clCxt , const char **source, String kernelName,
-=======
-        void openCLExecuteKernel2(Context *clCxt, const cv::ocl::ProgramEntry* source, string kernelName,
->>>>>>> 801054d6
+        void openCLExecuteKernel2(Context *clCxt, const cv::ocl::ProgramEntry* source, String kernelName,
                                   size_t globalThreads[3], size_t localThreads[3],
                                   std::vector< std::pair<size_t, const void *> > &args, int channels, int depth, const char *build_options, FLUSH_MODE finish_mode)
 
