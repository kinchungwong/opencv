/*M///////////////////////////////////////////////////////////////////////////////////////
//
//  IMPORTANT: READ BEFORE DOWNLOADING, COPYING, INSTALLING OR USING.
//
//  By downloading, copying, installing or using the software you agree to this license.
//  If you do not agree to this license, do not download, install,
//  copy or use the software.
//
//
//                           License Agreement
//                For Open Source Computer Vision Library
//
// Copyright (C) 2010-2012, Institute Of Software Chinese Academy Of Science, all rights reserved.
// Copyright (C) 2010-2012, Advanced Micro Devices, Inc., all rights reserved.
// Copyright (C) 2010-2012, Multicoreware, Inc., all rights reserved.
// Third party copyrights are property of their respective owners.
//
// @Authors
//    Guoping Long, longguoping@gmail.com
//    Yao Wang, bitwangyaoyao@gmail.com
//
// Redistribution and use in source and binary forms, with or without modification,
// are permitted provided that the following conditions are met:
//
//   * Redistribution's of source code must retain the above copyright notice,
//     this list of conditions and the following disclaimer.
//
//   * Redistribution's in binary form must reproduce the above copyright notice,
//     this list of conditions and the following disclaimer in the documentation
//     and/or other oclMaterials provided with the distribution.
//
//   * The name of the copyright holders may not be used to endorse or promote products
//     derived from this software without specific prior written permission.
//
// This software is provided by the copyright holders and contributors "as is" and
// any express or implied warranties, including, but not limited to, the implied
// warranties of merchantability and fitness for a particular purpose are disclaimed.
// In no event shall the Intel Corporation or contributors be liable for any direct,
// indirect, incidental, special, exemplary, or consequential damages
// (including, but not limited to, procurement of substitute goods or services;
// loss of use, data, or profits; or business interruption) however caused
// and on any theory of liability, whether in contract, strict liability,
// or tort (including negligence or otherwise) arising in any way out of
// the use of this software, even if advised of the possibility of such damage.
//
//M*/

#ifndef __OPENCV_PRECOMP_H__
#define __OPENCV_PRECOMP_H__

#if defined _MSC_VER && _MSC_VER >= 1200
#pragma warning( disable: 4267 4324 4244 4251 4710 4711 4514 4996 )
#endif

#ifdef HAVE_CVCONFIG_H
#include "cvconfig.h"
#endif

#include <map>
#include <iostream>
#include <limits>
#include <vector>
#include <algorithm>
#include <sstream>
#include <exception>
#include <stdio.h>

#include "opencv2/ocl.hpp"
#include "opencv2/imgproc/imgproc_c.h"
#include "opencv2/core/core_c.h"

#include "opencv2/core/utility.hpp"
#include "opencv2/core/internal.hpp"
//#include "opencv2/highgui.hpp"

#define __ATI__

#if defined (HAVE_OPENCL)

#include "opencv2/ocl/private/util.hpp"
#include "safe_call.hpp"

<<<<<<< HEAD
namespace cv
{
    namespace ocl
    {
        ///////////////////////////OpenCL call wrappers////////////////////////////
        void openCLMallocPitch(Context *clCxt, void **dev_ptr, size_t *pitch,
                               size_t widthInBytes, size_t height);
        void openCLMallocPitchEx(Context *clCxt, void **dev_ptr, size_t *pitch,
                               size_t widthInBytes, size_t height, DevMemRW rw_type, DevMemType mem_type);
        void openCLMemcpy2D(Context *clCxt, void *dst, size_t dpitch,
                            const void *src, size_t spitch,
                            size_t width, size_t height, enum openCLMemcpyKind kind, int channels = -1);
        void openCLCopyBuffer2D(Context *clCxt, void *dst, size_t dpitch, int dst_offset,
                                const void *src, size_t spitch,
                                size_t width, size_t height, int src_offset);
        void openCLFree(void *devPtr);
        cl_mem openCLCreateBuffer(Context *clCxt, size_t flag, size_t size);
        void openCLReadBuffer(Context *clCxt, cl_mem dst_buffer, void *host_buffer, size_t size);
        cl_kernel openCLGetKernelFromSource(const Context *clCxt,
                                            const char **source, std::string kernelName);
        cl_kernel openCLGetKernelFromSource(const Context *clCxt,
                                            const char **source, std::string kernelName, const char *build_options);
        void openCLVerifyKernel(const Context *clCxt, cl_kernel kernel, size_t *localThreads);
        void openCLExecuteKernel(Context *clCxt , const char **source, std::string kernelName, std::vector< std::pair<size_t, const void *> > &args,
                                 int globalcols , int globalrows, size_t blockSize = 16, int kernel_expand_depth = -1, int kernel_expand_channel = -1);
        void openCLExecuteKernel_(Context *clCxt , const char **source, std::string kernelName,
                                  size_t globalThreads[3], size_t localThreads[3],
                                  std::vector< std::pair<size_t, const void *> > &args, int channels, int depth, const char *build_options);
        void openCLExecuteKernel(Context *clCxt , const char **source, std::string kernelName, size_t globalThreads[3],
                                 size_t localThreads[3],  std::vector< std::pair<size_t, const void *> > &args, int channels, int depth);
        void openCLExecuteKernel(Context *clCxt , const char **source, std::string kernelName, size_t globalThreads[3],
                                 size_t localThreads[3],  std::vector< std::pair<size_t, const void *> > &args, int channels,
                                 int depth, const char *build_options);

        cl_mem load_constant(cl_context context, cl_command_queue command_queue, const void *value,
                             const size_t size);

        cl_mem openCLMalloc(cl_context clCxt, size_t size, cl_mem_flags flags, void *host_ptr);

        //void openCLMemcpy2DWithNoPadding(cl_command_queue command_queue, cl_mem buffer, size_t size, size_t offset, void *ptr,
        //                                 enum openCLMemcpyKind kind, cl_bool blocking_write);
        int savetofile(const Context *clcxt,  cl_program &program, const char *fileName);
        struct Context::Impl
        {
            //Information of the OpenCL context
            cl_context clContext;
            cl_command_queue clCmdQueue;
            cl_device_id devices;
            std::string devName;
            cl_uint maxDimensions;
            size_t maxWorkGroupSize;
            size_t maxWorkItemSizes[4];
            cl_uint maxComputeUnits;
            int double_support;
            //extra options to recognize vendor specific fp64 extensions
            char extra_options[512];
            std::string Binpath;
            int unified_memory; //1 means integrated GPU, otherwise this value is 0
        };
    }
}


=======
>>>>>>> b6365699
#else /* defined(HAVE_OPENCL) */

static inline void throw_nogpu()
{
    CV_Error(CV_GpuNotSupported, "The library is compilled without OpenCL support.\n");
}

#endif /* defined(HAVE_OPENCL) */

using namespace std;

#endif /* __OPENCV_PRECOMP_H__ */<|MERGE_RESOLUTION|>--- conflicted
+++ resolved
@@ -65,9 +65,11 @@
 #include <exception>
 #include <stdio.h>
 
-#include "opencv2/ocl.hpp"
+#include "opencv2/imgproc.hpp"
 #include "opencv2/imgproc/imgproc_c.h"
 #include "opencv2/core/core_c.h"
+#include "opencv2/objdetect.hpp"
+#include "opencv2/ocl.hpp"
 
 #include "opencv2/core/utility.hpp"
 #include "opencv2/core/internal.hpp"
@@ -80,72 +82,6 @@
 #include "opencv2/ocl/private/util.hpp"
 #include "safe_call.hpp"
 
-<<<<<<< HEAD
-namespace cv
-{
-    namespace ocl
-    {
-        ///////////////////////////OpenCL call wrappers////////////////////////////
-        void openCLMallocPitch(Context *clCxt, void **dev_ptr, size_t *pitch,
-                               size_t widthInBytes, size_t height);
-        void openCLMallocPitchEx(Context *clCxt, void **dev_ptr, size_t *pitch,
-                               size_t widthInBytes, size_t height, DevMemRW rw_type, DevMemType mem_type);
-        void openCLMemcpy2D(Context *clCxt, void *dst, size_t dpitch,
-                            const void *src, size_t spitch,
-                            size_t width, size_t height, enum openCLMemcpyKind kind, int channels = -1);
-        void openCLCopyBuffer2D(Context *clCxt, void *dst, size_t dpitch, int dst_offset,
-                                const void *src, size_t spitch,
-                                size_t width, size_t height, int src_offset);
-        void openCLFree(void *devPtr);
-        cl_mem openCLCreateBuffer(Context *clCxt, size_t flag, size_t size);
-        void openCLReadBuffer(Context *clCxt, cl_mem dst_buffer, void *host_buffer, size_t size);
-        cl_kernel openCLGetKernelFromSource(const Context *clCxt,
-                                            const char **source, std::string kernelName);
-        cl_kernel openCLGetKernelFromSource(const Context *clCxt,
-                                            const char **source, std::string kernelName, const char *build_options);
-        void openCLVerifyKernel(const Context *clCxt, cl_kernel kernel, size_t *localThreads);
-        void openCLExecuteKernel(Context *clCxt , const char **source, std::string kernelName, std::vector< std::pair<size_t, const void *> > &args,
-                                 int globalcols , int globalrows, size_t blockSize = 16, int kernel_expand_depth = -1, int kernel_expand_channel = -1);
-        void openCLExecuteKernel_(Context *clCxt , const char **source, std::string kernelName,
-                                  size_t globalThreads[3], size_t localThreads[3],
-                                  std::vector< std::pair<size_t, const void *> > &args, int channels, int depth, const char *build_options);
-        void openCLExecuteKernel(Context *clCxt , const char **source, std::string kernelName, size_t globalThreads[3],
-                                 size_t localThreads[3],  std::vector< std::pair<size_t, const void *> > &args, int channels, int depth);
-        void openCLExecuteKernel(Context *clCxt , const char **source, std::string kernelName, size_t globalThreads[3],
-                                 size_t localThreads[3],  std::vector< std::pair<size_t, const void *> > &args, int channels,
-                                 int depth, const char *build_options);
-
-        cl_mem load_constant(cl_context context, cl_command_queue command_queue, const void *value,
-                             const size_t size);
-
-        cl_mem openCLMalloc(cl_context clCxt, size_t size, cl_mem_flags flags, void *host_ptr);
-
-        //void openCLMemcpy2DWithNoPadding(cl_command_queue command_queue, cl_mem buffer, size_t size, size_t offset, void *ptr,
-        //                                 enum openCLMemcpyKind kind, cl_bool blocking_write);
-        int savetofile(const Context *clcxt,  cl_program &program, const char *fileName);
-        struct Context::Impl
-        {
-            //Information of the OpenCL context
-            cl_context clContext;
-            cl_command_queue clCmdQueue;
-            cl_device_id devices;
-            std::string devName;
-            cl_uint maxDimensions;
-            size_t maxWorkGroupSize;
-            size_t maxWorkItemSizes[4];
-            cl_uint maxComputeUnits;
-            int double_support;
-            //extra options to recognize vendor specific fp64 extensions
-            char extra_options[512];
-            std::string Binpath;
-            int unified_memory; //1 means integrated GPU, otherwise this value is 0
-        };
-    }
-}
-
-
-=======
->>>>>>> b6365699
 #else /* defined(HAVE_OPENCL) */
 
 static inline void throw_nogpu()
@@ -155,6 +91,4 @@
 
 #endif /* defined(HAVE_OPENCL) */
 
-using namespace std;
-
 #endif /* __OPENCV_PRECOMP_H__ */