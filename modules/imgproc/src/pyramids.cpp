/*M///////////////////////////////////////////////////////////////////////////////////////
//
//  IMPORTANT: READ BEFORE DOWNLOADING, COPYING, INSTALLING OR USING.
//
//  By downloading, copying, installing or using the software you agree to this license.
//  If you do not agree to this license, do not download, install,
//  copy or use the software.
//
//
//                           License Agreement
//                For Open Source Computer Vision Library
//
// Copyright (C) 2000-2008, Intel Corporation, all rights reserved.
// Copyright (C) 2009, Willow Garage Inc., all rights reserved.
// Copyright (C) 2014-2015, Itseez Inc., all rights reserved.
// Third party copyrights are property of their respective owners.
//
// Redistribution and use in source and binary forms, with or without modification,
// are permitted provided that the following conditions are met:
//
//   * Redistribution's of source code must retain the above copyright notice,
//     this list of conditions and the following disclaimer.
//
//   * Redistribution's in binary form must reproduce the above copyright notice,
//     this list of conditions and the following disclaimer in the documentation
//     and/or other materials provided with the distribution.
//
//   * The name of the copyright holders may not be used to endorse or promote products
//     derived from this software without specific prior written permission.
//
// This software is provided by the copyright holders and contributors "as is" and
// any express or implied warranties, including, but not limited to, the implied
// warranties of merchantability and fitness for a particular purpose are disclaimed.
// In no event shall the Intel Corporation or contributors be liable for any direct,
// indirect, incidental, special, exemplary, or consequential damages
// (including, but not limited to, procurement of substitute goods or services;
// loss of use, data, or profits; or business interruption) however caused
// and on any theory of liability, whether in contract, strict liability,
// or tort (including negligence or otherwise) arising in any way out of
// the use of this software, even if advised of the possibility of such damage.
//
//M*/

#include "precomp.hpp"
#include "opencl_kernels_imgproc.hpp"

namespace cv
{

template<typename T, int shift> struct FixPtCast
{
    typedef int type1;
    typedef T rtype;
    rtype operator ()(type1 arg) const { return (T)((arg + (1 << (shift-1))) >> shift); }
};

template<typename T, int shift> struct FltCast
{
    typedef T type1;
    typedef T rtype;
    rtype operator ()(type1 arg) const { return arg*(T)(1./(1 << shift)); }
};

template<typename T1, typename T2> struct PyrDownNoVec
{
    int operator()(T1**, T2*, int, int) const { return 0; }
};

template<typename T1, typename T2> struct PyrUpNoVec
{
    int operator()(T1**, T2**, int, int) const { return 0; }
};

#if CV_SSE2

struct PyrDownVec_32s8u
{
    int operator()(int** src, uchar* dst, int, int width) const
    {
        if( !checkHardwareSupport(CV_CPU_SSE2) )
            return 0;

        int x = 0;
        const int *row0 = src[0], *row1 = src[1], *row2 = src[2], *row3 = src[3], *row4 = src[4];
        __m128i delta = _mm_set1_epi16(128);

        for( ; x <= width - 16; x += 16 )
        {
            __m128i r0, r1, r2, r3, r4, t0, t1;
            r0 = _mm_packs_epi32(_mm_load_si128((const __m128i*)(row0 + x)),
                                 _mm_load_si128((const __m128i*)(row0 + x + 4)));
            r1 = _mm_packs_epi32(_mm_load_si128((const __m128i*)(row1 + x)),
                                 _mm_load_si128((const __m128i*)(row1 + x + 4)));
            r2 = _mm_packs_epi32(_mm_load_si128((const __m128i*)(row2 + x)),
                                 _mm_load_si128((const __m128i*)(row2 + x + 4)));
            r3 = _mm_packs_epi32(_mm_load_si128((const __m128i*)(row3 + x)),
                                 _mm_load_si128((const __m128i*)(row3 + x + 4)));
            r4 = _mm_packs_epi32(_mm_load_si128((const __m128i*)(row4 + x)),
                                 _mm_load_si128((const __m128i*)(row4 + x + 4)));
            r0 = _mm_add_epi16(r0, r4);
            r1 = _mm_add_epi16(_mm_add_epi16(r1, r3), r2);
            r0 = _mm_add_epi16(r0, _mm_add_epi16(r2, r2));
            t0 = _mm_add_epi16(r0, _mm_slli_epi16(r1, 2));
            r0 = _mm_packs_epi32(_mm_load_si128((const __m128i*)(row0 + x + 8)),
                                 _mm_load_si128((const __m128i*)(row0 + x + 12)));
            r1 = _mm_packs_epi32(_mm_load_si128((const __m128i*)(row1 + x + 8)),
                                 _mm_load_si128((const __m128i*)(row1 + x + 12)));
            r2 = _mm_packs_epi32(_mm_load_si128((const __m128i*)(row2 + x + 8)),
                                 _mm_load_si128((const __m128i*)(row2 + x + 12)));
            r3 = _mm_packs_epi32(_mm_load_si128((const __m128i*)(row3 + x + 8)),
                                 _mm_load_si128((const __m128i*)(row3 + x + 12)));
            r4 = _mm_packs_epi32(_mm_load_si128((const __m128i*)(row4 + x + 8)),
                                 _mm_load_si128((const __m128i*)(row4 + x + 12)));
            r0 = _mm_add_epi16(r0, r4);
            r1 = _mm_add_epi16(_mm_add_epi16(r1, r3), r2);
            r0 = _mm_add_epi16(r0, _mm_add_epi16(r2, r2));
            t1 = _mm_add_epi16(r0, _mm_slli_epi16(r1, 2));
            t0 = _mm_srli_epi16(_mm_add_epi16(t0, delta), 8);
            t1 = _mm_srli_epi16(_mm_add_epi16(t1, delta), 8);
            _mm_storeu_si128((__m128i*)(dst + x), _mm_packus_epi16(t0, t1));
        }

        for( ; x <= width - 4; x += 4 )
        {
            __m128i r0, r1, r2, r3, r4, z = _mm_setzero_si128();
            r0 = _mm_packs_epi32(_mm_load_si128((const __m128i*)(row0 + x)), z);
            r1 = _mm_packs_epi32(_mm_load_si128((const __m128i*)(row1 + x)), z);
            r2 = _mm_packs_epi32(_mm_load_si128((const __m128i*)(row2 + x)), z);
            r3 = _mm_packs_epi32(_mm_load_si128((const __m128i*)(row3 + x)), z);
            r4 = _mm_packs_epi32(_mm_load_si128((const __m128i*)(row4 + x)), z);
            r0 = _mm_add_epi16(r0, r4);
            r1 = _mm_add_epi16(_mm_add_epi16(r1, r3), r2);
            r0 = _mm_add_epi16(r0, _mm_add_epi16(r2, r2));
            r0 = _mm_add_epi16(r0, _mm_slli_epi16(r1, 2));
            r0 = _mm_srli_epi16(_mm_add_epi16(r0, delta), 8);
            *(int*)(dst + x) = _mm_cvtsi128_si32(_mm_packus_epi16(r0, r0));
        }

        return x;
    }
};

struct PyrDownVec_32f
{
    int operator()(float** src, float* dst, int, int width) const
    {
        if( !checkHardwareSupport(CV_CPU_SSE) )
            return 0;

        int x = 0;
        const float *row0 = src[0], *row1 = src[1], *row2 = src[2], *row3 = src[3], *row4 = src[4];
        __m128 _4 = _mm_set1_ps(4.f), _scale = _mm_set1_ps(1.f/256);
        for( ; x <= width - 8; x += 8 )
        {
            __m128 r0, r1, r2, r3, r4, t0, t1;
            r0 = _mm_load_ps(row0 + x);
            r1 = _mm_load_ps(row1 + x);
            r2 = _mm_load_ps(row2 + x);
            r3 = _mm_load_ps(row3 + x);
            r4 = _mm_load_ps(row4 + x);
            r0 = _mm_add_ps(r0, r4);
            r1 = _mm_add_ps(_mm_add_ps(r1, r3), r2);
            r0 = _mm_add_ps(r0, _mm_add_ps(r2, r2));
            t0 = _mm_add_ps(r0, _mm_mul_ps(r1, _4));

            r0 = _mm_load_ps(row0 + x + 4);
            r1 = _mm_load_ps(row1 + x + 4);
            r2 = _mm_load_ps(row2 + x + 4);
            r3 = _mm_load_ps(row3 + x + 4);
            r4 = _mm_load_ps(row4 + x + 4);
            r0 = _mm_add_ps(r0, r4);
            r1 = _mm_add_ps(_mm_add_ps(r1, r3), r2);
            r0 = _mm_add_ps(r0, _mm_add_ps(r2, r2));
            t1 = _mm_add_ps(r0, _mm_mul_ps(r1, _4));

            t0 = _mm_mul_ps(t0, _scale);
            t1 = _mm_mul_ps(t1, _scale);

            _mm_storeu_ps(dst + x, t0);
            _mm_storeu_ps(dst + x + 4, t1);
        }

        return x;
    }
};

#if CV_SSE4_1

struct PyrDownVec_32s16u
{
    PyrDownVec_32s16u()
    {
        haveSSE = checkHardwareSupport(CV_CPU_SSE4_1);
    }

    int operator()(int** src, ushort* dst, int, int width) const
    {
        int x = 0;

        if (!haveSSE)
            return x;

        const int *row0 = src[0], *row1 = src[1], *row2 = src[2], *row3 = src[3], *row4 = src[4];
        __m128i v_delta = _mm_set1_epi32(128);

        for( ; x <= width - 8; x += 8 )
        {
            __m128i v_r00 = _mm_loadu_si128((__m128i const *)(row0 + x)),
                    v_r01 = _mm_loadu_si128((__m128i const *)(row0 + x + 4));
            __m128i v_r10 = _mm_loadu_si128((__m128i const *)(row1 + x)),
                    v_r11 = _mm_loadu_si128((__m128i const *)(row1 + x + 4));
            __m128i v_r20 = _mm_loadu_si128((__m128i const *)(row2 + x)),
                    v_r21 = _mm_loadu_si128((__m128i const *)(row2 + x + 4));
            __m128i v_r30 = _mm_loadu_si128((__m128i const *)(row3 + x)),
                    v_r31 = _mm_loadu_si128((__m128i const *)(row3 + x + 4));
            __m128i v_r40 = _mm_loadu_si128((__m128i const *)(row4 + x)),
                    v_r41 = _mm_loadu_si128((__m128i const *)(row4 + x + 4));

            v_r00 = _mm_add_epi32(_mm_add_epi32(v_r00, v_r40), _mm_add_epi32(v_r20, v_r20));
            v_r10 = _mm_add_epi32(_mm_add_epi32(v_r10, v_r20), v_r30);

            v_r10 = _mm_slli_epi32(v_r10, 2);
            __m128i v_dst0 = _mm_srli_epi32(_mm_add_epi32(_mm_add_epi32(v_r00, v_r10), v_delta), 8);

            v_r01 = _mm_add_epi32(_mm_add_epi32(v_r01, v_r41), _mm_add_epi32(v_r21, v_r21));
            v_r11 = _mm_add_epi32(_mm_add_epi32(v_r11, v_r21), v_r31);
            v_r11 = _mm_slli_epi32(v_r11, 2);
            __m128i v_dst1 = _mm_srli_epi32(_mm_add_epi32(_mm_add_epi32(v_r01, v_r11), v_delta), 8);

            _mm_storeu_si128((__m128i *)(dst + x), _mm_packus_epi32(v_dst0, v_dst1));
        }

        return x;
    }

    bool haveSSE;
};

#else

typedef PyrDownNoVec<int, ushort> PyrDownVec_32s16u;

#endif // CV_SSE4_1

struct PyrDownVec_32s16s
{
    PyrDownVec_32s16s()
    {
        haveSSE = checkHardwareSupport(CV_CPU_SSE2);
    }

    int operator()(int** src, short* dst, int, int width) const
    {
        int x = 0;

        if (!haveSSE)
            return x;

        const int *row0 = src[0], *row1 = src[1], *row2 = src[2], *row3 = src[3], *row4 = src[4];
        __m128i v_delta = _mm_set1_epi32(128);

        for( ; x <= width - 8; x += 8 )
        {
            __m128i v_r00 = _mm_loadu_si128((__m128i const *)(row0 + x)),
                    v_r01 = _mm_loadu_si128((__m128i const *)(row0 + x + 4));
            __m128i v_r10 = _mm_loadu_si128((__m128i const *)(row1 + x)),
                    v_r11 = _mm_loadu_si128((__m128i const *)(row1 + x + 4));
            __m128i v_r20 = _mm_loadu_si128((__m128i const *)(row2 + x)),
                    v_r21 = _mm_loadu_si128((__m128i const *)(row2 + x + 4));
            __m128i v_r30 = _mm_loadu_si128((__m128i const *)(row3 + x)),
                    v_r31 = _mm_loadu_si128((__m128i const *)(row3 + x + 4));
            __m128i v_r40 = _mm_loadu_si128((__m128i const *)(row4 + x)),
                    v_r41 = _mm_loadu_si128((__m128i const *)(row4 + x + 4));

            v_r00 = _mm_add_epi32(_mm_add_epi32(v_r00, v_r40), _mm_add_epi32(v_r20, v_r20));
            v_r10 = _mm_add_epi32(_mm_add_epi32(v_r10, v_r20), v_r30);

            v_r10 = _mm_slli_epi32(v_r10, 2);
            __m128i v_dst0 = _mm_srai_epi32(_mm_add_epi32(_mm_add_epi32(v_r00, v_r10), v_delta), 8);

            v_r01 = _mm_add_epi32(_mm_add_epi32(v_r01, v_r41), _mm_add_epi32(v_r21, v_r21));
            v_r11 = _mm_add_epi32(_mm_add_epi32(v_r11, v_r21), v_r31);
            v_r11 = _mm_slli_epi32(v_r11, 2);
            __m128i v_dst1 = _mm_srai_epi32(_mm_add_epi32(_mm_add_epi32(v_r01, v_r11), v_delta), 8);

            _mm_storeu_si128((__m128i *)(dst + x), _mm_packs_epi32(v_dst0, v_dst1));
        }

        return x;
    }

    bool haveSSE;
};

struct PyrUpVec_32s8u
{
    int operator()(int** src, uchar** dst, int, int width) const
    {
        int x = 0;

        if (!checkHardwareSupport(CV_CPU_SSE2))
            return x;

        uchar *dst0 = dst[0], *dst1 = dst[1];
        const uint *row0 = (uint *)src[0], *row1 = (uint *)src[1], *row2 = (uint *)src[2];
        __m128i v_delta = _mm_set1_epi16(32), v_zero = _mm_setzero_si128();

        for( ; x <= width - 16; x += 16 )
        {
            __m128i v_r0 = _mm_packs_epi32(_mm_loadu_si128((__m128i const *)(row0 + x)),
                                           _mm_loadu_si128((__m128i const *)(row0 + x + 4)));
            __m128i v_r1 = _mm_packs_epi32(_mm_loadu_si128((__m128i const *)(row1 + x)),
                                           _mm_loadu_si128((__m128i const *)(row1 + x + 4)));
            __m128i v_r2 = _mm_packs_epi32(_mm_loadu_si128((__m128i const *)(row2 + x)),
                                           _mm_loadu_si128((__m128i const *)(row2 + x + 4)));

            __m128i v_2r1 = _mm_adds_epu16(v_r1, v_r1), v_4r1 = _mm_adds_epu16(v_2r1, v_2r1);
            __m128i v_dst00 = _mm_adds_epu16(_mm_adds_epu16(v_r0, v_r2), _mm_adds_epu16(v_2r1, v_4r1));
            __m128i v_dst10 = _mm_slli_epi16(_mm_adds_epu16(v_r1, v_r2), 2);

            v_r0 = _mm_packs_epi32(_mm_loadu_si128((__m128i const *)(row0 + x + 8)),
                                   _mm_loadu_si128((__m128i const *)(row0 + x + 12)));
            v_r1 = _mm_packs_epi32(_mm_loadu_si128((__m128i const *)(row1 + x + 8)),
                                   _mm_loadu_si128((__m128i const *)(row1 + x + 12)));
            v_r2 = _mm_packs_epi32(_mm_loadu_si128((__m128i const *)(row2 + x + 8)),
                                   _mm_loadu_si128((__m128i const *)(row2 + x + 12)));

            v_2r1 = _mm_adds_epu16(v_r1, v_r1), v_4r1 = _mm_adds_epu16(v_2r1, v_2r1);
            __m128i v_dst01 = _mm_adds_epu16(_mm_adds_epu16(v_r0, v_r2), _mm_adds_epu16(v_2r1, v_4r1));
            __m128i v_dst11 = _mm_slli_epi16(_mm_adds_epu16(v_r1, v_r2), 2);

            _mm_storeu_si128((__m128i *)(dst0 + x), _mm_packus_epi16(_mm_srli_epi16(_mm_adds_epu16(v_dst00, v_delta), 6),
                                                                     _mm_srli_epi16(_mm_adds_epu16(v_dst01, v_delta), 6)));
            _mm_storeu_si128((__m128i *)(dst1 + x), _mm_packus_epi16(_mm_srli_epi16(_mm_adds_epu16(v_dst10, v_delta), 6),
                                                                     _mm_srli_epi16(_mm_adds_epu16(v_dst11, v_delta), 6)));
        }

        for( ; x <= width - 8; x += 8 )
        {
            __m128i v_r0 = _mm_packs_epi32(_mm_loadu_si128((__m128i const *)(row0 + x)),
                                           _mm_loadu_si128((__m128i const *)(row0 + x + 4)));
            __m128i v_r1 = _mm_packs_epi32(_mm_loadu_si128((__m128i const *)(row1 + x)),
                                           _mm_loadu_si128((__m128i const *)(row1 + x + 4)));
            __m128i v_r2 = _mm_packs_epi32(_mm_loadu_si128((__m128i const *)(row2 + x)),
                                           _mm_loadu_si128((__m128i const *)(row2 + x + 4)));

            __m128i v_2r1 = _mm_adds_epu16(v_r1, v_r1), v_4r1 = _mm_adds_epu16(v_2r1, v_2r1);
            __m128i v_dst0 = _mm_adds_epu16(_mm_adds_epu16(v_r0, v_r2), _mm_adds_epu16(v_2r1, v_4r1));
            __m128i v_dst1 = _mm_slli_epi16(_mm_adds_epu16(v_r1, v_r2), 2);

            _mm_storel_epi64((__m128i *)(dst0 + x), _mm_packus_epi16(_mm_srli_epi16(_mm_adds_epu16(v_dst0, v_delta), 6), v_zero));
            _mm_storel_epi64((__m128i *)(dst1 + x), _mm_packus_epi16(_mm_srli_epi16(_mm_adds_epu16(v_dst1, v_delta), 6), v_zero));
        }

        return x;
    }
};

struct PyrUpVec_32s16s
{
    int operator()(int** src, short** dst, int, int width) const
    {
        int x = 0;

        if (!checkHardwareSupport(CV_CPU_SSE2))
            return x;

        short *dst0 = dst[0], *dst1 = dst[1];
        const uint *row0 = (uint *)src[0], *row1 = (uint *)src[1], *row2 = (uint *)src[2];
        __m128i v_delta = _mm_set1_epi32(32), v_zero = _mm_setzero_si128();

        for( ; x <= width - 8; x += 8 )
        {
            __m128i v_r0 = _mm_loadu_si128((__m128i const *)(row0 + x)),
                    v_r1 = _mm_loadu_si128((__m128i const *)(row1 + x)),
                    v_r2 = _mm_loadu_si128((__m128i const *)(row2 + x));
            __m128i v_2r1 = _mm_slli_epi32(v_r1, 1), v_4r1 = _mm_slli_epi32(v_r1, 2);
            __m128i v_dst00 = _mm_add_epi32(_mm_add_epi32(v_r0, v_r2), _mm_add_epi32(v_2r1, v_4r1));
            __m128i v_dst10 = _mm_slli_epi32(_mm_add_epi32(v_r1, v_r2), 2);

            v_r0 = _mm_loadu_si128((__m128i const *)(row0 + x + 4));
            v_r1 = _mm_loadu_si128((__m128i const *)(row1 + x + 4));
            v_r2 = _mm_loadu_si128((__m128i const *)(row2 + x + 4));
            v_2r1 = _mm_slli_epi32(v_r1, 1);
            v_4r1 = _mm_slli_epi32(v_r1, 2);
            __m128i v_dst01 = _mm_add_epi32(_mm_add_epi32(v_r0, v_r2), _mm_add_epi32(v_2r1, v_4r1));
            __m128i v_dst11 = _mm_slli_epi32(_mm_add_epi32(v_r1, v_r2), 2);

            _mm_storeu_si128((__m128i *)(dst0 + x),
                _mm_packs_epi32(_mm_srai_epi32(_mm_add_epi32(v_dst00, v_delta), 6),
                                _mm_srai_epi32(_mm_add_epi32(v_dst01, v_delta), 6)));
            _mm_storeu_si128((__m128i *)(dst1 + x),
                _mm_packs_epi32(_mm_srai_epi32(_mm_add_epi32(v_dst10, v_delta), 6),
                                _mm_srai_epi32(_mm_add_epi32(v_dst11, v_delta), 6)));
        }

        for( ; x <= width - 4; x += 4 )
        {
            __m128i v_r0 = _mm_loadu_si128((__m128i const *)(row0 + x)),
                    v_r1 = _mm_loadu_si128((__m128i const *)(row1 + x)),
                    v_r2 = _mm_loadu_si128((__m128i const *)(row2 + x));
            __m128i v_2r1 = _mm_slli_epi32(v_r1, 1), v_4r1 = _mm_slli_epi32(v_r1, 2);

            __m128i v_dst0 = _mm_add_epi32(_mm_add_epi32(v_r0, v_r2), _mm_add_epi32(v_2r1, v_4r1));
            __m128i v_dst1 = _mm_slli_epi32(_mm_add_epi32(v_r1, v_r2), 2);

            _mm_storel_epi64((__m128i *)(dst0 + x),
                _mm_packs_epi32(_mm_srai_epi32(_mm_add_epi32(v_dst0, v_delta), 6), v_zero));
            _mm_storel_epi64((__m128i *)(dst1 + x),
                _mm_packs_epi32(_mm_srai_epi32(_mm_add_epi32(v_dst1, v_delta), 6), v_zero));
        }

        return x;
    }
};

#if CV_SSE4_1

struct PyrUpVec_32s16u
{
    int operator()(int** src, ushort** dst, int, int width) const
    {
        int x = 0;

        if (!checkHardwareSupport(CV_CPU_SSE4_1))
            return x;

        ushort *dst0 = dst[0], *dst1 = dst[1];
        const uint *row0 = (uint *)src[0], *row1 = (uint *)src[1], *row2 = (uint *)src[2];
        __m128i v_delta = _mm_set1_epi32(32), v_zero = _mm_setzero_si128();

        for( ; x <= width - 8; x += 8 )
        {
            __m128i v_r0 = _mm_loadu_si128((__m128i const *)(row0 + x)),
                    v_r1 = _mm_loadu_si128((__m128i const *)(row1 + x)),
                    v_r2 = _mm_loadu_si128((__m128i const *)(row2 + x));
            __m128i v_2r1 = _mm_slli_epi32(v_r1, 1), v_4r1 = _mm_slli_epi32(v_r1, 2);
            __m128i v_dst00 = _mm_add_epi32(_mm_add_epi32(v_r0, v_r2), _mm_add_epi32(v_2r1, v_4r1));
            __m128i v_dst10 = _mm_slli_epi32(_mm_add_epi32(v_r1, v_r2), 2);

            v_r0 = _mm_loadu_si128((__m128i const *)(row0 + x + 4));
            v_r1 = _mm_loadu_si128((__m128i const *)(row1 + x + 4));
            v_r2 = _mm_loadu_si128((__m128i const *)(row2 + x + 4));
            v_2r1 = _mm_slli_epi32(v_r1, 1);
            v_4r1 = _mm_slli_epi32(v_r1, 2);
            __m128i v_dst01 = _mm_add_epi32(_mm_add_epi32(v_r0, v_r2), _mm_add_epi32(v_2r1, v_4r1));
            __m128i v_dst11 = _mm_slli_epi32(_mm_add_epi32(v_r1, v_r2), 2);

            _mm_storeu_si128((__m128i *)(dst0 + x),
                _mm_packus_epi32(_mm_srli_epi32(_mm_add_epi32(v_dst00, v_delta), 6),
                                 _mm_srli_epi32(_mm_add_epi32(v_dst01, v_delta), 6)));
            _mm_storeu_si128((__m128i *)(dst1 + x),
                _mm_packus_epi32(_mm_srli_epi32(_mm_add_epi32(v_dst10, v_delta), 6),
                                 _mm_srli_epi32(_mm_add_epi32(v_dst11, v_delta), 6)));
        }

        for( ; x <= width - 4; x += 4 )
        {
            __m128i v_r0 = _mm_loadu_si128((__m128i const *)(row0 + x)),
                    v_r1 = _mm_loadu_si128((__m128i const *)(row1 + x)),
                    v_r2 = _mm_loadu_si128((__m128i const *)(row2 + x));
            __m128i v_2r1 = _mm_slli_epi32(v_r1, 1), v_4r1 = _mm_slli_epi32(v_r1, 2);

            __m128i v_dst0 = _mm_add_epi32(_mm_add_epi32(v_r0, v_r2), _mm_add_epi32(v_2r1, v_4r1));
            __m128i v_dst1 = _mm_slli_epi32(_mm_add_epi32(v_r1, v_r2), 2);

            _mm_storel_epi64((__m128i *)(dst0 + x),
                _mm_packus_epi32(_mm_srli_epi32(_mm_add_epi32(v_dst0, v_delta), 6), v_zero));
            _mm_storel_epi64((__m128i *)(dst1 + x),
                _mm_packus_epi32(_mm_srli_epi32(_mm_add_epi32(v_dst1, v_delta), 6), v_zero));
        }

        return x;
    }
};

#else

typedef PyrUpNoVec<int, ushort> PyrUpVec_32s16u;

#endif // CV_SSE4_1

struct PyrUpVec_32f
{
    int operator()(float** src, float** dst, int, int width) const
    {
        int x = 0;

        if (!checkHardwareSupport(CV_CPU_SSE2))
            return x;

        const float *row0 = src[0], *row1 = src[1], *row2 = src[2];
        float *dst0 = dst[0], *dst1 = dst[1];
        __m128 v_6 = _mm_set1_ps(6.0f), v_scale = _mm_set1_ps(1.f/64.0f),
               v_scale4 = _mm_mul_ps(v_scale, _mm_set1_ps(4.0f));

        for( ; x <= width - 8; x += 8 )
        {
            __m128 v_r0 = _mm_loadu_ps(row0 + x);
            __m128 v_r1 = _mm_loadu_ps(row1 + x);
            __m128 v_r2 = _mm_loadu_ps(row2 + x);

            _mm_storeu_ps(dst1 + x, _mm_mul_ps(v_scale4, _mm_add_ps(v_r1, v_r2)));
            _mm_storeu_ps(dst0 + x, _mm_mul_ps(v_scale, _mm_add_ps(_mm_add_ps(v_r0, _mm_mul_ps(v_6, v_r1)), v_r2)));

            v_r0 = _mm_loadu_ps(row0 + x + 4);
            v_r1 = _mm_loadu_ps(row1 + x + 4);
            v_r2 = _mm_loadu_ps(row2 + x + 4);

            _mm_storeu_ps(dst1 + x + 4, _mm_mul_ps(v_scale4, _mm_add_ps(v_r1, v_r2)));
            _mm_storeu_ps(dst0 + x + 4, _mm_mul_ps(v_scale, _mm_add_ps(_mm_add_ps(v_r0, _mm_mul_ps(v_6, v_r1)), v_r2)));
        }

        return x;
    }
};

#elif CV_NEON

struct PyrDownVec_32s8u
{
    int operator()(int** src, uchar* dst, int, int width) const
    {
        int x = 0;
        const unsigned int *row0 = (unsigned int*)src[0], *row1 = (unsigned int*)src[1],
                           *row2 = (unsigned int*)src[2], *row3 = (unsigned int*)src[3],
                           *row4 = (unsigned int*)src[4];
        uint16x8_t v_delta = vdupq_n_u16(128);

        for( ; x <= width - 16; x += 16 )
        {
            uint16x8_t v_r0 = vcombine_u16(vqmovn_u32(vld1q_u32(row0 + x)), vqmovn_u32(vld1q_u32(row0 + x + 4)));
            uint16x8_t v_r1 = vcombine_u16(vqmovn_u32(vld1q_u32(row1 + x)), vqmovn_u32(vld1q_u32(row1 + x + 4)));
            uint16x8_t v_r2 = vcombine_u16(vqmovn_u32(vld1q_u32(row2 + x)), vqmovn_u32(vld1q_u32(row2 + x + 4)));
            uint16x8_t v_r3 = vcombine_u16(vqmovn_u32(vld1q_u32(row3 + x)), vqmovn_u32(vld1q_u32(row3 + x + 4)));
            uint16x8_t v_r4 = vcombine_u16(vqmovn_u32(vld1q_u32(row4 + x)), vqmovn_u32(vld1q_u32(row4 + x + 4)));

            v_r0 = vaddq_u16(vaddq_u16(v_r0, v_r4), vaddq_u16(v_r2, v_r2));
            v_r1 = vaddq_u16(vaddq_u16(v_r1, v_r2), v_r3);
            uint16x8_t v_dst0 = vaddq_u16(v_r0, vshlq_n_u16(v_r1, 2));

            v_r0 = vcombine_u16(vqmovn_u32(vld1q_u32(row0 + x + 8)), vqmovn_u32(vld1q_u32(row0 + x + 12)));
            v_r1 = vcombine_u16(vqmovn_u32(vld1q_u32(row1 + x + 8)), vqmovn_u32(vld1q_u32(row1 + x + 12)));
            v_r2 = vcombine_u16(vqmovn_u32(vld1q_u32(row2 + x + 8)), vqmovn_u32(vld1q_u32(row2 + x + 12)));
            v_r3 = vcombine_u16(vqmovn_u32(vld1q_u32(row3 + x + 8)), vqmovn_u32(vld1q_u32(row3 + x + 12)));
            v_r4 = vcombine_u16(vqmovn_u32(vld1q_u32(row4 + x + 8)), vqmovn_u32(vld1q_u32(row4 + x + 12)));

            v_r0 = vaddq_u16(vaddq_u16(v_r0, v_r4), vaddq_u16(v_r2, v_r2));
            v_r1 = vaddq_u16(vaddq_u16(v_r1, v_r2), v_r3);
            uint16x8_t v_dst1 = vaddq_u16(v_r0, vshlq_n_u16(v_r1, 2));

            vst1q_u8(dst + x, vcombine_u8(vqmovn_u16(vshrq_n_u16(vaddq_u16(v_dst0, v_delta), 8)),
                                          vqmovn_u16(vshrq_n_u16(vaddq_u16(v_dst1, v_delta), 8))));
        }

        return x;
    }
};

struct PyrDownVec_32s16u
{
    int operator()(int** src, ushort* dst, int, int width) const
    {
        int x = 0;
        const int *row0 = src[0], *row1 = src[1], *row2 = src[2], *row3 = src[3], *row4 = src[4];
        int32x4_t v_delta = vdupq_n_s32(128);

        for( ; x <= width - 8; x += 8 )
        {
            int32x4_t v_r00 = vld1q_s32(row0 + x), v_r01 = vld1q_s32(row0 + x + 4);
            int32x4_t v_r10 = vld1q_s32(row1 + x), v_r11 = vld1q_s32(row1 + x + 4);
            int32x4_t v_r20 = vld1q_s32(row2 + x), v_r21 = vld1q_s32(row2 + x + 4);
            int32x4_t v_r30 = vld1q_s32(row3 + x), v_r31 = vld1q_s32(row3 + x + 4);
            int32x4_t v_r40 = vld1q_s32(row4 + x), v_r41 = vld1q_s32(row4 + x + 4);

            v_r00 = vaddq_s32(vaddq_s32(v_r00, v_r40), vaddq_s32(v_r20, v_r20));
            v_r10 = vaddq_s32(vaddq_s32(v_r10, v_r20), v_r30);

            v_r10 = vshlq_n_s32(v_r10, 2);
            int32x4_t v_dst0 = vshrq_n_s32(vaddq_s32(vaddq_s32(v_r00, v_r10), v_delta), 8);

            v_r01 = vaddq_s32(vaddq_s32(v_r01, v_r41), vaddq_s32(v_r21, v_r21));
            v_r11 = vaddq_s32(vaddq_s32(v_r11, v_r21), v_r31);
            v_r11 = vshlq_n_s32(v_r11, 2);
            int32x4_t v_dst1 = vshrq_n_s32(vaddq_s32(vaddq_s32(v_r01, v_r11), v_delta), 8);

            vst1q_u16(dst + x, vcombine_u16(vqmovun_s32(v_dst0), vqmovun_s32(v_dst1)));
        }

        return x;
    }
};

struct PyrDownVec_32s16s
{
    int operator()(int** src, short* dst, int, int width) const
    {
        int x = 0;
        const int *row0 = src[0], *row1 = src[1], *row2 = src[2], *row3 = src[3], *row4 = src[4];
        int32x4_t v_delta = vdupq_n_s32(128);

        for( ; x <= width - 8; x += 8 )
        {
            int32x4_t v_r00 = vld1q_s32(row0 + x), v_r01 = vld1q_s32(row0 + x + 4);
            int32x4_t v_r10 = vld1q_s32(row1 + x), v_r11 = vld1q_s32(row1 + x + 4);
            int32x4_t v_r20 = vld1q_s32(row2 + x), v_r21 = vld1q_s32(row2 + x + 4);
            int32x4_t v_r30 = vld1q_s32(row3 + x), v_r31 = vld1q_s32(row3 + x + 4);
            int32x4_t v_r40 = vld1q_s32(row4 + x), v_r41 = vld1q_s32(row4 + x + 4);

            v_r00 = vaddq_s32(vaddq_s32(v_r00, v_r40), vaddq_s32(v_r20, v_r20));
            v_r10 = vaddq_s32(vaddq_s32(v_r10, v_r20), v_r30);
            v_r10 = vshlq_n_s32(v_r10, 2);
            int32x4_t v_dst0 = vshrq_n_s32(vaddq_s32(vaddq_s32(v_r00, v_r10), v_delta), 8);

            v_r01 = vaddq_s32(vaddq_s32(v_r01, v_r41), vaddq_s32(v_r21, v_r21));
            v_r11 = vaddq_s32(vaddq_s32(v_r11, v_r21), v_r31);
            v_r11 = vshlq_n_s32(v_r11, 2);
            int32x4_t v_dst1 = vshrq_n_s32(vaddq_s32(vaddq_s32(v_r01, v_r11), v_delta), 8);

            vst1q_s16(dst + x, vcombine_s16(vqmovn_s32(v_dst0), vqmovn_s32(v_dst1)));
        }

        return x;
    }
};

struct PyrDownVec_32f
{
    int operator()(float** src, float* dst, int, int width) const
    {
        int x = 0;
        const float *row0 = src[0], *row1 = src[1], *row2 = src[2], *row3 = src[3], *row4 = src[4];
        float32x4_t v_4 = vdupq_n_f32(4.0f), v_scale = vdupq_n_f32(1.f/256.0f);

        for( ; x <= width - 8; x += 8 )
        {
            float32x4_t v_r0 = vld1q_f32(row0 + x);
            float32x4_t v_r1 = vld1q_f32(row1 + x);
            float32x4_t v_r2 = vld1q_f32(row2 + x);
            float32x4_t v_r3 = vld1q_f32(row3 + x);
            float32x4_t v_r4 = vld1q_f32(row4 + x);

            v_r0 = vaddq_f32(vaddq_f32(v_r0, v_r4), vaddq_f32(v_r2, v_r2));
            v_r1 = vaddq_f32(vaddq_f32(v_r1, v_r2), v_r3);
            vst1q_f32(dst + x, vmulq_f32(vmlaq_f32(v_r0, v_4, v_r1), v_scale));

            v_r0 = vld1q_f32(row0 + x + 4);
            v_r1 = vld1q_f32(row1 + x + 4);
            v_r2 = vld1q_f32(row2 + x + 4);
            v_r3 = vld1q_f32(row3 + x + 4);
            v_r4 = vld1q_f32(row4 + x + 4);

            v_r0 = vaddq_f32(vaddq_f32(v_r0, v_r4), vaddq_f32(v_r2, v_r2));
            v_r1 = vaddq_f32(vaddq_f32(v_r1, v_r2), v_r3);
            vst1q_f32(dst + x + 4, vmulq_f32(vmlaq_f32(v_r0, v_4, v_r1), v_scale));
        }

        return x;
    }
};

struct PyrUpVec_32s8u
{
    int operator()(int** src, uchar** dst, int, int width) const
    {
        int x = 0;
        uchar *dst0 = dst[0], *dst1 = dst[1];
        const uint *row0 = (uint *)src[0], *row1 = (uint *)src[1], *row2 = (uint *)src[2];
        uint16x8_t v_delta = vdupq_n_u16(32);

        for( ; x <= width - 16; x += 16 )
        {
            uint16x8_t v_r0 = vcombine_u16(vqmovn_u32(vld1q_u32(row0 + x)), vqmovn_u32(vld1q_u32(row0 + x + 4)));
            uint16x8_t v_r1 = vcombine_u16(vqmovn_u32(vld1q_u32(row1 + x)), vqmovn_u32(vld1q_u32(row1 + x + 4)));
            uint16x8_t v_r2 = vcombine_u16(vqmovn_u32(vld1q_u32(row2 + x)), vqmovn_u32(vld1q_u32(row2 + x + 4)));

            uint16x8_t v_2r1 = vaddq_u16(v_r1, v_r1), v_4r1 = vaddq_u16(v_2r1, v_2r1);
            uint16x8_t v_dst00 = vaddq_u16(vaddq_u16(v_r0, v_r2), vaddq_u16(v_2r1, v_4r1));
            uint16x8_t v_dst10 = vshlq_n_u16(vaddq_u16(v_r1, v_r2), 2);

            v_r0 = vcombine_u16(vqmovn_u32(vld1q_u32(row0 + x + 8)), vqmovn_u32(vld1q_u32(row0 + x + 12)));
            v_r1 = vcombine_u16(vqmovn_u32(vld1q_u32(row1 + x + 8)), vqmovn_u32(vld1q_u32(row1 + x + 12)));
            v_r2 = vcombine_u16(vqmovn_u32(vld1q_u32(row2 + x + 8)), vqmovn_u32(vld1q_u32(row2 + x + 12)));

            v_2r1 = vaddq_u16(v_r1, v_r1), v_4r1 = vaddq_u16(v_2r1, v_2r1);
            uint16x8_t v_dst01 = vaddq_u16(vaddq_u16(v_r0, v_r2), vaddq_u16(v_2r1, v_4r1));
            uint16x8_t v_dst11 = vshlq_n_u16(vaddq_u16(v_r1, v_r2), 2);

            vst1q_u8(dst0 + x, vcombine_u8(vqmovn_u16(vshrq_n_u16(vaddq_u16(v_dst00, v_delta), 6)),
                                           vqmovn_u16(vshrq_n_u16(vaddq_u16(v_dst01, v_delta), 6))));
            vst1q_u8(dst1 + x, vcombine_u8(vqmovn_u16(vshrq_n_u16(vaddq_u16(v_dst10, v_delta), 6)),
                                           vqmovn_u16(vshrq_n_u16(vaddq_u16(v_dst11, v_delta), 6))));
        }

        for( ; x <= width - 8; x += 8 )
        {
            uint16x8_t v_r0 = vcombine_u16(vqmovn_u32(vld1q_u32(row0 + x)), vqmovn_u32(vld1q_u32(row0 + x + 4)));
            uint16x8_t v_r1 = vcombine_u16(vqmovn_u32(vld1q_u32(row1 + x)), vqmovn_u32(vld1q_u32(row1 + x + 4)));
            uint16x8_t v_r2 = vcombine_u16(vqmovn_u32(vld1q_u32(row2 + x)), vqmovn_u32(vld1q_u32(row2 + x + 4)));

            uint16x8_t v_2r1 = vaddq_u16(v_r1, v_r1), v_4r1 = vaddq_u16(v_2r1, v_2r1);
            uint16x8_t v_dst0 = vaddq_u16(vaddq_u16(v_r0, v_r2), vaddq_u16(v_2r1, v_4r1));
            uint16x8_t v_dst1 = vshlq_n_u16(vaddq_u16(v_r1, v_r2), 2);

            vst1_u8(dst0 + x, vqmovn_u16(vshrq_n_u16(vaddq_u16(v_dst0, v_delta), 6)));
            vst1_u8(dst1 + x, vqmovn_u16(vshrq_n_u16(vaddq_u16(v_dst1, v_delta), 6)));
        }

        return x;
    }
};

struct PyrUpVec_32s16u
{
    int operator()(int** src, ushort** dst, int, int width) const
    {
        int x = 0;
        ushort *dst0 = dst[0], *dst1 = dst[1];
        const uint *row0 = (uint *)src[0], *row1 = (uint *)src[1], *row2 = (uint *)src[2];
        uint32x4_t v_delta = vdupq_n_u32(32);

        for( ; x <= width - 8; x += 8 )
        {
            uint32x4_t v_r0 = vld1q_u32(row0 + x), v_r1 = vld1q_u32(row1 + x), v_r2 = vld1q_u32(row2 + x);
            uint32x4_t v_2r1 = vshlq_n_u32(v_r1, 1), v_4r1 = vshlq_n_u32(v_r1, 2);
            uint32x4_t v_dst00 = vaddq_u32(vaddq_u32(v_r0, v_r2), vaddq_u32(v_2r1, v_4r1));
            uint32x4_t v_dst10 = vshlq_n_u32(vaddq_u32(v_r1, v_r2), 2);

            v_r0 = vld1q_u32(row0 + x + 4);
            v_r1 = vld1q_u32(row1 + x + 4);
            v_r2 = vld1q_u32(row2 + x + 4);
            v_2r1 = vshlq_n_u32(v_r1, 1);
            v_4r1 = vshlq_n_u32(v_r1, 2);
            uint32x4_t v_dst01 = vaddq_u32(vaddq_u32(v_r0, v_r2), vaddq_u32(v_2r1, v_4r1));
            uint32x4_t v_dst11 = vshlq_n_u32(vaddq_u32(v_r1, v_r2), 2);

            vst1q_u16(dst0 + x, vcombine_u16(vmovn_u32(vshrq_n_u32(vaddq_u32(v_dst00, v_delta), 6)),
                                             vmovn_u32(vshrq_n_u32(vaddq_u32(v_dst01, v_delta), 6))));
            vst1q_u16(dst1 + x, vcombine_u16(vmovn_u32(vshrq_n_u32(vaddq_u32(v_dst10, v_delta), 6)),
                                             vmovn_u32(vshrq_n_u32(vaddq_u32(v_dst11, v_delta), 6))));
        }

        for( ; x <= width - 4; x += 4 )
        {
            uint32x4_t v_r0 = vld1q_u32(row0 + x), v_r1 = vld1q_u32(row1 + x), v_r2 = vld1q_u32(row2 + x);
            uint32x4_t v_2r1 = vshlq_n_u32(v_r1, 1), v_4r1 = vshlq_n_u32(v_r1, 2);

            uint32x4_t v_dst0 = vaddq_u32(vaddq_u32(v_r0, v_r2), vaddq_u32(v_2r1, v_4r1));
            uint32x4_t v_dst1 = vshlq_n_u32(vaddq_u32(v_r1, v_r2), 2);

            vst1_u16(dst0 + x, vmovn_u32(vshrq_n_u32(vaddq_u32(v_dst0, v_delta), 6)));
            vst1_u16(dst1 + x, vmovn_u32(vshrq_n_u32(vaddq_u32(v_dst1, v_delta), 6)));
        }

        return x;
    }
};

struct PyrUpVec_32s16s
{
    int operator()(int** src, short** dst, int, int width) const
    {
        int x = 0;
        short *dst0 = dst[0], *dst1 = dst[1];
        const int *row0 = src[0], *row1 = src[1], *row2 = src[2];
        int32x4_t v_delta = vdupq_n_s32(32);

        for( ; x <= width - 8; x += 8 )
        {
            int32x4_t v_r0 = vld1q_s32(row0 + x), v_r1 = vld1q_s32(row1 + x), v_r2 = vld1q_s32(row2 + x);
            int32x4_t v_2r1 = vshlq_n_s32(v_r1, 1), v_4r1 = vshlq_n_s32(v_r1, 2);
            int32x4_t v_dst00 = vaddq_s32(vaddq_s32(v_r0, v_r2), vaddq_s32(v_2r1, v_4r1));
            int32x4_t v_dst10 = vshlq_n_s32(vaddq_s32(v_r1, v_r2), 2);

            v_r0 = vld1q_s32(row0 + x + 4);
            v_r1 = vld1q_s32(row1 + x + 4);
            v_r2 = vld1q_s32(row2 + x + 4);
            v_2r1 = vshlq_n_s32(v_r1, 1);
            v_4r1 = vshlq_n_s32(v_r1, 2);
            int32x4_t v_dst01 = vaddq_s32(vaddq_s32(v_r0, v_r2), vaddq_s32(v_2r1, v_4r1));
            int32x4_t v_dst11 = vshlq_n_s32(vaddq_s32(v_r1, v_r2), 2);

            vst1q_s16(dst0 + x, vcombine_s16(vqmovn_s32(vshrq_n_s32(vaddq_s32(v_dst00, v_delta), 6)),
                                             vqmovn_s32(vshrq_n_s32(vaddq_s32(v_dst01, v_delta), 6))));
            vst1q_s16(dst1 + x, vcombine_s16(vqmovn_s32(vshrq_n_s32(vaddq_s32(v_dst10, v_delta), 6)),
                                             vqmovn_s32(vshrq_n_s32(vaddq_s32(v_dst11, v_delta), 6))));
        }

        for( ; x <= width - 4; x += 4 )
        {
            int32x4_t v_r0 = vld1q_s32(row0 + x), v_r1 = vld1q_s32(row1 + x), v_r2 = vld1q_s32(row2 + x);
            int32x4_t v_2r1 = vshlq_n_s32(v_r1, 1), v_4r1 = vshlq_n_s32(v_r1, 2);

            int32x4_t v_dst0 = vaddq_s32(vaddq_s32(v_r0, v_r2), vaddq_s32(v_2r1, v_4r1));
            int32x4_t v_dst1 = vshlq_n_s32(vaddq_s32(v_r1, v_r2), 2);

            vst1_s16(dst0 + x, vqmovn_s32(vshrq_n_s32(vaddq_s32(v_dst0, v_delta), 6)));
            vst1_s16(dst1 + x, vqmovn_s32(vshrq_n_s32(vaddq_s32(v_dst1, v_delta), 6)));
        }

        return x;
    }
};

struct PyrUpVec_32f
{
    int operator()(float** src, float** dst, int, int width) const
    {
        int x = 0;
        const float *row0 = src[0], *row1 = src[1], *row2 = src[2];
        float *dst0 = dst[0], *dst1 = dst[1];
        float32x4_t v_6 = vdupq_n_f32(6.0f), v_scale = vdupq_n_f32(1.f/64.0f), v_scale4 = vmulq_n_f32(v_scale, 4.0f);

        for( ; x <= width - 8; x += 8 )
        {
            float32x4_t v_r0 = vld1q_f32(row0 + x);
            float32x4_t v_r1 = vld1q_f32(row1 + x);
            float32x4_t v_r2 = vld1q_f32(row2 + x);

            vst1q_f32(dst1 + x, vmulq_f32(v_scale4, vaddq_f32(v_r1, v_r2)));
            vst1q_f32(dst0 + x, vmulq_f32(v_scale, vaddq_f32(vmlaq_f32(v_r0, v_6, v_r1), v_r2)));

            v_r0 = vld1q_f32(row0 + x + 4);
            v_r1 = vld1q_f32(row1 + x + 4);
            v_r2 = vld1q_f32(row2 + x + 4);

            vst1q_f32(dst1 + x + 4, vmulq_f32(v_scale4, vaddq_f32(v_r1, v_r2)));
            vst1q_f32(dst0 + x + 4, vmulq_f32(v_scale, vaddq_f32(vmlaq_f32(v_r0, v_6, v_r1), v_r2)));
        }

        return x;
    }
};

#else

typedef PyrDownNoVec<int, uchar> PyrDownVec_32s8u;
typedef PyrDownNoVec<int, ushort> PyrDownVec_32s16u;
typedef PyrDownNoVec<int, short> PyrDownVec_32s16s;
typedef PyrDownNoVec<float, float> PyrDownVec_32f;

typedef PyrUpNoVec<int, uchar> PyrUpVec_32s8u;
typedef PyrUpNoVec<int, short> PyrUpVec_32s16s;
typedef PyrUpNoVec<int, ushort> PyrUpVec_32s16u;
typedef PyrUpNoVec<float, float> PyrUpVec_32f;

#endif

template<class CastOp, class VecOp> void
pyrDown_( const Mat& _src, Mat& _dst, int borderType )
{
    const int PD_SZ = 5;
    typedef typename CastOp::type1 WT;
    typedef typename CastOp::rtype T;

    CV_Assert( !_src.empty() );
    Size ssize = _src.size(), dsize = _dst.size();
    int cn = _src.channels();
    int bufstep = (int)alignSize(dsize.width*cn, 16);
    AutoBuffer<WT> _buf(bufstep*PD_SZ + 16);
    WT* buf = alignPtr((WT*)_buf, 16);
    int tabL[CV_CN_MAX*(PD_SZ+2)], tabR[CV_CN_MAX*(PD_SZ+2)];
    AutoBuffer<int> _tabM(dsize.width*cn);
    int* tabM = _tabM;
    WT* rows[PD_SZ];
    CastOp castOp;
    VecOp vecOp;

    CV_Assert( ssize.width > 0 && ssize.height > 0 &&
               std::abs(dsize.width*2 - ssize.width) <= 2 &&
               std::abs(dsize.height*2 - ssize.height) <= 2 );
    int k, x, sy0 = -PD_SZ/2, sy = sy0, width0 = std::min((ssize.width-PD_SZ/2-1)/2 + 1, dsize.width);

    for( x = 0; x <= PD_SZ+1; x++ )
    {
        int sx0 = borderInterpolate(x - PD_SZ/2, ssize.width, borderType)*cn;
        int sx1 = borderInterpolate(x + width0*2 - PD_SZ/2, ssize.width, borderType)*cn;
        for( k = 0; k < cn; k++ )
        {
            tabL[x*cn + k] = sx0 + k;
            tabR[x*cn + k] = sx1 + k;
        }
    }

    ssize.width *= cn;
    dsize.width *= cn;
    width0 *= cn;

    for( x = 0; x < dsize.width; x++ )
        tabM[x] = (x/cn)*2*cn + x % cn;

    for( int y = 0; y < dsize.height; y++ )
    {
        T* dst = _dst.ptr<T>(y);
        WT *row0, *row1, *row2, *row3, *row4;

        // fill the ring buffer (horizontal convolution and decimation)
        for( ; sy <= y*2 + 2; sy++ )
        {
            WT* row = buf + ((sy - sy0) % PD_SZ)*bufstep;
            int _sy = borderInterpolate(sy, ssize.height, borderType);
            const T* src = _src.ptr<T>(_sy);
            int limit = cn;
            const int* tab = tabL;

            for( x = 0;;)
            {
                for( ; x < limit; x++ )
                {
                    row[x] = src[tab[x+cn*2]]*6 + (src[tab[x+cn]] + src[tab[x+cn*3]])*4 +
                        src[tab[x]] + src[tab[x+cn*4]];
                }

                if( x == dsize.width )
                    break;

                if( cn == 1 )
                {
                    for( ; x < width0; x++ )
                        row[x] = src[x*2]*6 + (src[x*2 - 1] + src[x*2 + 1])*4 +
                            src[x*2 - 2] + src[x*2 + 2];
                }
                else if( cn == 3 )
                {
                    for( ; x < width0; x += 3 )
                    {
                        const T* s = src + x*2;
                        WT t0 = s[0]*6 + (s[-3] + s[3])*4 + s[-6] + s[6];
                        WT t1 = s[1]*6 + (s[-2] + s[4])*4 + s[-5] + s[7];
                        WT t2 = s[2]*6 + (s[-1] + s[5])*4 + s[-4] + s[8];
                        row[x] = t0; row[x+1] = t1; row[x+2] = t2;
                    }
                }
                else if( cn == 4 )
                {
                    for( ; x < width0; x += 4 )
                    {
                        const T* s = src + x*2;
                        WT t0 = s[0]*6 + (s[-4] + s[4])*4 + s[-8] + s[8];
                        WT t1 = s[1]*6 + (s[-3] + s[5])*4 + s[-7] + s[9];
                        row[x] = t0; row[x+1] = t1;
                        t0 = s[2]*6 + (s[-2] + s[6])*4 + s[-6] + s[10];
                        t1 = s[3]*6 + (s[-1] + s[7])*4 + s[-5] + s[11];
                        row[x+2] = t0; row[x+3] = t1;
                    }
                }
                else
                {
                    for( ; x < width0; x++ )
                    {
                        int sx = tabM[x];
                        row[x] = src[sx]*6 + (src[sx - cn] + src[sx + cn])*4 +
                            src[sx - cn*2] + src[sx + cn*2];
                    }
                }

                limit = dsize.width;
                tab = tabR - x;
            }
        }

        // do vertical convolution and decimation and write the result to the destination image
        for( k = 0; k < PD_SZ; k++ )
            rows[k] = buf + ((y*2 - PD_SZ/2 + k - sy0) % PD_SZ)*bufstep;
        row0 = rows[0]; row1 = rows[1]; row2 = rows[2]; row3 = rows[3]; row4 = rows[4];

        x = vecOp(rows, dst, (int)_dst.step, dsize.width);
        for( ; x < dsize.width; x++ )
            dst[x] = castOp(row2[x]*6 + (row1[x] + row3[x])*4 + row0[x] + row4[x]);
    }
}


template<class CastOp, class VecOp> void
pyrUp_( const Mat& _src, Mat& _dst, int)
{
    const int PU_SZ = 3;
    typedef typename CastOp::type1 WT;
    typedef typename CastOp::rtype T;

    Size ssize = _src.size(), dsize = _dst.size();
    int cn = _src.channels();
    int bufstep = (int)alignSize((dsize.width+1)*cn, 16);
    AutoBuffer<WT> _buf(bufstep*PU_SZ + 16);
    WT* buf = alignPtr((WT*)_buf, 16);
    AutoBuffer<int> _dtab(ssize.width*cn);
    int* dtab = _dtab;
    WT* rows[PU_SZ];
    T* dsts[2];
    CastOp castOp;
    VecOp vecOp;

    CV_Assert( std::abs(dsize.width - ssize.width*2) == dsize.width % 2 &&
               std::abs(dsize.height - ssize.height*2) == dsize.height % 2);
    int k, x, sy0 = -PU_SZ/2, sy = sy0;

    ssize.width *= cn;
    dsize.width *= cn;

    for( x = 0; x < ssize.width; x++ )
        dtab[x] = (x/cn)*2*cn + x % cn;

    for( int y = 0; y < ssize.height; y++ )
    {
        T* dst0 = _dst.ptr<T>(y*2);
        T* dst1 = _dst.ptr<T>(std::min(y*2+1, dsize.height-1));
        WT *row0, *row1, *row2;

        // fill the ring buffer (horizontal convolution and decimation)
        for( ; sy <= y + 1; sy++ )
        {
            WT* row = buf + ((sy - sy0) % PU_SZ)*bufstep;
<<<<<<< HEAD
            int _sy = borderInterpolate(sy*2, dsize.height, BORDER_REFLECT_101)/2;
            const T* src = _src.ptr<T>(_sy);
=======
            int _sy = borderInterpolate(sy*2, ssize.height*2, BORDER_REFLECT_101)/2;
            const T* src = (const T*)(_src.data + _src.step*_sy);
>>>>>>> 59975db6

            if( ssize.width == cn )
            {
                for( x = 0; x < cn; x++ )
                    row[x] = row[x + cn] = src[x]*8;
                continue;
            }

            for( x = 0; x < cn; x++ )
            {
                int dx = dtab[x];
                WT t0 = src[x]*6 + src[x + cn]*2;
                WT t1 = (src[x] + src[x + cn])*4;
                row[dx] = t0; row[dx + cn] = t1;
                dx = dtab[ssize.width - cn + x];
                int sx = ssize.width - cn + x;
                t0 = src[sx - cn] + src[sx]*7;
                t1 = src[sx]*8;
                row[dx] = t0; row[dx + cn] = t1;

                if (dsize.width > ssize.width*2)
                {
                    row[(_dst.cols-1) + x] = row[dx + cn];
                }
            }

            for( x = cn; x < ssize.width - cn; x++ )
            {
                int dx = dtab[x];
                WT t0 = src[x-cn] + src[x]*6 + src[x+cn];
                WT t1 = (src[x] + src[x+cn])*4;
                row[dx] = t0;
                row[dx+cn] = t1;
            }
        }

        // do vertical convolution and decimation and write the result to the destination image
        for( k = 0; k < PU_SZ; k++ )
            rows[k] = buf + ((y - PU_SZ/2 + k - sy0) % PU_SZ)*bufstep;
        row0 = rows[0]; row1 = rows[1]; row2 = rows[2];
        dsts[0] = dst0; dsts[1] = dst1;

        x = vecOp(rows, dsts, (int)_dst.step, dsize.width);
        for( ; x < dsize.width; x++ )
        {
            T t1 = castOp((row1[x] + row2[x])*4);
            T t0 = castOp(row0[x] + row1[x]*6 + row2[x]);
            dst1[x] = t1; dst0[x] = t0;
        }
    }

    if (dsize.height > ssize.height*2)
    {
        T* dst0 = _dst.ptr<T>(ssize.height*2-2);
        T* dst2 = _dst.ptr<T>(ssize.height*2);

        for(x = 0; x < dsize.width ; x++ )
        {
            dst2[x] = dst0[x];
        }
    }
}

typedef void (*PyrFunc)(const Mat&, Mat&, int);

#ifdef HAVE_OPENCL

static bool ocl_pyrDown( InputArray _src, OutputArray _dst, const Size& _dsz, int borderType)
{
    int type = _src.type(), depth = CV_MAT_DEPTH(type), cn = CV_MAT_CN(type);

    bool doubleSupport = ocl::Device::getDefault().doubleFPConfig() > 0;
    if (cn > 4 || (depth == CV_64F && !doubleSupport))
        return false;

    Size ssize = _src.size();
    Size dsize = _dsz.area() == 0 ? Size((ssize.width + 1) / 2, (ssize.height + 1) / 2) : _dsz;
    if (dsize.height < 2 || dsize.width < 2)
        return false;

    CV_Assert( ssize.width > 0 && ssize.height > 0 &&
            std::abs(dsize.width*2 - ssize.width) <= 2 &&
            std::abs(dsize.height*2 - ssize.height) <= 2 );

    UMat src = _src.getUMat();
    _dst.create( dsize, src.type() );
    UMat dst = _dst.getUMat();

    int float_depth = depth == CV_64F ? CV_64F : CV_32F;
    const int local_size = 256;
    int kercn = 1;
    if (depth == CV_8U && float_depth == CV_32F && cn == 1 && ocl::Device::getDefault().isIntel())
        kercn = 4;
    const char * const borderMap[] = { "BORDER_CONSTANT", "BORDER_REPLICATE", "BORDER_REFLECT", "BORDER_WRAP",
                                       "BORDER_REFLECT_101" };
    char cvt[2][50];
    String buildOptions = format(
            "-D T=%s -D FT=%s -D convertToT=%s -D convertToFT=%s%s "
            "-D T1=%s -D cn=%d -D kercn=%d -D fdepth=%d -D %s -D LOCAL_SIZE=%d",
            ocl::typeToStr(type), ocl::typeToStr(CV_MAKETYPE(float_depth, cn)),
            ocl::convertTypeStr(float_depth, depth, cn, cvt[0]),
            ocl::convertTypeStr(depth, float_depth, cn, cvt[1]),
            doubleSupport ? " -D DOUBLE_SUPPORT" : "", ocl::typeToStr(depth),
            cn, kercn, float_depth, borderMap[borderType], local_size
    );
    ocl::Kernel k("pyrDown", ocl::imgproc::pyr_down_oclsrc, buildOptions);
    if (k.empty())
        return false;

    k.args(ocl::KernelArg::ReadOnly(src), ocl::KernelArg::WriteOnly(dst));

    size_t localThreads[2]  = { (size_t)local_size/kercn, 1 };
    size_t globalThreads[2] = { ((size_t)src.cols + (kercn-1))/kercn, ((size_t)dst.rows + 1) / 2 };
    return k.run(2, globalThreads, localThreads, false);
}

static bool ocl_pyrUp( InputArray _src, OutputArray _dst, const Size& _dsz, int borderType)
{
    int type = _src.type(), depth = CV_MAT_DEPTH(type), channels = CV_MAT_CN(type);

    if (channels > 4 || borderType != BORDER_DEFAULT)
        return false;

    bool doubleSupport = ocl::Device::getDefault().doubleFPConfig() > 0;
    if (depth == CV_64F && !doubleSupport)
        return false;

    Size ssize = _src.size();
    if ((_dsz.area() != 0) && (_dsz != Size(ssize.width * 2, ssize.height * 2)))
        return false;

    UMat src = _src.getUMat();
    Size dsize = Size(ssize.width * 2, ssize.height * 2);
    _dst.create( dsize, src.type() );
    UMat dst = _dst.getUMat();

    int float_depth = depth == CV_64F ? CV_64F : CV_32F;
    const int local_size = 16;
    char cvt[2][50];
    String buildOptions = format(
            "-D T=%s -D FT=%s -D convertToT=%s -D convertToFT=%s%s "
            "-D T1=%s -D cn=%d -D LOCAL_SIZE=%d",
            ocl::typeToStr(type), ocl::typeToStr(CV_MAKETYPE(float_depth, channels)),
            ocl::convertTypeStr(float_depth, depth, channels, cvt[0]),
            ocl::convertTypeStr(depth, float_depth, channels, cvt[1]),
            doubleSupport ? " -D DOUBLE_SUPPORT" : "",
            ocl::typeToStr(depth), channels, local_size
    );
    size_t globalThreads[2] = { (size_t)dst.cols, (size_t)dst.rows };
    size_t localThreads[2] = { (size_t)local_size, (size_t)local_size };
    ocl::Kernel k;
    if (ocl::Device::getDefault().isIntel() && channels == 1)
    {
        k.create("pyrUp_unrolled", ocl::imgproc::pyr_up_oclsrc, buildOptions);
        globalThreads[0] = dst.cols/2; globalThreads[1] = dst.rows/2;
    }
    else
        k.create("pyrUp", ocl::imgproc::pyr_up_oclsrc, buildOptions);

    if (k.empty())
        return false;

    k.args(ocl::KernelArg::ReadOnly(src), ocl::KernelArg::WriteOnly(dst));
    return k.run(2, globalThreads, localThreads, false);
}

#endif

}

#if defined(HAVE_IPP)
namespace cv
{
static bool ipp_pyrdown( InputArray _src, OutputArray _dst, const Size& _dsz, int borderType )
{
#if IPP_VERSION_X100 >= 810 && IPP_DISABLE_BLOCK
    Size dsz = _dsz.area() == 0 ? Size((_src.cols() + 1)/2, (_src.rows() + 1)/2) : _dsz;
    bool isolated = (borderType & BORDER_ISOLATED) != 0;
    int borderTypeNI = borderType & ~BORDER_ISOLATED;

    Mat src = _src.getMat();
    _dst.create( dsz, src.type() );
    Mat dst = _dst.getMat();
    int depth = src.depth();


    {
        bool isolated = (borderType & BORDER_ISOLATED) != 0;
        int borderTypeNI = borderType & ~BORDER_ISOLATED;
        if (borderTypeNI == BORDER_DEFAULT && (!src.isSubmatrix() || isolated) && dsz == Size(src.cols*2, src.rows*2))
        {
            typedef IppStatus (CV_STDCALL * ippiPyrUp)(const void* pSrc, int srcStep, void* pDst, int dstStep, IppiSize srcRoi, Ipp8u* buffer);
            int type = src.type();
            CV_SUPPRESS_DEPRECATED_START
            ippiPyrUp pyrUpFunc = type == CV_8UC1 ? (ippiPyrUp) ippiPyrUp_Gauss5x5_8u_C1R :
                                  type == CV_8UC3 ? (ippiPyrUp) ippiPyrUp_Gauss5x5_8u_C3R :
                                  type == CV_32FC1 ? (ippiPyrUp) ippiPyrUp_Gauss5x5_32f_C1R :
                                  type == CV_32FC3 ? (ippiPyrUp) ippiPyrUp_Gauss5x5_32f_C3R : 0;
            CV_SUPPRESS_DEPRECATED_END

            if (pyrUpFunc)
            {
                int bufferSize;
                IppiSize srcRoi = { src.cols, src.rows };
                IppDataType dataType = depth == CV_8U ? ipp8u : ipp32f;
                CV_SUPPRESS_DEPRECATED_START
                IppStatus ok = ippiPyrUpGetBufSize_Gauss5x5(srcRoi.width, dataType, src.channels(), &bufferSize);
                CV_SUPPRESS_DEPRECATED_END
                if (ok >= 0)
                {
                    Ipp8u* buffer = ippsMalloc_8u(bufferSize);
                    ok = pyrUpFunc(src.data, (int) src.step, dst.data, (int) dst.step, srcRoi, buffer);
                    ippsFree(buffer);

                    if (ok >= 0)
                    {
                        CV_IMPL_ADD(CV_IMPL_IPP);
                        return true;
                    }
                }
            }
        }
    }
#else
    CV_UNUSED(_src); CV_UNUSED(_dst); CV_UNUSED(_dsz); CV_UNUSED(borderType);
#endif
    return false;
}
}
#endif

void cv::pyrDown( InputArray _src, OutputArray _dst, const Size& _dsz, int borderType )
{
    CV_Assert(borderType != BORDER_CONSTANT);

    CV_OCL_RUN(_src.dims() <= 2 && _dst.isUMat(),
               ocl_pyrDown(_src, _dst, _dsz, borderType))

    Mat src = _src.getMat();
    Size dsz = _dsz.area() == 0 ? Size((src.cols + 1)/2, (src.rows + 1)/2) : _dsz;
    _dst.create( dsz, src.type() );
    Mat dst = _dst.getMat();
    int depth = src.depth();

#ifdef HAVE_TEGRA_OPTIMIZATION
    if(borderType == BORDER_DEFAULT && tegra::useTegra() && tegra::pyrDown(src, dst))
        return;
#endif

#ifdef HAVE_IPP
    bool isolated = (borderType & BORDER_ISOLATED) != 0;
    int borderTypeNI = borderType & ~BORDER_ISOLATED;
#endif
    CV_IPP_RUN(borderTypeNI == BORDER_DEFAULT && (!_src.isSubmatrix() || isolated) && dsz == Size((_src.cols() + 1)/2, (_src.rows() + 1)/2),
        ipp_pyrdown( _src,  _dst,  _dsz,  borderType));


    PyrFunc func = 0;
    if( depth == CV_8U )
        func = pyrDown_<FixPtCast<uchar, 8>, PyrDownVec_32s8u>;
    else if( depth == CV_16S )
        func = pyrDown_<FixPtCast<short, 8>, PyrDownVec_32s16s >;
    else if( depth == CV_16U )
        func = pyrDown_<FixPtCast<ushort, 8>, PyrDownVec_32s16u >;
    else if( depth == CV_32F )
        func = pyrDown_<FltCast<float, 8>, PyrDownVec_32f>;
    else if( depth == CV_64F )
        func = pyrDown_<FltCast<double, 8>, PyrDownNoVec<double, double> >;
    else
        CV_Error( CV_StsUnsupportedFormat, "" );

    func( src, dst, borderType );
}


#if defined(HAVE_IPP)
namespace cv
{
static bool ipp_pyrup( InputArray _src, OutputArray _dst, const Size& _dsz, int borderType )
{
#if IPP_VERSION_X100 >= 810 && IPP_DISABLE_BLOCK
    Size sz = _src.dims() <= 2 ? _src.size() : Size();
    Size dsz = _dsz.area() == 0 ? Size(_src.cols()*2, _src.rows()*2) : _dsz;

    Mat src = _src.getMat();
    _dst.create( dsz, src.type() );
    Mat dst = _dst.getMat();
    int depth = src.depth();

    {
        bool isolated = (borderType & BORDER_ISOLATED) != 0;
        int borderTypeNI = borderType & ~BORDER_ISOLATED;
        if (borderTypeNI == BORDER_DEFAULT && (!src.isSubmatrix() || isolated) && dsz == Size(src.cols*2, src.rows*2))
        {
            typedef IppStatus (CV_STDCALL * ippiPyrUp)(const void* pSrc, int srcStep, void* pDst, int dstStep, IppiSize srcRoi, Ipp8u* buffer);
            int type = src.type();
            CV_SUPPRESS_DEPRECATED_START
            ippiPyrUp pyrUpFunc = type == CV_8UC1 ? (ippiPyrUp) ippiPyrUp_Gauss5x5_8u_C1R :
                                  type == CV_8UC3 ? (ippiPyrUp) ippiPyrUp_Gauss5x5_8u_C3R :
                                  type == CV_32FC1 ? (ippiPyrUp) ippiPyrUp_Gauss5x5_32f_C1R :
                                  type == CV_32FC3 ? (ippiPyrUp) ippiPyrUp_Gauss5x5_32f_C3R : 0;
            CV_SUPPRESS_DEPRECATED_END

            if (pyrUpFunc)
            {
                int bufferSize;
                IppiSize srcRoi = { src.cols, src.rows };
                IppDataType dataType = depth == CV_8U ? ipp8u : ipp32f;
                CV_SUPPRESS_DEPRECATED_START
                IppStatus ok = ippiPyrUpGetBufSize_Gauss5x5(srcRoi.width, dataType, src.channels(), &bufferSize);
                CV_SUPPRESS_DEPRECATED_END
                if (ok >= 0)
                {
                    Ipp8u* buffer = ippsMalloc_8u(bufferSize);
                    ok = pyrUpFunc(src.data, (int) src.step, dst.data, (int) dst.step, srcRoi, buffer);
                    ippsFree(buffer);

                    if (ok >= 0)
                    {
                        CV_IMPL_ADD(CV_IMPL_IPP);
                        return true;
                    }
                }
            }
        }
    }
#else
    CV_UNUSED(_src); CV_UNUSED(_dst); CV_UNUSED(_dsz); CV_UNUSED(borderType);
#endif
    return false;
}
}
#endif

void cv::pyrUp( InputArray _src, OutputArray _dst, const Size& _dsz, int borderType )
{
    CV_Assert(borderType == BORDER_DEFAULT);

    CV_OCL_RUN(_src.dims() <= 2 && _dst.isUMat(),
               ocl_pyrUp(_src, _dst, _dsz, borderType))


    Mat src = _src.getMat();
    Size dsz = _dsz.area() == 0 ? Size(src.cols*2, src.rows*2) : _dsz;
    _dst.create( dsz, src.type() );
    Mat dst = _dst.getMat();
    int depth = src.depth();

#ifdef HAVE_TEGRA_OPTIMIZATION
    if(borderType == BORDER_DEFAULT && tegra::useTegra() && tegra::pyrUp(src, dst))
        return;
#endif

#ifdef HAVE_IPP
    bool isolated = (borderType & BORDER_ISOLATED) != 0;
    int borderTypeNI = borderType & ~BORDER_ISOLATED;
#endif
    CV_IPP_RUN(borderTypeNI == BORDER_DEFAULT && (!_src.isSubmatrix() || isolated) && dsz == Size(_src.cols()*2, _src.rows()*2),
        ipp_pyrup( _src,  _dst,  _dsz,  borderType));


    PyrFunc func = 0;
    if( depth == CV_8U )
        func = pyrUp_<FixPtCast<uchar, 6>, PyrUpVec_32s8u >;
    else if( depth == CV_16S )
        func = pyrUp_<FixPtCast<short, 6>, PyrUpVec_32s16s >;
    else if( depth == CV_16U )
        func = pyrUp_<FixPtCast<ushort, 6>, PyrUpVec_32s16u >;
    else if( depth == CV_32F )
        func = pyrUp_<FltCast<float, 6>, PyrUpVec_32f >;
    else if( depth == CV_64F )
        func = pyrUp_<FltCast<double, 6>, PyrUpNoVec<double, double> >;
    else
        CV_Error( CV_StsUnsupportedFormat, "" );

    func( src, dst, borderType );
}


#ifdef HAVE_IPP
namespace cv
{
static bool ipp_buildpyramid( InputArray _src, OutputArrayOfArrays _dst, int maxlevel, int borderType )
{
#if IPP_VERSION_X100 >= 810 && IPP_DISABLE_BLOCK
    Mat src = _src.getMat();
    _dst.create( maxlevel + 1, 1, 0 );
    _dst.getMatRef(0) = src;

    int i=1;

    {
        bool isolated = (borderType & BORDER_ISOLATED) != 0;
        int borderTypeNI = borderType & ~BORDER_ISOLATED;
        if (borderTypeNI == BORDER_DEFAULT && (!src.isSubmatrix() || isolated))
        {
            typedef IppStatus (CV_STDCALL * ippiPyramidLayerDownInitAlloc)(void** ppState, IppiSize srcRoi, Ipp32f rate, void* pKernel, int kerSize, int mode);
            typedef IppStatus (CV_STDCALL * ippiPyramidLayerDown)(void* pSrc, int srcStep, IppiSize srcRoiSize, void* pDst, int dstStep, IppiSize dstRoiSize, void* pState);
            typedef IppStatus (CV_STDCALL * ippiPyramidLayerDownFree)(void* pState);

            int type = src.type();
            int depth = src.depth();
            ippiPyramidLayerDownInitAlloc pyrInitAllocFunc = 0;
            ippiPyramidLayerDown pyrDownFunc = 0;
            ippiPyramidLayerDownFree pyrFreeFunc = 0;

            if (type == CV_8UC1)
            {
                pyrInitAllocFunc = (ippiPyramidLayerDownInitAlloc) ippiPyramidLayerDownInitAlloc_8u_C1R;
                pyrDownFunc = (ippiPyramidLayerDown) ippiPyramidLayerDown_8u_C1R;
                pyrFreeFunc = (ippiPyramidLayerDownFree) ippiPyramidLayerDownFree_8u_C1R;
            }
            else if (type == CV_8UC3)
            {
                pyrInitAllocFunc = (ippiPyramidLayerDownInitAlloc) ippiPyramidLayerDownInitAlloc_8u_C3R;
                pyrDownFunc = (ippiPyramidLayerDown) ippiPyramidLayerDown_8u_C3R;
                pyrFreeFunc = (ippiPyramidLayerDownFree) ippiPyramidLayerDownFree_8u_C3R;
            }
            else if (type == CV_32FC1)
            {
                pyrInitAllocFunc = (ippiPyramidLayerDownInitAlloc) ippiPyramidLayerDownInitAlloc_32f_C1R;
                pyrDownFunc = (ippiPyramidLayerDown) ippiPyramidLayerDown_32f_C1R;
                pyrFreeFunc = (ippiPyramidLayerDownFree) ippiPyramidLayerDownFree_32f_C1R;
            }
            else if (type == CV_32FC3)
            {
                pyrInitAllocFunc = (ippiPyramidLayerDownInitAlloc) ippiPyramidLayerDownInitAlloc_32f_C3R;
                pyrDownFunc = (ippiPyramidLayerDown) ippiPyramidLayerDown_32f_C3R;
                pyrFreeFunc = (ippiPyramidLayerDownFree) ippiPyramidLayerDownFree_32f_C3R;
            }

            if (pyrInitAllocFunc && pyrDownFunc && pyrFreeFunc)
            {
                float rate = 2.f;
                IppiSize srcRoi = { src.cols, src.rows };
                IppiPyramid *gPyr;
                IppStatus ok = ippiPyramidInitAlloc(&gPyr, maxlevel + 1, srcRoi, rate);

                Ipp16s iKernel[5] = { 1, 4, 6, 4, 1 };
                Ipp32f fKernel[5] = { 1.f, 4.f, 6.f, 4.f, 1.f };
                void* kernel = depth >= CV_32F ? (void*) fKernel : (void*) iKernel;

                if (ok >= 0) ok = pyrInitAllocFunc((void**) &(gPyr->pState), srcRoi, rate, kernel, 5, IPPI_INTER_LINEAR);
                if (ok >= 0)
                {
                    gPyr->pImage[0] = src.data;
                    gPyr->pStep[0] = (int) src.step;
                    gPyr->pRoi[0] = srcRoi;
                    for( ; i <= maxlevel; i++ )
                    {
                        IppiSize dstRoi;
                        ok = ippiGetPyramidDownROI(gPyr->pRoi[i-1], &dstRoi, rate);
                        Mat& dst = _dst.getMatRef(i);
                        dst.create(Size(dstRoi.width, dstRoi.height), type);
                        gPyr->pImage[i] = dst.data;
                        gPyr->pStep[i] = (int) dst.step;
                        gPyr->pRoi[i] = dstRoi;

                        if (ok >= 0) ok = pyrDownFunc(gPyr->pImage[i-1], gPyr->pStep[i-1], gPyr->pRoi[i-1],
                                                      gPyr->pImage[i], gPyr->pStep[i], gPyr->pRoi[i], gPyr->pState);

                        if (ok < 0)
                        {
                            pyrFreeFunc(gPyr->pState);
                            return false;
                        }
                        else
                        {
                            CV_IMPL_ADD(CV_IMPL_IPP);
                        }
                    }
                    pyrFreeFunc(gPyr->pState);
                }
                else
                {
                    ippiPyramidFree(gPyr);
                    return false;
                }
                ippiPyramidFree(gPyr);
            }
            return true;
        }
        return false;
    }
#else
    CV_UNUSED(_src); CV_UNUSED(_dst); CV_UNUSED(maxlevel); CV_UNUSED(borderType);
#endif
    return false;
}
}
#endif

void cv::buildPyramid( InputArray _src, OutputArrayOfArrays _dst, int maxlevel, int borderType )
{
    CV_Assert(borderType != BORDER_CONSTANT);

    if (_src.dims() <= 2 && _dst.isUMatVector())
    {
        UMat src = _src.getUMat();
        _dst.create( maxlevel + 1, 1, 0 );
        _dst.getUMatRef(0) = src;
        for( int i = 1; i <= maxlevel; i++ )
            pyrDown( _dst.getUMatRef(i-1), _dst.getUMatRef(i), Size(), borderType );
        return;
    }

    Mat src = _src.getMat();
    _dst.create( maxlevel + 1, 1, 0 );
    _dst.getMatRef(0) = src;

    int i=1;

    CV_IPP_RUN(((IPP_VERSION_X100 >= 810 && IPP_DISABLE_BLOCK) && ((borderType & ~BORDER_ISOLATED) == BORDER_DEFAULT && (!_src.isSubmatrix() || ((borderType & BORDER_ISOLATED) != 0)))),
        ipp_buildpyramid( _src,  _dst,  maxlevel,  borderType));

    for( ; i <= maxlevel; i++ )
        pyrDown( _dst.getMatRef(i-1), _dst.getMatRef(i), Size(), borderType );
}

CV_IMPL void cvPyrDown( const void* srcarr, void* dstarr, int _filter )
{
    cv::Mat src = cv::cvarrToMat(srcarr), dst = cv::cvarrToMat(dstarr);

    CV_Assert( _filter == CV_GAUSSIAN_5x5 && src.type() == dst.type());
    cv::pyrDown( src, dst, dst.size() );
}

CV_IMPL void cvPyrUp( const void* srcarr, void* dstarr, int _filter )
{
    cv::Mat src = cv::cvarrToMat(srcarr), dst = cv::cvarrToMat(dstarr);

    CV_Assert( _filter == CV_GAUSSIAN_5x5 && src.type() == dst.type());
    cv::pyrUp( src, dst, dst.size() );
}


CV_IMPL void
cvReleasePyramid( CvMat*** _pyramid, int extra_layers )
{
    if( !_pyramid )
        CV_Error( CV_StsNullPtr, "" );

    if( *_pyramid )
        for( int i = 0; i <= extra_layers; i++ )
            cvReleaseMat( &(*_pyramid)[i] );

    cvFree( _pyramid );
}


CV_IMPL CvMat**
cvCreatePyramid( const CvArr* srcarr, int extra_layers, double rate,
                 const CvSize* layer_sizes, CvArr* bufarr,
                 int calc, int filter )
{
    const float eps = 0.1f;
    uchar* ptr = 0;

    CvMat stub, *src = cvGetMat( srcarr, &stub );

    if( extra_layers < 0 )
        CV_Error( CV_StsOutOfRange, "The number of extra layers must be non negative" );

    int i, layer_step, elem_size = CV_ELEM_SIZE(src->type);
    CvSize layer_size, size = cvGetMatSize(src);

    if( bufarr )
    {
        CvMat bstub, *buf;
        int bufsize = 0;

        buf = cvGetMat( bufarr, &bstub );
        bufsize = buf->rows*buf->cols*CV_ELEM_SIZE(buf->type);
        layer_size = size;
        for( i = 1; i <= extra_layers; i++ )
        {
            if( !layer_sizes )
            {
                layer_size.width = cvRound(layer_size.width*rate+eps);
                layer_size.height = cvRound(layer_size.height*rate+eps);
            }
            else
                layer_size = layer_sizes[i-1];
            layer_step = layer_size.width*elem_size;
            bufsize -= layer_step*layer_size.height;
        }

        if( bufsize < 0 )
            CV_Error( CV_StsOutOfRange, "The buffer is too small to fit the pyramid" );
        ptr = buf->data.ptr;
    }

    CvMat** pyramid = (CvMat**)cvAlloc( (extra_layers+1)*sizeof(pyramid[0]) );
    memset( pyramid, 0, (extra_layers+1)*sizeof(pyramid[0]) );

    pyramid[0] = cvCreateMatHeader( size.height, size.width, src->type );
    cvSetData( pyramid[0], src->data.ptr, src->step );
    layer_size = size;

    for( i = 1; i <= extra_layers; i++ )
    {
        if( !layer_sizes )
        {
            layer_size.width = cvRound(layer_size.width*rate + eps);
            layer_size.height = cvRound(layer_size.height*rate + eps);
        }
        else
            layer_size = layer_sizes[i];

        if( bufarr )
        {
            pyramid[i] = cvCreateMatHeader( layer_size.height, layer_size.width, src->type );
            layer_step = layer_size.width*elem_size;
            cvSetData( pyramid[i], ptr, layer_step );
            ptr += layer_step*layer_size.height;
        }
        else
            pyramid[i] = cvCreateMat( layer_size.height, layer_size.width, src->type );

        if( calc )
            cvPyrDown( pyramid[i-1], pyramid[i], filter );
            //cvResize( pyramid[i-1], pyramid[i], CV_INTER_LINEAR );
    }

    return pyramid;
}

/* End of file. */<|MERGE_RESOLUTION|>--- conflicted
+++ resolved
@@ -1010,13 +1010,8 @@
         for( ; sy <= y + 1; sy++ )
         {
             WT* row = buf + ((sy - sy0) % PU_SZ)*bufstep;
-<<<<<<< HEAD
-            int _sy = borderInterpolate(sy*2, dsize.height, BORDER_REFLECT_101)/2;
+            int _sy = borderInterpolate(sy*2, ssize.height*2, BORDER_REFLECT_101)/2;
             const T* src = _src.ptr<T>(_sy);
-=======
-            int _sy = borderInterpolate(sy*2, ssize.height*2, BORDER_REFLECT_101)/2;
-            const T* src = (const T*)(_src.data + _src.step*_sy);
->>>>>>> 59975db6
 
             if( ssize.width == cn )
             {
