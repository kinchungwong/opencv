/*********************************************************************
 * Software License Agreement (BSD License)
 *
 *  Copyright (c) 2008-2011, William Lucas
 *  All rights reserved.
 *
 *  Redistribution and use in source and binary forms, with or without
 *  modification, are permitted provided that the following conditions
 *  are met:
 *
 *   * Redistributions of source code must retain the above copyright
 *     notice, this list of conditions and the following disclaimer.
 *   * Redistributions in binary form must reproduce the above
 *     copyright notice, this list of conditions and the following
 *     disclaimer in the documentation and/or other materials provided
 *     with the distribution.
 *   * Neither the name of the Willow Garage nor the names of its
 *     contributors may be used to endorse or promote products derived
 *     from this software without specific prior written permission.
 *
 *  THIS SOFTWARE IS PROVIDED BY THE COPYRIGHT HOLDERS AND CONTRIBUTORS
 *  "AS IS" AND ANY EXPRESS OR IMPLIED WARRANTIES, INCLUDING, BUT NOT
 *  LIMITED TO, THE IMPLIED WARRANTIES OF MERCHANTABILITY AND FITNESS
 *  FOR A PARTICULAR PURPOSE ARE DISCLAIMED. IN NO EVENT SHALL THE
 *  COPYRIGHT OWNER OR CONTRIBUTORS BE LIABLE FOR ANY DIRECT, INDIRECT,
 *  INCIDENTAL, SPECIAL, EXEMPLARY, OR CONSEQUENTIAL DAMAGES (INCLUDING,
 *  BUT NOT LIMITED TO, PROCUREMENT OF SUBSTITUTE GOODS OR SERVICES;
 *  LOSS OF USE, DATA, OR PROFITS; OR BUSINESS INTERRUPTION) HOWEVER
 *  CAUSED AND ON ANY THEORY OF LIABILITY, WHETHER IN CONTRACT, STRICT
 *  LIABILITY, OR TORT (INCLUDING NEGLIGENCE OR OTHERWISE) ARISING IN
 *  ANY WAY OUT OF THE USE OF THIS SOFTWARE, EVEN IF ADVISED OF THE
 *  POSSIBILITY OF SUCH DAMAGE.
 *********************************************************************/

#include "precomp.hpp"
#include <vector>

namespace cv
{

static void magSpectrums( InputArray _src, OutputArray _dst)
{
    Mat src = _src.getMat();
    int depth = src.depth(), cn = src.channels(), type = src.type();
    int rows = src.rows, cols = src.cols;
    int j, k;

    CV_Assert( type == CV_32FC1 || type == CV_32FC2 || type == CV_64FC1 || type == CV_64FC2 );

    if(src.depth() == CV_32F)
        _dst.create( src.rows, src.cols, CV_32FC1 );
    else
        _dst.create( src.rows, src.cols, CV_64FC1 );

    Mat dst = _dst.getMat();
    dst.setTo(0);//Mat elements are not equal to zero by default!

    bool is_1d = (rows == 1 || (cols == 1 && src.isContinuous() && dst.isContinuous()));

    if( is_1d )
        cols = cols + rows - 1, rows = 1;

    int ncols = cols*cn;
    int j0 = cn == 1;
    int j1 = ncols - (cols % 2 == 0 && cn == 1);

    if( depth == CV_32F )
    {
        const float* dataSrc = (const float*)src.data;
        float* dataDst = (float*)dst.data;

        size_t stepSrc = src.step/sizeof(dataSrc[0]);
        size_t stepDst = dst.step/sizeof(dataDst[0]);

        if( !is_1d && cn == 1 )
        {
            for( k = 0; k < (cols % 2 ? 1 : 2); k++ )
            {
                if( k == 1 )
                    dataSrc += cols - 1, dataDst += cols - 1;
                dataDst[0] = dataSrc[0]*dataSrc[0];
                if( rows % 2 == 0 )
                    dataDst[(rows-1)*stepDst] = dataSrc[(rows-1)*stepSrc]*dataSrc[(rows-1)*stepSrc];

                for( j = 1; j <= rows - 2; j += 2 )
                {
                    dataDst[j*stepDst] = (float)std::sqrt((double)dataSrc[j*stepSrc]*dataSrc[j*stepSrc] +
                                                          (double)dataSrc[(j+1)*stepSrc]*dataSrc[(j+1)*stepSrc]);
                }

                if( k == 1 )
                    dataSrc -= cols - 1, dataDst -= cols - 1;
            }
        }

        for( ; rows--; dataSrc += stepSrc, dataDst += stepDst )
        {
            if( is_1d && cn == 1 )
            {
                dataDst[0] = dataSrc[0]*dataSrc[0];
                if( cols % 2 == 0 )
                    dataDst[j1] = dataSrc[j1]*dataSrc[j1];
            }

            for( j = j0; j < j1; j += 2 )
            {
                dataDst[j] = (float)std::sqrt((double)dataSrc[j]*dataSrc[j] + (double)dataSrc[j+1]*dataSrc[j+1]);
            }
        }
    }
    else
    {
        const double* dataSrc = (const double*)src.data;
        double* dataDst = (double*)dst.data;

        size_t stepSrc = src.step/sizeof(dataSrc[0]);
        size_t stepDst = dst.step/sizeof(dataDst[0]);

        if( !is_1d && cn == 1 )
        {
            for( k = 0; k < (cols % 2 ? 1 : 2); k++ )
            {
                if( k == 1 )
                    dataSrc += cols - 1, dataDst += cols - 1;
                dataDst[0] = dataSrc[0]*dataSrc[0];
                if( rows % 2 == 0 )
                    dataDst[(rows-1)*stepDst] = dataSrc[(rows-1)*stepSrc]*dataSrc[(rows-1)*stepSrc];

                for( j = 1; j <= rows - 2; j += 2 )
                {
                    dataDst[j*stepDst] = std::sqrt(dataSrc[j*stepSrc]*dataSrc[j*stepSrc] +
                                                   dataSrc[(j+1)*stepSrc]*dataSrc[(j+1)*stepSrc]);
                }

                if( k == 1 )
                    dataSrc -= cols - 1, dataDst -= cols - 1;
            }
        }

        for( ; rows--; dataSrc += stepSrc, dataDst += stepDst )
        {
            if( is_1d && cn == 1 )
            {
                dataDst[0] = dataSrc[0]*dataSrc[0];
                if( cols % 2 == 0 )
                    dataDst[j1] = dataSrc[j1]*dataSrc[j1];
            }

            for( j = j0; j < j1; j += 2 )
            {
                dataDst[j] = std::sqrt(dataSrc[j]*dataSrc[j] + dataSrc[j+1]*dataSrc[j+1]);
            }
        }
    }
}

static void divSpectrums( InputArray _srcA, InputArray _srcB, OutputArray _dst, int flags, bool conjB)
{
    Mat srcA = _srcA.getMat(), srcB = _srcB.getMat();
    int depth = srcA.depth(), cn = srcA.channels(), type = srcA.type();
    int rows = srcA.rows, cols = srcA.cols;
    int j, k;

    CV_Assert( type == srcB.type() && srcA.size() == srcB.size() );
    CV_Assert( type == CV_32FC1 || type == CV_32FC2 || type == CV_64FC1 || type == CV_64FC2 );

    _dst.create( srcA.rows, srcA.cols, type );
    Mat dst = _dst.getMat();

    bool is_1d = (flags & DFT_ROWS) || (rows == 1 || (cols == 1 &&
             srcA.isContinuous() && srcB.isContinuous() && dst.isContinuous()));

    if( is_1d && !(flags & DFT_ROWS) )
        cols = cols + rows - 1, rows = 1;

    int ncols = cols*cn;
    int j0 = cn == 1;
    int j1 = ncols - (cols % 2 == 0 && cn == 1);

    if( depth == CV_32F )
    {
        const float* dataA = (const float*)srcA.data;
        const float* dataB = (const float*)srcB.data;
        float* dataC = (float*)dst.data;
        float eps = FLT_EPSILON; // prevent div0 problems

        size_t stepA = srcA.step/sizeof(dataA[0]);
        size_t stepB = srcB.step/sizeof(dataB[0]);
        size_t stepC = dst.step/sizeof(dataC[0]);

        if( !is_1d && cn == 1 )
        {
            for( k = 0; k < (cols % 2 ? 1 : 2); k++ )
            {
                if( k == 1 )
                    dataA += cols - 1, dataB += cols - 1, dataC += cols - 1;
                dataC[0] = dataA[0] / (dataB[0] + eps);
                if( rows % 2 == 0 )
                    dataC[(rows-1)*stepC] = dataA[(rows-1)*stepA] / (dataB[(rows-1)*stepB] + eps);
                if( !conjB )
                    for( j = 1; j <= rows - 2; j += 2 )
                    {
                        double denom = (double)dataB[j*stepB]*dataB[j*stepB] +
                                       (double)dataB[(j+1)*stepB]*dataB[(j+1)*stepB] + (double)eps;

                        double re = (double)dataA[j*stepA]*dataB[j*stepB] +
                                    (double)dataA[(j+1)*stepA]*dataB[(j+1)*stepB];

                        double im = (double)dataA[(j+1)*stepA]*dataB[j*stepB] -
                                    (double)dataA[j*stepA]*dataB[(j+1)*stepB];

                        dataC[j*stepC] = (float)(re / denom);
                        dataC[(j+1)*stepC] = (float)(im / denom);
                    }
                else
                    for( j = 1; j <= rows - 2; j += 2 )
                    {

                        double denom = (double)dataB[j*stepB]*dataB[j*stepB] +
                                       (double)dataB[(j+1)*stepB]*dataB[(j+1)*stepB] + (double)eps;

                        double re = (double)dataA[j*stepA]*dataB[j*stepB] -
                                    (double)dataA[(j+1)*stepA]*dataB[(j+1)*stepB];

                        double im = (double)dataA[(j+1)*stepA]*dataB[j*stepB] +
                                    (double)dataA[j*stepA]*dataB[(j+1)*stepB];

                        dataC[j*stepC] = (float)(re / denom);
                        dataC[(j+1)*stepC] = (float)(im / denom);
                    }
                if( k == 1 )
                    dataA -= cols - 1, dataB -= cols - 1, dataC -= cols - 1;
            }
        }

        for( ; rows--; dataA += stepA, dataB += stepB, dataC += stepC )
        {
            if( is_1d && cn == 1 )
            {
                dataC[0] = dataA[0] / (dataB[0] + eps);
                if( cols % 2 == 0 )
                    dataC[j1] = dataA[j1] / (dataB[j1] + eps);
            }

            if( !conjB )
                for( j = j0; j < j1; j += 2 )
                {
                    double denom = (double)(dataB[j]*dataB[j] + dataB[j+1]*dataB[j+1] + eps);
                    double re = (double)(dataA[j]*dataB[j] + dataA[j+1]*dataB[j+1]);
                    double im = (double)(dataA[j+1]*dataB[j] - dataA[j]*dataB[j+1]);
                    dataC[j] = (float)(re / denom);
                    dataC[j+1] = (float)(im / denom);
                }
            else
                for( j = j0; j < j1; j += 2 )
                {
                    double denom = (double)(dataB[j]*dataB[j] + dataB[j+1]*dataB[j+1] + eps);
                    double re = (double)(dataA[j]*dataB[j] - dataA[j+1]*dataB[j+1]);
                    double im = (double)(dataA[j+1]*dataB[j] + dataA[j]*dataB[j+1]);
                    dataC[j] = (float)(re / denom);
                    dataC[j+1] = (float)(im / denom);
                }
        }
    }
    else
    {
        const double* dataA = (const double*)srcA.data;
        const double* dataB = (const double*)srcB.data;
        double* dataC = (double*)dst.data;
        double eps = DBL_EPSILON; // prevent div0 problems

        size_t stepA = srcA.step/sizeof(dataA[0]);
        size_t stepB = srcB.step/sizeof(dataB[0]);
        size_t stepC = dst.step/sizeof(dataC[0]);

        if( !is_1d && cn == 1 )
        {
            for( k = 0; k < (cols % 2 ? 1 : 2); k++ )
            {
                if( k == 1 )
                    dataA += cols - 1, dataB += cols - 1, dataC += cols - 1;
                dataC[0] = dataA[0] / (dataB[0] + eps);
                if( rows % 2 == 0 )
                    dataC[(rows-1)*stepC] = dataA[(rows-1)*stepA] / (dataB[(rows-1)*stepB] + eps);
                if( !conjB )
                    for( j = 1; j <= rows - 2; j += 2 )
                    {
                        double denom = dataB[j*stepB]*dataB[j*stepB] +
                                       dataB[(j+1)*stepB]*dataB[(j+1)*stepB] + eps;

                        double re = dataA[j*stepA]*dataB[j*stepB] +
                                    dataA[(j+1)*stepA]*dataB[(j+1)*stepB];

                        double im = dataA[(j+1)*stepA]*dataB[j*stepB] -
                                    dataA[j*stepA]*dataB[(j+1)*stepB];

                        dataC[j*stepC] = re / denom;
                        dataC[(j+1)*stepC] = im / denom;
                    }
                else
                    for( j = 1; j <= rows - 2; j += 2 )
                    {
                        double denom = dataB[j*stepB]*dataB[j*stepB] +
                                       dataB[(j+1)*stepB]*dataB[(j+1)*stepB] + eps;

                        double re = dataA[j*stepA]*dataB[j*stepB] -
                                    dataA[(j+1)*stepA]*dataB[(j+1)*stepB];

                        double im = dataA[(j+1)*stepA]*dataB[j*stepB] +
                                    dataA[j*stepA]*dataB[(j+1)*stepB];

                        dataC[j*stepC] = re / denom;
                        dataC[(j+1)*stepC] = im / denom;
                    }
                if( k == 1 )
                    dataA -= cols - 1, dataB -= cols - 1, dataC -= cols - 1;
            }
        }

        for( ; rows--; dataA += stepA, dataB += stepB, dataC += stepC )
        {
            if( is_1d && cn == 1 )
            {
                dataC[0] = dataA[0] / (dataB[0] + eps);
                if( cols % 2 == 0 )
                    dataC[j1] = dataA[j1] / (dataB[j1] + eps);
            }

            if( !conjB )
                for( j = j0; j < j1; j += 2 )
                {
                    double denom = dataB[j]*dataB[j] + dataB[j+1]*dataB[j+1] + eps;
                    double re = dataA[j]*dataB[j] + dataA[j+1]*dataB[j+1];
                    double im = dataA[j+1]*dataB[j] - dataA[j]*dataB[j+1];
                    dataC[j] = re / denom;
                    dataC[j+1] = im / denom;
                }
            else
                for( j = j0; j < j1; j += 2 )
                {
                    double denom = dataB[j]*dataB[j] + dataB[j+1]*dataB[j+1] + eps;
                    double re = dataA[j]*dataB[j] - dataA[j+1]*dataB[j+1];
                    double im = dataA[j+1]*dataB[j] + dataA[j]*dataB[j+1];
                    dataC[j] = re / denom;
                    dataC[j+1] = im / denom;
                }
        }
    }

}

static void fftShift(InputOutputArray _out)
{
    Mat out = _out.getMat();

    if(out.rows == 1 && out.cols == 1)
    {
        // trivially shifted.
        return;
    }

    vector<Mat> planes;
    split(out, planes);

    int xMid = out.cols >> 1;
    int yMid = out.rows >> 1;

    bool is_1d = xMid == 0 || yMid == 0;

    if(is_1d)
    {
        xMid = xMid + yMid;

        for(size_t i = 0; i < planes.size(); i++)
        {
            Mat tmp;
            Mat half0(planes[i], Rect(0, 0, xMid, 1));
            Mat half1(planes[i], Rect(xMid, 0, xMid, 1));

            half0.copyTo(tmp);
            half1.copyTo(half0);
            tmp.copyTo(half1);
        }
    }
    else
    {
        for(size_t i = 0; i < planes.size(); i++)
        {
            // perform quadrant swaps...
            Mat tmp;
            Mat q0(planes[i], Rect(0,    0,    xMid, yMid));
            Mat q1(planes[i], Rect(xMid, 0,    xMid, yMid));
            Mat q2(planes[i], Rect(0,    yMid, xMid, yMid));
            Mat q3(planes[i], Rect(xMid, yMid, xMid, yMid));

            q0.copyTo(tmp);
            q3.copyTo(q0);
            tmp.copyTo(q3);

            q1.copyTo(tmp);
            q2.copyTo(q1);
            tmp.copyTo(q2);
        }
    }

    merge(planes, out);
}

<<<<<<< HEAD
static Point2d weightedCentroid(InputArray _src, cv::Point peakLocation, cv::Size weightBoxSize)
=======
static Point2d weightedCentroid(InputArray _src, cv::Point peakLocation, cv::Size weightBoxSize, double* response)
>>>>>>> f4e33ea0
{
    Mat src = _src.getMat();

    int type = src.type();
    CV_Assert( type == CV_32FC1 || type == CV_64FC1 );

    int minr = peakLocation.y - (weightBoxSize.height >> 1);
    int maxr = peakLocation.y + (weightBoxSize.height >> 1);
    int minc = peakLocation.x - (weightBoxSize.width  >> 1);
    int maxc = peakLocation.x + (weightBoxSize.width  >> 1);

    Point2d centroid;
    double sumIntensity = 0.0;

    // clamp the values to min and max if needed.
    if(minr < 0)
    {
        minr = 0;
    }

    if(minc < 0)
    {
        minc = 0;
    }

    if(maxr > src.rows - 1)
    {
        maxr = src.rows - 1;
    }

    if(maxc > src.cols - 1)
    {
        maxc = src.cols - 1;
    }

    if(type == CV_32FC1)
    {
        const float* dataIn = (const float*)src.data;
        dataIn += minr*src.cols;
        for(int y = minr; y <= maxr; y++)
        {
            for(int x = minc; x <= maxc; x++)
            {
                centroid.x   += (double)x*dataIn[x];
                centroid.y   += (double)y*dataIn[x];
                sumIntensity += (double)dataIn[x];
            }

            dataIn += src.cols;
        }
    }
    else
    {
        const double* dataIn = (const double*)src.data;
        dataIn += minr*src.cols;
        for(int y = minr; y <= maxr; y++)
        {
            for(int x = minc; x <= maxc; x++)
            {
                centroid.x   += (double)x*dataIn[x];
                centroid.y   += (double)y*dataIn[x];
                sumIntensity += dataIn[x];
            }

            dataIn += src.cols;
        }
    }

<<<<<<< HEAD
=======
    if(response)
        *response = sumIntensity;

>>>>>>> f4e33ea0
    sumIntensity += DBL_EPSILON; // prevent div0 problems...

    centroid.x /= sumIntensity;
    centroid.y /= sumIntensity;

    return centroid;
}

}

cv::Point2d cv::phaseCorrelateRes(InputArray _src1, InputArray _src2, InputArray _window, double* response)
{
    Mat src1 = _src1.getMat();
    Mat src2 = _src2.getMat();
    Mat window = _window.getMat();

    CV_Assert( src1.type() == src2.type());
    CV_Assert( src1.type() == CV_32FC1 || src1.type() == CV_64FC1 );
    CV_Assert( src1.size == src2.size);

    if(!window.empty())
    {
        CV_Assert( src1.type() == window.type());
        CV_Assert( src1.size == window.size);
    }

    int M = getOptimalDFTSize(src1.rows);
    int N = getOptimalDFTSize(src1.cols);

    Mat padded1, padded2, paddedWin;

    if(M != src1.rows || N != src1.cols)
    {
        copyMakeBorder(src1, padded1, 0, M - src1.rows, 0, N - src1.cols, BORDER_CONSTANT, Scalar::all(0));
        copyMakeBorder(src2, padded2, 0, M - src2.rows, 0, N - src2.cols, BORDER_CONSTANT, Scalar::all(0));

        if(!window.empty())
        {
            copyMakeBorder(window, paddedWin, 0, M - window.rows, 0, N - window.cols, BORDER_CONSTANT, Scalar::all(0));
        }
    }
    else
    {
        padded1 = src1;
        padded2 = src2;
        paddedWin = window;
    }

    Mat FFT1, FFT2, P, Pm, C;

    // perform window multiplication if available
    if(!paddedWin.empty())
    {
        // apply window to both images before proceeding...
        multiply(paddedWin, padded1, padded1);
        multiply(paddedWin, padded2, padded2);
    }

    // execute phase correlation equation
    // Reference: http://en.wikipedia.org/wiki/Phase_correlation
    dft(padded1, FFT1, DFT_REAL_OUTPUT);
    dft(padded2, FFT2, DFT_REAL_OUTPUT);

    mulSpectrums(FFT1, FFT2, P, 0, true);

    magSpectrums(P, Pm);
    divSpectrums(P, Pm, C, 0, false); // FF* / |FF*| (phase correlation equation completed here...)

    idft(C, C); // gives us the nice peak shift location...

    fftShift(C); // shift the energy to the center of the frame.

    // locate the highest peak
    Point peakLoc;
    minMaxLoc(C, NULL, NULL, NULL, &peakLoc);

    // get the phase shift with sub-pixel accuracy, 5x5 window seems about right here...
    Point2d t;
    t = weightedCentroid(C, peakLoc, Size(5, 5), response);

    // max response is M*N (not exactly, might be slightly larger due to rounding errors)
    if(response)
        *response /= M*N;

    // adjust shift relative to image center...
    Point2d center((double)padded1.cols / 2.0, (double)padded1.rows / 2.0);

    return (center - t);
}

cv::Point2d cv::phaseCorrelate(InputArray _src1, InputArray _src2, InputArray _window)
{
    return phaseCorrelateRes(_src1, _src2, _window, 0);
}

void cv::createHanningWindow(OutputArray _dst, cv::Size winSize, int type)
{
    CV_Assert( type == CV_32FC1 || type == CV_64FC1 );

    _dst.create(winSize, type);
    Mat dst = _dst.getMat();

    int rows = dst.rows;
    int cols = dst.cols;

    if(dst.depth() == CV_32F)
    {
        for(int i = 0; i < rows; i++)
        {
            float* dstData = dst.ptr<float>(i);
            double wr = 0.5 * (1.0f - cos(2.0f * CV_PI * (double)i / (double)(rows - 1)));
            for(int j = 0; j < cols; j++)
            {
                double wc = 0.5 * (1.0f - cos(2.0f * CV_PI * (double)j / (double)(cols - 1)));
                dstData[j] = (float)(wr * wc);
            }
        }
    }
    else
    {
        for(int i = 0; i < rows; i++)
        {
            double* dstData = dst.ptr<double>(i);
            double wr = 0.5 * (1.0 - cos(2.0 * CV_PI * (double)i / (double)(rows - 1)));
            for(int j = 0; j < cols; j++)
            {
                double wc = 0.5 * (1.0 - cos(2.0 * CV_PI * (double)j / (double)(cols - 1)));
                dstData[j] = wr * wc;
            }
        }
    }

    // perform batch sqrt for SSE performance gains
    cv::sqrt(dst, dst);
}<|MERGE_RESOLUTION|>--- conflicted
+++ resolved
@@ -406,11 +406,7 @@
     merge(planes, out);
 }
 
-<<<<<<< HEAD
-static Point2d weightedCentroid(InputArray _src, cv::Point peakLocation, cv::Size weightBoxSize)
-=======
 static Point2d weightedCentroid(InputArray _src, cv::Point peakLocation, cv::Size weightBoxSize, double* response)
->>>>>>> f4e33ea0
 {
     Mat src = _src.getMat();
 
@@ -479,12 +475,9 @@
         }
     }
 
-<<<<<<< HEAD
-=======
     if(response)
         *response = sumIntensity;
 
->>>>>>> f4e33ea0
     sumIntensity += DBL_EPSILON; // prevent div0 problems...
 
     centroid.x /= sumIntensity;
