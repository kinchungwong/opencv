--- conflicted
+++ resolved
@@ -92,8 +92,6 @@
     SANITY_CHECK(dst, 1e-3);
 }
 
-<<<<<<< HEAD
-=======
 PERF_TEST_P(Size_MatType_BorderType, blur16x16,
             testing::Combine(
                 testing::Values(szODD, szQVGA, szVGA, sz720p),
@@ -116,7 +114,6 @@
     SANITY_CHECK(dst, 1e-3);
 }
 
->>>>>>> f4e33ea0
 PERF_TEST_P(Size_MatType_BorderType3x3, box3x3,
             testing::Combine(
                 testing::Values(szODD, szQVGA, szVGA, sz720p),
