// This file is part of OpenCV project.
// It is subject to the license terms in the LICENSE file found in the top-level directory
// of this distribution and at http://opencv.org/license.html.

// Copyright (C) 2018-2019, Intel Corporation, all rights reserved.
// Third party copyrights are property of their respective owners.


#include "test_precomp.hpp"
#include "npy_blob.hpp"
#include <opencv2/dnn/shape_utils.hpp>
namespace opencv_test { namespace {

template<typename TString>
static std::string _tf(TString filename, bool required = true)
{
    return findDataFile(std::string("dnn/onnx/") + filename, required);
}

class Test_ONNX_layers : public DNNTestLayer
{
public:
    bool required;

    Test_ONNX_layers() : required(true) { }

    enum Extension
    {
        npy,
        pb
    };

    void testONNXModels(const String& basename, const Extension ext = npy,
                        const double l1 = 0, const float lInf = 0, const bool useSoftmax = false,
                        bool checkNoFallbacks = true, int numInps = 1)
    {
        String onnxmodel = _tf("models/" + basename + ".onnx", required);
        std::vector<Mat> inps(numInps);
        Mat ref;
        if (ext == npy) {
            for (int i = 0; i < numInps; ++i)
                inps[i] = blobFromNPY(_tf("data/input_" + basename + (numInps > 1 ? format("_%d", i) : "") + ".npy"));
            ref = blobFromNPY(_tf("data/output_" + basename + ".npy"));
        }
        else if (ext == pb) {
            for (int i = 0; i < numInps; ++i)
                inps[i] = readTensorFromONNX(_tf("data/input_" + basename + (numInps > 1 ? format("_%d", i) : "") + ".pb"));
            ref = readTensorFromONNX(_tf("data/output_" + basename + ".pb"));
        }
        else
            CV_Error(Error::StsUnsupportedFormat, "Unsupported extension");

        checkBackend(&inps[0], &ref);
        Net net = readNetFromONNX(onnxmodel);
        ASSERT_FALSE(net.empty());

        net.setPreferableBackend(backend);
        net.setPreferableTarget(target);

        std::vector<String> inputNames;
        for (int i = 0; i < numInps; ++i)
            inputNames.push_back(format("%d", i));
        net.setInputsNames(inputNames);

        for (int i = 0; i < numInps; ++i)
            net.setInput(inps[i], inputNames[i]);
        Mat out = net.forward("");

        if (useSoftmax)
        {
            LayerParams lp;
            Net netSoftmax;
            netSoftmax.addLayerToPrev("softmaxLayer", "Softmax", lp);
            netSoftmax.setPreferableBackend(DNN_BACKEND_OPENCV);

            netSoftmax.setInput(out);
            out = netSoftmax.forward();

            netSoftmax.setInput(ref);
            ref = netSoftmax.forward();
        }
        normAssert(ref, out, "", l1 ? l1 : default_l1, lInf ? lInf : default_lInf);
        if (checkNoFallbacks)
            expectNoFallbacksFromIE(net);
    }
};

TEST_P(Test_ONNX_layers, InstanceNorm)
{
    if(backend == DNN_BACKEND_CUDA)
        applyTestTag(CV_TEST_TAG_DNN_SKIP_CUDA); /* MVN is not supported */

    if (target == DNN_TARGET_MYRIAD)
        testONNXModels("instancenorm", npy, 0, 0, false, false);
    else
        testONNXModels("instancenorm", npy);
}

TEST_P(Test_ONNX_layers, MaxPooling)
{
#if defined(INF_ENGINE_RELEASE) && INF_ENGINE_VER_MAJOR_GE(2020020000)
    if (backend == DNN_BACKEND_INFERENCE_ENGINE_NGRAPH && target == DNN_TARGET_MYRIAD)
        applyTestTag(CV_TEST_TAG_DNN_SKIP_IE_MYRIAD, CV_TEST_TAG_DNN_SKIP_IE_NGRAPH, CV_TEST_TAG_DNN_SKIP_IE_VERSION);
#endif
    testONNXModels("maxpooling", npy, 0, 0, false, false);
}
TEST_P(Test_ONNX_layers, MaxPooling_2)
{
#if defined(INF_ENGINE_RELEASE) && INF_ENGINE_VER_MAJOR_EQ(2022010000)
    // IE exception: Cannot get memory!
    if (backend == DNN_BACKEND_INFERENCE_ENGINE_NGRAPH && target == DNN_TARGET_CPU)
        applyTestTag(CV_TEST_TAG_DNN_SKIP_IE_CPU, CV_TEST_TAG_DNN_SKIP_IE_NGRAPH, CV_TEST_TAG_DNN_SKIP_IE_VERSION);
#endif

    testONNXModels("two_maxpooling", npy, 0, 0, false, false);
}

TEST_P(Test_ONNX_layers, Convolution)
{
    testONNXModels("convolution");
    testONNXModels("conv_asymmetric_pads");
}

TEST_P(Test_ONNX_layers, Convolution_variable_weight)
{
    if ((backend == DNN_BACKEND_INFERENCE_ENGINE_NGRAPH ||
         backend == DNN_BACKEND_INFERENCE_ENGINE_NN_BUILDER_2019) && target == DNN_TARGET_MYRIAD)
        applyTestTag(CV_TEST_TAG_DNN_SKIP_IE_MYRIAD, CV_TEST_TAG_DNN_SKIP_IE_NN_BUILDER, CV_TEST_TAG_DNN_SKIP_IE_NGRAPH);

    if (backend == DNN_BACKEND_CUDA)
        applyTestTag(CV_TEST_TAG_DNN_SKIP_CUDA); // not supported
    if (backend == DNN_BACKEND_VKCOM)
        applyTestTag(CV_TEST_TAG_DNN_SKIP_VULKAN); // not supported
    String basename = "conv_variable_w";
    Net net = readNetFromONNX(_tf("models/" + basename + ".onnx"));
    ASSERT_FALSE(net.empty());

    net.setPreferableBackend(backend);
    net.setPreferableTarget(target);

    for (int i = 0; i < 2; i++)
    {
        Mat input = blobFromNPY(_tf("data/input_" + basename + format("_%d", i) + "_0.npy"));
        Mat weights = blobFromNPY(_tf("data/input_" + basename + format("_%d", i) + "_1.npy"));
        Mat ref = blobFromNPY(_tf("data/output_" + basename + format("_%d", i) + ".npy"));

        net.setInput(input, "0");
        net.setInput(weights, "1");

        Mat out = net.forward();
        normAssert(ref, out, "", default_l1, default_lInf);
    }
}

TEST_P(Test_ONNX_layers, Convolution_variable_weight_bias)
{
#if defined(INF_ENGINE_RELEASE) && INF_ENGINE_VER_MAJOR_EQ(2022010000)
    // openvino/src/plugins/intel_myriad/common/src/ngraph/transformations/extract_dynamic_batch/slice_convolution.cpp:14 Expecting operation v1::GroupConvolution GroupConvolution_6904725 (Reshape_17[0]:f32{1,4,5,5}, Reshape_6904719[0]:f32{4,1,1,2,2}) -> (f32{1,4,4,4}) to have constant kernel, got Reshape_6904719[0]:f32{4,1,1,2,2}
    // openvino\src\plugins\intel_myriad\common\src\ngraph\transformations\extract_dynamic_batch\slice_convolution.cpp:15 Expecting operation v1::GroupConvolution GroupConvolution_6904692 (Reshape_17[0]:f32{1,4,5,5}, Reshape_6904686[0]:f32{4,1,1,2,2}) -> (f32{1,4,4,4}) to have constant kernel, got Reshape_6904686[0]:f32{4,1,1,2,2}
    if (backend == DNN_BACKEND_INFERENCE_ENGINE_NGRAPH && target == DNN_TARGET_MYRIAD)
        applyTestTag(CV_TEST_TAG_DNN_SKIP_IE_MYRIAD, CV_TEST_TAG_DNN_SKIP_IE_NGRAPH, CV_TEST_TAG_DNN_SKIP_IE_VERSION);
    // accuracy (depends on OpenCL version / HW)
    if (backend == DNN_BACKEND_INFERENCE_ENGINE_NGRAPH && (target == DNN_TARGET_OPENCL || target == DNN_TARGET_OPENCL_FP16))
        applyTestTag(target == DNN_TARGET_OPENCL ? CV_TEST_TAG_DNN_SKIP_IE_OPENCL : CV_TEST_TAG_DNN_SKIP_IE_OPENCL_FP16,
            CV_TEST_TAG_DNN_SKIP_IE_NGRAPH, CV_TEST_TAG_DNN_SKIP_IE_VERSION
        );
#elif defined(INF_ENGINE_RELEASE)
    if ((backend == DNN_BACKEND_INFERENCE_ENGINE_NGRAPH ||
         backend == DNN_BACKEND_INFERENCE_ENGINE_NN_BUILDER_2019) && target == DNN_TARGET_MYRIAD)
        applyTestTag(CV_TEST_TAG_DNN_SKIP_IE_MYRIAD, CV_TEST_TAG_DNN_SKIP_IE_NN_BUILDER, CV_TEST_TAG_DNN_SKIP_IE_NGRAPH);

    if (backend == DNN_BACKEND_INFERENCE_ENGINE_NGRAPH && target == DNN_TARGET_CPU &&
        getInferenceEngineCPUType() == CV_DNN_INFERENCE_ENGINE_CPU_TYPE_ARM_COMPUTE)
        applyTestTag(CV_TEST_TAG_DNN_SKIP_IE_ARM_CPU, CV_TEST_TAG_DNN_SKIP_IE_NGRAPH);
#endif

    if (backend == DNN_BACKEND_CUDA)
        applyTestTag(CV_TEST_TAG_DNN_SKIP_CUDA); // supports only <= 2 inputs

    if (backend == DNN_BACKEND_VKCOM)
        applyTestTag(CV_TEST_TAG_DNN_SKIP_VULKAN); // not supported

    String basename = "conv_variable_wb";
    Net net = readNetFromONNX(_tf("models/" + basename + ".onnx"));
    ASSERT_FALSE(net.empty());

    net.setPreferableBackend(backend);
    net.setPreferableTarget(target);

    for (int i = 0; i < 2; i++)
    {
        Mat input = blobFromNPY(_tf("data/input_" + basename + format("_%d", i) + "_0.npy"));
        Mat weights = blobFromNPY(_tf("data/input_" + basename + format("_%d", i) + "_1.npy"));
        Mat bias = blobFromNPY(_tf("data/input_" + basename + format("_%d", i) + "_2.npy"));
        Mat ref = blobFromNPY(_tf("data/output_" + basename + format("_%d", i) + ".npy"));

        net.setInput(input, "0");
        net.setInput(weights, "1");
        net.setInput(bias, "bias");

        Mat out = net.forward();
        normAssert(ref, out, "", default_l1, default_lInf);
    }
}

TEST_P(Test_ONNX_layers, Gather)
{
    if (backend == DNN_BACKEND_INFERENCE_ENGINE_NN_BUILDER_2019 && target == DNN_TARGET_MYRIAD)
        applyTestTag(CV_TEST_TAG_DNN_SKIP_IE_MYRIAD, CV_TEST_TAG_DNN_SKIP_IE_NN_BUILDER);
    testONNXModels("gather");
    // GPU plugin unsupported slice for constant
    if (backend == DNN_BACKEND_INFERENCE_ENGINE_NGRAPH && (target == DNN_TARGET_OPENCL || target == DNN_TARGET_OPENCL_FP16))
        applyTestTag(CV_TEST_TAG_DNN_SKIP_IE_OPENCL, CV_TEST_TAG_DNN_SKIP_IE_OPENCL_FP16, CV_TEST_TAG_DNN_SKIP_IE_NGRAPH);
    testONNXModels("gather_scalar", npy, 0, 0, false, false);
}

TEST_P(Test_ONNX_layers, Convolution3D)
{
    testONNXModels("conv3d");
}

TEST_P(Test_ONNX_layers, Convolution3D_bias)
{
    testONNXModels("conv3d_bias");
}

TEST_P(Test_ONNX_layers, Two_convolution)
{
#if defined(INF_ENGINE_RELEASE)
    if (backend == DNN_BACKEND_INFERENCE_ENGINE_NN_BUILDER_2019 && target == DNN_TARGET_MYRIAD
        && getInferenceEngineVPUType() == CV_DNN_INFERENCE_ENGINE_VPU_TYPE_MYRIAD_X
    )
        applyTestTag(CV_TEST_TAG_DNN_SKIP_IE_MYRIAD_X, CV_TEST_TAG_DNN_SKIP_IE_NN_BUILDER);
#endif
    // Reference output values are in range [-0.855, 0.611]
    testONNXModels("two_convolution");
}

TEST_P(Test_ONNX_layers, Deconvolution)
{
    testONNXModels("deconvolution", npy, 0, 0, false, false);
    testONNXModels("two_deconvolution", npy, 0, 0, false, false);
    testONNXModels("deconvolution_group", npy, 0, 0, false, false);
    testONNXModels("deconvolution_output_shape", npy, 0, 0, false, false);
    if (target != DNN_TARGET_CUDA_FP16) // bug
        testONNXModels("deconv_adjpad_2d", npy, 0, 0, false, false);
}

TEST_P(Test_ONNX_layers, Deconvolution3D)
{
#if defined(INF_ENGINE_RELEASE) && INF_ENGINE_VER_MAJOR_EQ(2022010000)
    if (backend == DNN_BACKEND_INFERENCE_ENGINE_NGRAPH)
    {
        // [ GENERAL_ERROR ] openvino/src/plugins/intel_myriad/graph_transformer/src/frontend/frontend.cpp:592 Failed to compile layer "2":
        // [ GENERAL_ERROR ] openvino/src/plugins/intel_myriad/graph_transformer/src/model/model.cpp:198 duplicateData error: while duplicating 2@weights Const data got different desc and content byte sizes (162 and 486 respectively)
        if (target == DNN_TARGET_MYRIAD)
            applyTestTag(CV_TEST_TAG_DNN_SKIP_IE_MYRIAD, CV_TEST_TAG_DNN_SKIP_IE_NGRAPH, CV_TEST_TAG_DNN_SKIP_IE_VERSION);
    }
#elif defined(INF_ENGINE_RELEASE) && INF_ENGINE_VER_MAJOR_EQ(2021040000)
    if (backend == DNN_BACKEND_INFERENCE_ENGINE_NGRAPH)
    {
        // [ GENERAL_ERROR ] vpu/graph_transformer/src/frontend/frontend.cpp:439 Failed to compile layer "2":
        // [ GENERAL_ERROR ] vpu/graph_transformer/src/model/model.cpp:198 duplicateData error: while duplicating 2@weights Const data got different desc and content byte sizes (162 and 486 respectively)
        if (target == DNN_TARGET_MYRIAD)
            applyTestTag(CV_TEST_TAG_DNN_SKIP_IE_MYRIAD, CV_TEST_TAG_DNN_SKIP_IE_NGRAPH, CV_TEST_TAG_DNN_SKIP_IE_VERSION);
    }
#endif

    if (backend == DNN_BACKEND_OPENCV)
        throw SkipTestException("OpenCV backend is not supported");  // FIXIT use tags

    if (backend == DNN_BACKEND_VKCOM)
        applyTestTag(CV_TEST_TAG_DNN_SKIP_VULKAN);

    testONNXModels("deconv3d");
}

TEST_P(Test_ONNX_layers, Deconvolution3D_bias)
{
#if defined(INF_ENGINE_RELEASE) && INF_ENGINE_VER_MAJOR_EQ(2022010000)
    if (backend == DNN_BACKEND_INFERENCE_ENGINE_NGRAPH)
    {
        // [ GENERAL_ERROR ] openvino/src/plugins/intel_myriad/graph_transformer/src/frontend/frontend.cpp:592 Failed to compile layer "3":
        // [ GENERAL_ERROR ] openvino/src/plugins/intel_myriad/graph_transformer/src/model/model.cpp:198 duplicateData error: while duplicating 3@weights Const data got different desc and content byte sizes (270 and 810 respectively)
        if (target == DNN_TARGET_MYRIAD)
            applyTestTag(CV_TEST_TAG_DNN_SKIP_IE_MYRIAD, CV_TEST_TAG_DNN_SKIP_IE_NGRAPH, CV_TEST_TAG_DNN_SKIP_IE_VERSION);
    }
#elif defined(INF_ENGINE_RELEASE) && INF_ENGINE_VER_MAJOR_EQ(2021040000)
    if (backend == DNN_BACKEND_INFERENCE_ENGINE_NGRAPH)
    {
        // [ GENERAL_ERROR ] vpu/graph_transformer/src/frontend/frontend.cpp:439 Failed to compile layer "2":
        // [ GENERAL_ERROR ] vpu/graph_transformer/src/model/model.cpp:198 duplicateData error: while duplicating 2@weights Const data got different desc and content byte sizes (162 and 486 respectively)
        if (target == DNN_TARGET_MYRIAD)
            applyTestTag(CV_TEST_TAG_DNN_SKIP_IE_MYRIAD, CV_TEST_TAG_DNN_SKIP_IE_NGRAPH, CV_TEST_TAG_DNN_SKIP_IE_VERSION);
    }
#endif

    if (backend == DNN_BACKEND_OPENCV)
        throw SkipTestException("OpenCV backend is not supported");  // FIXIT use tags

    if (backend == DNN_BACKEND_VKCOM)
        applyTestTag(CV_TEST_TAG_DNN_SKIP_VULKAN);

    testONNXModels("deconv3d_bias");
}

TEST_P(Test_ONNX_layers, Deconvolution3D_pad)
{
#if defined(INF_ENGINE_RELEASE) && INF_ENGINE_VER_MAJOR_EQ(2022010000)
    if (backend == DNN_BACKEND_INFERENCE_ENGINE_NGRAPH)
    {
        // [ GENERAL_ERROR ] openvino/src/plugins/intel_myriad/graph_transformer/src/frontend/frontend.cpp:592 Failed to compile layer "3":
        // [ GENERAL_ERROR ] openvino/src/plugins/intel_myriad/graph_transformer/src/model/model.cpp:198 duplicateData error: while duplicating 3@weights Const data got different desc and content byte sizes (108 and 432 respectively)
        if (target == DNN_TARGET_MYRIAD)
            applyTestTag(CV_TEST_TAG_DNN_SKIP_IE_MYRIAD, CV_TEST_TAG_DNN_SKIP_IE_NGRAPH, CV_TEST_TAG_DNN_SKIP_IE_VERSION);
    }
#elif defined(INF_ENGINE_RELEASE) && INF_ENGINE_VER_MAJOR_EQ(2021040000)
    if (backend == DNN_BACKEND_INFERENCE_ENGINE_NGRAPH)
    {
        // [ GENERAL_ERROR ] vpu/graph_transformer/src/frontend/frontend.cpp:439 Failed to compile layer "2":
        // [ GENERAL_ERROR ] vpu/graph_transformer/src/model/model.cpp:198 duplicateData error: while duplicating 2@weights Const data got different desc and content byte sizes (162 and 486 respectively)
        if (target == DNN_TARGET_MYRIAD)
            applyTestTag(CV_TEST_TAG_DNN_SKIP_IE_MYRIAD, CV_TEST_TAG_DNN_SKIP_IE_NGRAPH, CV_TEST_TAG_DNN_SKIP_IE_VERSION);
    }
#endif

    if (backend == DNN_BACKEND_OPENCV)
        throw SkipTestException("OpenCV backend is not supported");  // FIXIT use tags

    if (backend == DNN_BACKEND_VKCOM)
        applyTestTag(CV_TEST_TAG_DNN_SKIP_VULKAN);

    testONNXModels("deconv3d_pad");
}

TEST_P(Test_ONNX_layers, Deconvolution3D_adjpad)
{
#if defined(INF_ENGINE_RELEASE) && INF_ENGINE_VER_MAJOR_EQ(2022010000)
    if (backend == DNN_BACKEND_INFERENCE_ENGINE_NGRAPH)
    {
        // [ GENERAL_ERROR ] openvino/src/plugins/intel_myriad/graph_transformer/src/frontend/frontend.cpp:592 Failed to compile layer "3":
        // [ GENERAL_ERROR ] openvino/src/plugins/intel_myriad/graph_transformer/src/model/model.cpp:198 duplicateData error: while duplicating 3@weights Const data got different desc and content byte sizes (90 and 180 respectively)
        if (target == DNN_TARGET_MYRIAD)
            applyTestTag(CV_TEST_TAG_DNN_SKIP_IE_MYRIAD, CV_TEST_TAG_DNN_SKIP_IE_NGRAPH, CV_TEST_TAG_DNN_SKIP_IE_VERSION);
    }
#elif defined(INF_ENGINE_RELEASE) && INF_ENGINE_VER_MAJOR_EQ(2021040000)
    if (backend == DNN_BACKEND_INFERENCE_ENGINE_NGRAPH)
    {
        // [ GENERAL_ERROR ] vpu/graph_transformer/src/frontend/frontend.cpp:439 Failed to compile layer "2":
        // [ GENERAL_ERROR ] vpu/graph_transformer/src/model/model.cpp:198 duplicateData error: while duplicating 2@weights Const data got different desc and content byte sizes (162 and 486 respectively)
        if (target == DNN_TARGET_MYRIAD)
            applyTestTag(CV_TEST_TAG_DNN_SKIP_IE_MYRIAD, CV_TEST_TAG_DNN_SKIP_IE_NGRAPH, CV_TEST_TAG_DNN_SKIP_IE_VERSION);
    }
#endif

    if (backend == DNN_BACKEND_OPENCV)
        throw SkipTestException("OpenCV backend is not supported");  // FIXIT use tags

    if (backend == DNN_BACKEND_VKCOM)
        applyTestTag(CV_TEST_TAG_DNN_SKIP_VULKAN);

    testONNXModels("deconv3d_adjpad");
}

TEST_P(Test_ONNX_layers, Dropout)
{
    testONNXModels("dropout");
}

TEST_P(Test_ONNX_layers, Linear)
{
    if (backend == DNN_BACKEND_OPENCV && target == DNN_TARGET_OPENCL_FP16)
        applyTestTag(CV_TEST_TAG_DNN_SKIP_OPENCL_FP16);
    testONNXModels("linear");
}

TEST_P(Test_ONNX_layers, ReLU)
{
    testONNXModels("ReLU");
}

TEST_P(Test_ONNX_layers, PReLU)
{
    testONNXModels("PReLU_slope");
}

TEST_P(Test_ONNX_layers, Clip)
{
    testONNXModels("clip", npy);
}

TEST_P(Test_ONNX_layers, Clip_init)
{
    testONNXModels("clip_init_min_max");
    testONNXModels("clip_init_min");
    testONNXModels("clip_init_max");
}

TEST_P(Test_ONNX_layers, Shape)
{
    testONNXModels("shape_of_constant");
}

TEST_P(Test_ONNX_layers, ReduceMean)
{
    testONNXModels("reduce_mean");
    testONNXModels("reduce_mean_axis1");
    testONNXModels("reduce_mean_axis2");
}

TEST_P(Test_ONNX_layers, ReduceSum)
{
    testONNXModels("reduce_sum");
    testONNXModels("reduce_sum_axis_dynamic_batch");
}

TEST_P(Test_ONNX_layers, ReduceMax)
{
    testONNXModels("reduce_max");
}
TEST_P(Test_ONNX_layers, ReduceMax_axis_0)
{
    testONNXModels("reduce_max_axis_0");
}
TEST_P(Test_ONNX_layers, ReduceMax_axis_1)
{
#if defined(INF_ENGINE_RELEASE) && INF_ENGINE_VER_MAJOR_EQ(2021040000)
    // [ GENERAL_ERROR ]  AssertionFailed: !out.networkInputs.empty()
    if (backend == DNN_BACKEND_INFERENCE_ENGINE_NGRAPH && target == DNN_TARGET_MYRIAD)
        applyTestTag(CV_TEST_TAG_DNN_SKIP_IE_MYRIAD, CV_TEST_TAG_DNN_SKIP_IE_NGRAPH, CV_TEST_TAG_DNN_SKIP_IE_VERSION);
#endif
    testONNXModels("reduce_max_axis_1");
}

TEST_P(Test_ONNX_layers, Min)
{
    testONNXModels("min", npy, 0, 0, false, true, 2);
}

TEST_P(Test_ONNX_layers, ArgLayer)
{
    if (backend != DNN_BACKEND_OPENCV || target != DNN_TARGET_CPU)
        throw SkipTestException("Only CPU is supported");  // FIXIT use tags

    testONNXModels("argmax");
    testONNXModels("argmin");
}

TEST_P(Test_ONNX_layers, Scale)
{
#if defined(INF_ENGINE_RELEASE) && INF_ENGINE_VER_MAJOR_EQ(2022010000)
    // accuracy (inf/nan)
    if (backend == DNN_BACKEND_INFERENCE_ENGINE_NGRAPH && target == DNN_TARGET_MYRIAD)
        applyTestTag(CV_TEST_TAG_DNN_SKIP_IE_MYRIAD, CV_TEST_TAG_DNN_SKIP_IE_NGRAPH, CV_TEST_TAG_DNN_SKIP_IE_VERSION);
#elif defined(INF_ENGINE_RELEASE) && INF_ENGINE_VER_MAJOR_EQ(2021040000)
    // accuracy
    if (backend == DNN_BACKEND_INFERENCE_ENGINE_NGRAPH && target == DNN_TARGET_MYRIAD)
        applyTestTag(CV_TEST_TAG_DNN_SKIP_IE_MYRIAD, CV_TEST_TAG_DNN_SKIP_IE_NGRAPH, CV_TEST_TAG_DNN_SKIP_IE_VERSION);
    // IE exception: mkldnn_node.cpp:238 Ngraph operation Reshape with name ReduceMean_0 has dynamic output shape on 0 port, but CPU plug-in supports only static shape
    if (backend == DNN_BACKEND_INFERENCE_ENGINE_NGRAPH && (target == DNN_TARGET_OPENCL || target == DNN_TARGET_OPENCL_FP16))
        applyTestTag(target == DNN_TARGET_OPENCL ? CV_TEST_TAG_DNN_SKIP_IE_OPENCL : CV_TEST_TAG_DNN_SKIP_IE_OPENCL_FP16,
            CV_TEST_TAG_DNN_SKIP_IE_NGRAPH, CV_TEST_TAG_DNN_SKIP_IE_VERSION
        );
#elif defined(INF_ENGINE_RELEASE) && INF_ENGINE_VER_MAJOR_EQ(2021040000)
    // Ngraph operation Reshape with name ReduceMean_0 has dynamic output shape on 0 port, but CPU plug-in supports only static shape
    if (backend == DNN_BACKEND_INFERENCE_ENGINE_NGRAPH && target == DNN_TARGET_OPENCL)
        applyTestTag(CV_TEST_TAG_DNN_SKIP_IE_OPENCL, CV_TEST_TAG_DNN_SKIP_IE_VERSION);
    if (backend == DNN_BACKEND_INFERENCE_ENGINE_NGRAPH && target == DNN_TARGET_OPENCL_FP16)
        applyTestTag(CV_TEST_TAG_DNN_SKIP_IE_OPENCL_FP16, CV_TEST_TAG_DNN_SKIP_IE_VERSION);
#endif
    testONNXModels("scale");
}

TEST_P(Test_ONNX_layers, Scale_broadcast)
{
    if (backend == DNN_BACKEND_CUDA)
        applyTestTag(CV_TEST_TAG_DNN_SKIP_CUDA); // doesn't support broadcasting
    testONNXModels("scale_broadcast", npy, 0, 0, false, true, 3);
}

TEST_P(Test_ONNX_layers, Scale_broadcast_mid)
{
    if (backend == DNN_BACKEND_CUDA)
        applyTestTag(CV_TEST_TAG_DNN_SKIP_CUDA); // doesn't support broadcasting
    testONNXModels("scale_broadcast_mid", npy, 0, 0, false, true, 2);
}

TEST_P(Test_ONNX_layers, ReduceMean3D)
{
#if defined(INF_ENGINE_RELEASE) && INF_ENGINE_VER_MAJOR_LT(2021040000)
    if (backend == DNN_BACKEND_INFERENCE_ENGINE_NN_BUILDER_2019 && target != DNN_TARGET_CPU)
        applyTestTag(CV_TEST_TAG_DNN_SKIP_IE_NN_BUILDER);  // Only CPU on DLIE backend is supported
    else if (backend == DNN_BACKEND_INFERENCE_ENGINE_NGRAPH && target != DNN_TARGET_CPU)
        applyTestTag(CV_TEST_TAG_DNN_SKIP_IE_NGRAPH);  // Only CPU on DLIE backend is supported
#endif
    if (backend == DNN_BACKEND_OPENCV && target != DNN_TARGET_CPU)
        throw SkipTestException("Only CPU is supported");  // FIXIT use tags

    if (backend == DNN_BACKEND_VKCOM)
        applyTestTag(CV_TEST_TAG_DNN_SKIP_VULKAN);

    testONNXModels("reduce_mean3d");
}

TEST_P(Test_ONNX_layers, MaxPooling_Sigmoid)
{
    testONNXModels("maxpooling_sigmoid");
}

TEST_P(Test_ONNX_layers, Cast)
{
    testONNXModels("cast");
}

TEST_P(Test_ONNX_layers, Power)
{
    testONNXModels("pow2", npy, 0, 0, false, false);
}

TEST_P(Test_ONNX_layers, Exp)
{
    if (backend == DNN_BACKEND_INFERENCE_ENGINE_NN_BUILDER_2019)
        applyTestTag(CV_TEST_TAG_DNN_SKIP_IE_NN_BUILDER);
    testONNXModels("exp");
}

TEST_P(Test_ONNX_layers, Elementwise_Ceil)
{
#if defined(INF_ENGINE_RELEASE) && INF_ENGINE_VER_MAJOR_LT(2021040000)
    if (backend == DNN_BACKEND_INFERENCE_ENGINE_NN_BUILDER_2019)
        applyTestTag(CV_TEST_TAG_DNN_SKIP_IE_NN_BUILDER);
    if (backend == DNN_BACKEND_INFERENCE_ENGINE_NGRAPH)
        applyTestTag(CV_TEST_TAG_DNN_SKIP_IE_NGRAPH);
#endif
    testONNXModels("ceil");
}

TEST_P(Test_ONNX_layers, Elementwise_Floor)
{
#if defined(INF_ENGINE_RELEASE) && INF_ENGINE_VER_MAJOR_LT(2021040000)
    if (backend == DNN_BACKEND_INFERENCE_ENGINE_NN_BUILDER_2019)
        applyTestTag(CV_TEST_TAG_DNN_SKIP_IE_NN_BUILDER);
    if (backend == DNN_BACKEND_INFERENCE_ENGINE_NGRAPH)
        applyTestTag(CV_TEST_TAG_DNN_SKIP_IE_NGRAPH);
#endif
    testONNXModels("floor");
}

TEST_P(Test_ONNX_layers, Elementwise_Log)
{
#if defined(INF_ENGINE_RELEASE) && INF_ENGINE_VER_MAJOR_LT(2021040000)
    if (backend == DNN_BACKEND_INFERENCE_ENGINE_NN_BUILDER_2019)
        applyTestTag(CV_TEST_TAG_DNN_SKIP_IE_NN_BUILDER);
    if (backend == DNN_BACKEND_INFERENCE_ENGINE_NGRAPH)
        applyTestTag(CV_TEST_TAG_DNN_SKIP_IE_NGRAPH);
#endif
    testONNXModels("log");
}

TEST_P(Test_ONNX_layers, Elementwise_Round)
{
#if defined(INF_ENGINE_RELEASE) && INF_ENGINE_VER_MAJOR_LT(2021040000)
    if (backend == DNN_BACKEND_INFERENCE_ENGINE_NN_BUILDER_2019)
        applyTestTag(CV_TEST_TAG_DNN_SKIP_IE_NN_BUILDER);
    if (backend == DNN_BACKEND_INFERENCE_ENGINE_NGRAPH)
        applyTestTag(CV_TEST_TAG_DNN_SKIP_IE_NGRAPH);
#endif
    testONNXModels("round");
}

TEST_P(Test_ONNX_layers, Elementwise_Sqrt)
{
#if defined(INF_ENGINE_RELEASE) && INF_ENGINE_VER_MAJOR_LT(2021040000)
    if (backend == DNN_BACKEND_INFERENCE_ENGINE_NN_BUILDER_2019)
        applyTestTag(CV_TEST_TAG_DNN_SKIP_IE_NN_BUILDER);
    if (backend == DNN_BACKEND_INFERENCE_ENGINE_NGRAPH)
        applyTestTag(CV_TEST_TAG_DNN_SKIP_IE_NGRAPH);
    testONNXModels("sqrt");
#endif
}

TEST_P(Test_ONNX_layers, Elementwise_not)
{
#if defined(INF_ENGINE_RELEASE) && INF_ENGINE_VER_MAJOR_EQ(2022010000)
    // Cannot get memory!
    if (backend == DNN_BACKEND_INFERENCE_ENGINE_NGRAPH && target == DNN_TARGET_CPU)
        applyTestTag(CV_TEST_TAG_DNN_SKIP_IE_CPU, CV_TEST_TAG_DNN_SKIP_IE_NGRAPH, CV_TEST_TAG_DNN_SKIP_IE_VERSION);
    // Cannot get memory!
    if (backend == DNN_BACKEND_INFERENCE_ENGINE_NGRAPH && (target == DNN_TARGET_OPENCL || target == DNN_TARGET_OPENCL_FP16))
        applyTestTag(target == DNN_TARGET_OPENCL ? CV_TEST_TAG_DNN_SKIP_IE_OPENCL : CV_TEST_TAG_DNN_SKIP_IE_OPENCL_FP16,
            CV_TEST_TAG_DNN_SKIP_IE_NGRAPH, CV_TEST_TAG_DNN_SKIP_IE_VERSION
        );
    // Cannot get memory!
    if (backend == DNN_BACKEND_INFERENCE_ENGINE_NGRAPH && target == DNN_TARGET_MYRIAD)
        applyTestTag(CV_TEST_TAG_DNN_SKIP_IE_MYRIAD, CV_TEST_TAG_DNN_SKIP_IE_NGRAPH, CV_TEST_TAG_DNN_SKIP_IE_VERSION);
#elif defined(INF_ENGINE_RELEASE) && INF_ENGINE_VER_MAJOR_LT(2021040000)
    if (backend == DNN_BACKEND_INFERENCE_ENGINE_NN_BUILDER_2019)
        applyTestTag(CV_TEST_TAG_DNN_SKIP_IE_NN_BUILDER);
    if (backend == DNN_BACKEND_INFERENCE_ENGINE_NGRAPH)
        applyTestTag(CV_TEST_TAG_DNN_SKIP_IE_NGRAPH);
#endif
    testONNXModels("not");
}

TEST_P(Test_ONNX_layers, Compare_EQ)
{
#if defined(INF_ENGINE_RELEASE) && INF_ENGINE_VER_MAJOR_EQ(2022010000)
    // Cannot get memory!
    if (backend == DNN_BACKEND_INFERENCE_ENGINE_NGRAPH && target == DNN_TARGET_CPU)
        applyTestTag(CV_TEST_TAG_DNN_SKIP_IE_CPU, CV_TEST_TAG_DNN_SKIP_IE_NGRAPH, CV_TEST_TAG_DNN_SKIP_IE_VERSION);
#elif defined(INF_ENGINE_RELEASE) && INF_ENGINE_VER_MAJOR_EQ(2021040000)
    // IE exception: Function contains several inputs and outputs with one friendly name!
    if (backend == DNN_BACKEND_INFERENCE_ENGINE_NGRAPH && (target == DNN_TARGET_OPENCL || target == DNN_TARGET_OPENCL_FP16))
        applyTestTag(target == DNN_TARGET_OPENCL ? CV_TEST_TAG_DNN_SKIP_IE_OPENCL : CV_TEST_TAG_DNN_SKIP_IE_OPENCL_FP16,
            CV_TEST_TAG_DNN_SKIP_IE_NGRAPH, CV_TEST_TAG_DNN_SKIP_IE_VERSION
        );
    // IE exception: Function contains several inputs and outputs with one friendly name!
    if (backend == DNN_BACKEND_INFERENCE_ENGINE_NGRAPH && target == DNN_TARGET_MYRIAD)
        applyTestTag(CV_TEST_TAG_DNN_SKIP_IE_MYRIAD, CV_TEST_TAG_DNN_SKIP_IE_NGRAPH, CV_TEST_TAG_DNN_SKIP_IE_VERSION);
#elif defined(INF_ENGINE_RELEASE) && INF_ENGINE_VER_MAJOR_LT(2021040000)
    if (backend == DNN_BACKEND_INFERENCE_ENGINE_NN_BUILDER_2019)
        applyTestTag(CV_TEST_TAG_DNN_SKIP_IE_NN_BUILDER);
    if (backend == DNN_BACKEND_INFERENCE_ENGINE_NGRAPH)
        applyTestTag(CV_TEST_TAG_DNN_SKIP_IE_NGRAPH);
#endif

    testONNXModels("equal");
}

TEST_P(Test_ONNX_layers, Compare_GT)
{
#if defined(INF_ENGINE_RELEASE) && INF_ENGINE_VER_MAJOR_EQ(2022010000)
    // Cannot get memory!
    if (backend == DNN_BACKEND_INFERENCE_ENGINE_NGRAPH && target == DNN_TARGET_CPU)
        applyTestTag(CV_TEST_TAG_DNN_SKIP_IE_CPU, CV_TEST_TAG_DNN_SKIP_IE_NGRAPH, CV_TEST_TAG_DNN_SKIP_IE_VERSION);
#elif defined(INF_ENGINE_RELEASE) && INF_ENGINE_VER_MAJOR_EQ(2021040000)
    // IE exception: Function contains several inputs and outputs with one friendly name!
    if (backend == DNN_BACKEND_INFERENCE_ENGINE_NGRAPH && (target == DNN_TARGET_OPENCL || target == DNN_TARGET_OPENCL_FP16))
        applyTestTag(target == DNN_TARGET_OPENCL ? CV_TEST_TAG_DNN_SKIP_IE_OPENCL : CV_TEST_TAG_DNN_SKIP_IE_OPENCL_FP16,
            CV_TEST_TAG_DNN_SKIP_IE_NGRAPH, CV_TEST_TAG_DNN_SKIP_IE_VERSION
        );
    // IE exception: Function contains several inputs and outputs with one friendly name!
    if (backend == DNN_BACKEND_INFERENCE_ENGINE_NGRAPH && target == DNN_TARGET_MYRIAD)
        applyTestTag(CV_TEST_TAG_DNN_SKIP_IE_MYRIAD, CV_TEST_TAG_DNN_SKIP_IE_NGRAPH, CV_TEST_TAG_DNN_SKIP_IE_VERSION);
#elif defined(INF_ENGINE_RELEASE) && INF_ENGINE_VER_MAJOR_LT(2021040000)
    if (backend == DNN_BACKEND_INFERENCE_ENGINE_NN_BUILDER_2019)
        applyTestTag(CV_TEST_TAG_DNN_SKIP_IE_NN_BUILDER);
    if (backend == DNN_BACKEND_INFERENCE_ENGINE_NGRAPH)
        applyTestTag(CV_TEST_TAG_DNN_SKIP_IE_NGRAPH);
#endif

    testONNXModels("greater");
}

TEST_P(Test_ONNX_layers, Compare_LT)
{
#if defined(INF_ENGINE_RELEASE) && INF_ENGINE_VER_MAJOR_EQ(2022010000)
    // Cannot get memory!
    if (backend == DNN_BACKEND_INFERENCE_ENGINE_NGRAPH && target == DNN_TARGET_CPU)
        applyTestTag(CV_TEST_TAG_DNN_SKIP_IE_CPU, CV_TEST_TAG_DNN_SKIP_IE_NGRAPH, CV_TEST_TAG_DNN_SKIP_IE_VERSION);
#elif defined(INF_ENGINE_RELEASE) && INF_ENGINE_VER_MAJOR_EQ(2021040000)
    // IE exception: Function contains several inputs and outputs with one friendly name!
    if (backend == DNN_BACKEND_INFERENCE_ENGINE_NGRAPH && (target == DNN_TARGET_OPENCL || target == DNN_TARGET_OPENCL_FP16))
        applyTestTag(target == DNN_TARGET_OPENCL ? CV_TEST_TAG_DNN_SKIP_IE_OPENCL : CV_TEST_TAG_DNN_SKIP_IE_OPENCL_FP16,
            CV_TEST_TAG_DNN_SKIP_IE_NGRAPH, CV_TEST_TAG_DNN_SKIP_IE_VERSION
        );
    // IE exception: Function contains several inputs and outputs with one friendly name!
    if (backend == DNN_BACKEND_INFERENCE_ENGINE_NGRAPH && target == DNN_TARGET_MYRIAD)
        applyTestTag(CV_TEST_TAG_DNN_SKIP_IE_MYRIAD, CV_TEST_TAG_DNN_SKIP_IE_NGRAPH, CV_TEST_TAG_DNN_SKIP_IE_VERSION);
#elif defined(INF_ENGINE_RELEASE) && INF_ENGINE_VER_MAJOR_LT(2021040000)
    if (backend == DNN_BACKEND_INFERENCE_ENGINE_NN_BUILDER_2019)
        applyTestTag(CV_TEST_TAG_DNN_SKIP_IE_NN_BUILDER);
    if (backend == DNN_BACKEND_INFERENCE_ENGINE_NGRAPH)
        applyTestTag(CV_TEST_TAG_DNN_SKIP_IE_NGRAPH);
#endif

    testONNXModels("less");
}

TEST_P(Test_ONNX_layers, CompareSameDims_EQ)
{
#if defined(INF_ENGINE_RELEASE) && INF_ENGINE_VER_MAJOR_EQ(2022010000)
    // Cannot get memory!
    if (backend == DNN_BACKEND_INFERENCE_ENGINE_NGRAPH && target == DNN_TARGET_CPU)
        applyTestTag(CV_TEST_TAG_DNN_SKIP_IE_CPU, CV_TEST_TAG_DNN_SKIP_IE_NGRAPH, CV_TEST_TAG_DNN_SKIP_IE_VERSION);
#elif defined(INF_ENGINE_RELEASE) && INF_ENGINE_VER_MAJOR_EQ(2021040000)
    // IE exception: Function contains several inputs and outputs with one friendly name!
    if (backend == DNN_BACKEND_INFERENCE_ENGINE_NGRAPH && (target == DNN_TARGET_OPENCL || target == DNN_TARGET_OPENCL_FP16))
        applyTestTag(target == DNN_TARGET_OPENCL ? CV_TEST_TAG_DNN_SKIP_IE_OPENCL : CV_TEST_TAG_DNN_SKIP_IE_OPENCL_FP16,
            CV_TEST_TAG_DNN_SKIP_IE_NGRAPH, CV_TEST_TAG_DNN_SKIP_IE_VERSION
        );
    // IE exception: Function contains several inputs and outputs with one friendly name!
    if (backend == DNN_BACKEND_INFERENCE_ENGINE_NGRAPH && target == DNN_TARGET_MYRIAD)
        applyTestTag(CV_TEST_TAG_DNN_SKIP_IE_MYRIAD, CV_TEST_TAG_DNN_SKIP_IE_NGRAPH, CV_TEST_TAG_DNN_SKIP_IE_VERSION);
#elif defined(INF_ENGINE_RELEASE) && INF_ENGINE_VER_MAJOR_LT(2021040000)
    if (backend == DNN_BACKEND_INFERENCE_ENGINE_NN_BUILDER_2019)
        applyTestTag(CV_TEST_TAG_DNN_SKIP_IE_NN_BUILDER);
    if (backend == DNN_BACKEND_INFERENCE_ENGINE_NGRAPH)
        applyTestTag(CV_TEST_TAG_DNN_SKIP_IE_NGRAPH);
#endif

    testONNXModels("equal_same_dims", npy, 0, 0, false, true, 2);
}

TEST_P(Test_ONNX_layers, CompareSameDims_GT)
{
#if defined(INF_ENGINE_RELEASE) && INF_ENGINE_VER_MAJOR_EQ(2022010000)
    // Cannot get memory!
    if (backend == DNN_BACKEND_INFERENCE_ENGINE_NGRAPH && target == DNN_TARGET_CPU)
        applyTestTag(CV_TEST_TAG_DNN_SKIP_IE_CPU, CV_TEST_TAG_DNN_SKIP_IE_NGRAPH, CV_TEST_TAG_DNN_SKIP_IE_VERSION);
#elif defined(INF_ENGINE_RELEASE) && INF_ENGINE_VER_MAJOR_EQ(2021040000)
    // IE exception: Function contains several inputs and outputs with one friendly name!
    if (backend == DNN_BACKEND_INFERENCE_ENGINE_NGRAPH && (target == DNN_TARGET_OPENCL || target == DNN_TARGET_OPENCL_FP16))
        applyTestTag(target == DNN_TARGET_OPENCL ? CV_TEST_TAG_DNN_SKIP_IE_OPENCL : CV_TEST_TAG_DNN_SKIP_IE_OPENCL_FP16,
            CV_TEST_TAG_DNN_SKIP_IE_NGRAPH, CV_TEST_TAG_DNN_SKIP_IE_VERSION
        );
    // IE exception: Function contains several inputs and outputs with one friendly name!
    if (backend == DNN_BACKEND_INFERENCE_ENGINE_NGRAPH && target == DNN_TARGET_MYRIAD)
        applyTestTag(CV_TEST_TAG_DNN_SKIP_IE_MYRIAD, CV_TEST_TAG_DNN_SKIP_IE_NGRAPH, CV_TEST_TAG_DNN_SKIP_IE_VERSION);
#elif defined(INF_ENGINE_RELEASE) && INF_ENGINE_VER_MAJOR_LT(2021040000)
    if (backend == DNN_BACKEND_INFERENCE_ENGINE_NN_BUILDER_2019)
        applyTestTag(CV_TEST_TAG_DNN_SKIP_IE_NN_BUILDER);
    if (backend == DNN_BACKEND_INFERENCE_ENGINE_NGRAPH)
        applyTestTag(CV_TEST_TAG_DNN_SKIP_IE_NGRAPH);
#endif

    testONNXModels("greater_same_dims", npy, 0, 0, false, true, 2);
}

TEST_P(Test_ONNX_layers, CompareSameDims_LT)
{
#if defined(INF_ENGINE_RELEASE) && INF_ENGINE_VER_MAJOR_EQ(2022010000)
    // Cannot get memory!
    if (backend == DNN_BACKEND_INFERENCE_ENGINE_NGRAPH && target == DNN_TARGET_CPU)
        applyTestTag(CV_TEST_TAG_DNN_SKIP_IE_CPU, CV_TEST_TAG_DNN_SKIP_IE_NGRAPH, CV_TEST_TAG_DNN_SKIP_IE_VERSION);
#elif defined(INF_ENGINE_RELEASE) && INF_ENGINE_VER_MAJOR_EQ(2021040000)
    // IE exception: Function contains several inputs and outputs with one friendly name!
    if (backend == DNN_BACKEND_INFERENCE_ENGINE_NGRAPH && (target == DNN_TARGET_OPENCL || target == DNN_TARGET_OPENCL_FP16))
        applyTestTag(target == DNN_TARGET_OPENCL ? CV_TEST_TAG_DNN_SKIP_IE_OPENCL : CV_TEST_TAG_DNN_SKIP_IE_OPENCL_FP16,
            CV_TEST_TAG_DNN_SKIP_IE_NGRAPH, CV_TEST_TAG_DNN_SKIP_IE_VERSION
        );
    // IE exception: Function contains several inputs and outputs with one friendly name!
    if (backend == DNN_BACKEND_INFERENCE_ENGINE_NGRAPH && target == DNN_TARGET_MYRIAD)
        applyTestTag(CV_TEST_TAG_DNN_SKIP_IE_MYRIAD, CV_TEST_TAG_DNN_SKIP_IE_NGRAPH, CV_TEST_TAG_DNN_SKIP_IE_VERSION);
#elif defined(INF_ENGINE_RELEASE) && INF_ENGINE_VER_MAJOR_LT(2021040000)
    if (backend == DNN_BACKEND_INFERENCE_ENGINE_NN_BUILDER_2019)
        applyTestTag(CV_TEST_TAG_DNN_SKIP_IE_NN_BUILDER);
    if (backend == DNN_BACKEND_INFERENCE_ENGINE_NGRAPH)
        applyTestTag(CV_TEST_TAG_DNN_SKIP_IE_NGRAPH);
#endif

    testONNXModels("less_same_dims", npy, 0, 0, false, true, 2);
}

TEST_P(Test_ONNX_layers, Concatenation)
{
    if (backend == DNN_BACKEND_INFERENCE_ENGINE_NN_BUILDER_2019)
    {
        if (target == DNN_TARGET_OPENCL_FP16) applyTestTag(CV_TEST_TAG_DNN_SKIP_IE_OPENCL_FP16, CV_TEST_TAG_DNN_SKIP_IE_NN_BUILDER);
        if (target == DNN_TARGET_OPENCL)      applyTestTag(CV_TEST_TAG_DNN_SKIP_IE_OPENCL, CV_TEST_TAG_DNN_SKIP_IE_NN_BUILDER);
        if (target == DNN_TARGET_MYRIAD)      applyTestTag(CV_TEST_TAG_DNN_SKIP_IE_MYRIAD, CV_TEST_TAG_DNN_SKIP_IE_NN_BUILDER);
    }
    testONNXModels("concatenation");
    testONNXModels("concat_const_blobs");
}

TEST_P(Test_ONNX_layers, Eltwise3D)
{
#if defined(INF_ENGINE_RELEASE) && INF_ENGINE_VER_MAJOR_LT(2021040000)
    if (backend == DNN_BACKEND_INFERENCE_ENGINE_NN_BUILDER_2019 && target != DNN_TARGET_CPU)
        applyTestTag(CV_TEST_TAG_DNN_SKIP_IE_NN_BUILDER);  // Only CPU on DLIE backend is supported
    else if (backend == DNN_BACKEND_INFERENCE_ENGINE_NGRAPH && target != DNN_TARGET_CPU)
        applyTestTag(CV_TEST_TAG_DNN_SKIP_IE_NGRAPH);  // Only CPU on DLIE backend is supported
#endif
    testONNXModels("eltwise3d");
}

TEST_P(Test_ONNX_layers, AveragePooling)
{
    testONNXModels("average_pooling");
}

TEST_P(Test_ONNX_layers, MaxPooling3D)
{
#if defined(INF_ENGINE_RELEASE) && INF_ENGINE_VER_MAJOR_EQ(2022010000)
    if (backend == DNN_BACKEND_INFERENCE_ENGINE_NGRAPH)
    {
        // accuracy
        if (target == DNN_TARGET_OPENCL || target == DNN_TARGET_OPENCL_FP16)
            applyTestTag(target == DNN_TARGET_OPENCL ? CV_TEST_TAG_DNN_SKIP_IE_OPENCL : CV_TEST_TAG_DNN_SKIP_IE_OPENCL_FP16,
                CV_TEST_TAG_DNN_SKIP_IE_NGRAPH, CV_TEST_TAG_DNN_SKIP_IE_VERSION
            );
        // IE exception: [ GENERAL_ERROR ]  AssertionFailed: !expired()
        if (target == DNN_TARGET_MYRIAD)
            applyTestTag(CV_TEST_TAG_DNN_SKIP_IE_MYRIAD, CV_TEST_TAG_DNN_SKIP_IE_NGRAPH, CV_TEST_TAG_DNN_SKIP_IE_VERSION);
    }
#elif defined(INF_ENGINE_RELEASE) && INF_ENGINE_VER_MAJOR_EQ(2021040000)
    if (backend == DNN_BACKEND_INFERENCE_ENGINE_NGRAPH)
    {
        // accuracy
        if (target == DNN_TARGET_OPENCL || target == DNN_TARGET_OPENCL_FP16)
            applyTestTag(target == DNN_TARGET_OPENCL ? CV_TEST_TAG_DNN_SKIP_IE_OPENCL : CV_TEST_TAG_DNN_SKIP_IE_OPENCL_FP16,
                CV_TEST_TAG_DNN_SKIP_IE_NGRAPH, CV_TEST_TAG_DNN_SKIP_IE_VERSION
            );
        // IE exception: [ GENERAL_ERROR ]  AssertionFailed: !expired()
        if (target == DNN_TARGET_MYRIAD)
            applyTestTag(CV_TEST_TAG_DNN_SKIP_IE_MYRIAD, CV_TEST_TAG_DNN_SKIP_IE_NGRAPH, CV_TEST_TAG_DNN_SKIP_IE_VERSION);
    }
#endif
#if defined(INF_ENGINE_RELEASE) && INF_ENGINE_VER_MAJOR_LT(2021040000)
    if (backend == DNN_BACKEND_INFERENCE_ENGINE_NN_BUILDER_2019 && target != DNN_TARGET_CPU)
        applyTestTag(CV_TEST_TAG_DNN_SKIP_IE_NN_BUILDER);  // Only CPU on DLIE backend is supported
    else if (backend == DNN_BACKEND_INFERENCE_ENGINE_NGRAPH && target != DNN_TARGET_CPU)
        applyTestTag(CV_TEST_TAG_DNN_SKIP_IE_NGRAPH);  // Only CPU on DLIE backend is supported
#endif
    if (backend == DNN_BACKEND_OPENCV && target != DNN_TARGET_CPU)
        throw SkipTestException("Only CPU is supported");  // FIXIT use tags

    if (backend == DNN_BACKEND_VKCOM)
        applyTestTag(CV_TEST_TAG_DNN_SKIP_VULKAN);

    testONNXModels("max_pool3d", npy, 0, 0, false, false);
}

TEST_P(Test_ONNX_layers, AvePooling3D)
{
#if defined(INF_ENGINE_RELEASE) && INF_ENGINE_VER_MAJOR_LT(2021040000)
    if (backend == DNN_BACKEND_INFERENCE_ENGINE_NN_BUILDER_2019 && target != DNN_TARGET_CPU)
        applyTestTag(CV_TEST_TAG_DNN_SKIP_IE_NN_BUILDER);  // Only CPU on DLIE backend is supported
    else if (backend == DNN_BACKEND_INFERENCE_ENGINE_NGRAPH && target != DNN_TARGET_CPU)
        applyTestTag(CV_TEST_TAG_DNN_SKIP_IE_NGRAPH);  // Only CPU on DLIE backend is supported
#endif
    if (backend == DNN_BACKEND_OPENCV && target != DNN_TARGET_CPU)
        throw SkipTestException("Only CPU is supported");  // FIXIT use tags

    if (backend == DNN_BACKEND_VKCOM)
        applyTestTag(CV_TEST_TAG_DNN_SKIP_VULKAN);

    testONNXModels("ave_pool3d");
}

TEST_P(Test_ONNX_layers, PoolConv3D)
{
#if defined(INF_ENGINE_RELEASE) && INF_ENGINE_VER_MAJOR_LT(2021040000)
    if (backend == DNN_BACKEND_INFERENCE_ENGINE_NN_BUILDER_2019 && target != DNN_TARGET_CPU)
        applyTestTag(CV_TEST_TAG_DNN_SKIP_IE_NN_BUILDER);  // Only CPU on DLIE backend is supported
    else if (backend == DNN_BACKEND_INFERENCE_ENGINE_NGRAPH && target != DNN_TARGET_CPU)
        applyTestTag(CV_TEST_TAG_DNN_SKIP_IE_NGRAPH);  // Only CPU on DLIE backend is supported
#endif
    if (backend == DNN_BACKEND_OPENCV && target != DNN_TARGET_CPU)
        throw SkipTestException("Only CPU is supported");  // FIXIT use tags

    if (backend == DNN_BACKEND_VKCOM)
        applyTestTag(CV_TEST_TAG_DNN_SKIP_VULKAN);

    testONNXModels("pool_conv_3d");
}

TEST_P(Test_ONNX_layers, BatchNormalization)
{
    testONNXModels("batch_norm");
}

TEST_P(Test_ONNX_layers, BatchNormalization3D)
{
    if (backend == DNN_BACKEND_INFERENCE_ENGINE_NN_BUILDER_2019)
    {
        if (target == DNN_TARGET_OPENCL_FP16) applyTestTag(CV_TEST_TAG_DNN_SKIP_IE_OPENCL_FP16, CV_TEST_TAG_DNN_SKIP_IE_NN_BUILDER);
        if (target == DNN_TARGET_OPENCL)      applyTestTag(CV_TEST_TAG_DNN_SKIP_IE_OPENCL, CV_TEST_TAG_DNN_SKIP_IE_NN_BUILDER);
        if (target == DNN_TARGET_MYRIAD)      applyTestTag(CV_TEST_TAG_DNN_SKIP_IE_MYRIAD, CV_TEST_TAG_DNN_SKIP_IE_NN_BUILDER);
    }
    testONNXModels("batch_norm_3d");
}

TEST_P(Test_ONNX_layers, BatchNormalizationUnfused)
{
#if defined(INF_ENGINE_RELEASE) && INF_ENGINE_VER_MAJOR_EQ(2021030000)
    if (backend == DNN_BACKEND_INFERENCE_ENGINE_NGRAPH && target == DNN_TARGET_CPU)
        applyTestTag(CV_TEST_TAG_DNN_SKIP_IE_CPU, CV_TEST_TAG_DNN_SKIP_IE_NGRAPH);  // exception
#endif
    testONNXModels("frozenBatchNorm2d");
}

TEST_P(Test_ONNX_layers, BatchNormalizationSubgraph)
{
#if defined(INF_ENGINE_RELEASE) && INF_ENGINE_VER_MAJOR_EQ(2021030000)
    if (backend == DNN_BACKEND_INFERENCE_ENGINE_NGRAPH && target == DNN_TARGET_CPU)
        applyTestTag(CV_TEST_TAG_DNN_SKIP_IE_CPU, CV_TEST_TAG_DNN_SKIP_IE_NGRAPH);  // exception
#endif
    testONNXModels("batch_norm_subgraph");
}

TEST_P(Test_ONNX_layers, NormalizeFusionSubgraph)
{
    testONNXModels("normalize_fusion");
}

TEST_P(Test_ONNX_layers, Transpose)
{
    if (backend == DNN_BACKEND_INFERENCE_ENGINE_NN_BUILDER_2019)
    {
        if (target == DNN_TARGET_OPENCL_FP16) applyTestTag(CV_TEST_TAG_DNN_SKIP_IE_OPENCL_FP16, CV_TEST_TAG_DNN_SKIP_IE_NN_BUILDER);
        if (target == DNN_TARGET_OPENCL)      applyTestTag(CV_TEST_TAG_DNN_SKIP_IE_OPENCL, CV_TEST_TAG_DNN_SKIP_IE_NN_BUILDER);
        if (target == DNN_TARGET_MYRIAD)      applyTestTag(CV_TEST_TAG_DNN_SKIP_IE_MYRIAD, CV_TEST_TAG_DNN_SKIP_IE_NN_BUILDER);
    }
    testONNXModels("transpose");
}

TEST_P(Test_ONNX_layers, Multiplication)
{
    if (backend == DNN_BACKEND_OPENCV && target == DNN_TARGET_OPENCL_FP16)
        applyTestTag(CV_TEST_TAG_DNN_SKIP_OPENCL_FP16);
    if (backend == DNN_BACKEND_INFERENCE_ENGINE_NN_BUILDER_2019 && target == DNN_TARGET_MYRIAD)
        applyTestTag(CV_TEST_TAG_DNN_SKIP_IE_MYRIAD, CV_TEST_TAG_DNN_SKIP_IE_NN_BUILDER);
    testONNXModels("mul");
}

TEST_P(Test_ONNX_layers, MatMul)
{
    if (backend == DNN_BACKEND_INFERENCE_ENGINE_NN_BUILDER_2019)
        applyTestTag(CV_TEST_TAG_DNN_SKIP_IE_NN_BUILDER);

    testONNXModels("matmul_2d");
    testONNXModels("matmul_3d");
    testONNXModels("matmul_4d");
}

TEST_P(Test_ONNX_layers, MatMulAdd)
{
#if defined(INF_ENGINE_RELEASE) && INF_ENGINE_VER_MAJOR_EQ(2022010000)
    // accuracy
    if (backend == DNN_BACKEND_INFERENCE_ENGINE_NGRAPH && target == DNN_TARGET_CPU)
        applyTestTag(CV_TEST_TAG_DNN_SKIP_IE_CPU, CV_TEST_TAG_DNN_SKIP_IE_NGRAPH, CV_TEST_TAG_DNN_SKIP_IE_VERSION);
#elif defined(INF_ENGINE_RELEASE) && INF_ENGINE_VER_MAJOR_LT(2021010000)
    if (backend == DNN_BACKEND_INFERENCE_ENGINE_NN_BUILDER_2019)
        applyTestTag(CV_TEST_TAG_DNN_SKIP_IE_NN_BUILDER);
#endif
    if (backend == DNN_BACKEND_OPENCV && target == DNN_TARGET_OPENCL_FP16)
        applyTestTag(CV_TEST_TAG_DNN_SKIP_OPENCL_FP16);
    testONNXModels("matmul_add");
}

TEST_P(Test_ONNX_layers, Expand)
{
    testONNXModels("expand");
    testONNXModels("expand_identity");
    testONNXModels("expand_batch");
    testONNXModels("expand_channels");
    testONNXModels("expand_neg_batch");
}

TEST_P(Test_ONNX_layers, ExpandHW)
{
    if (backend == DNN_BACKEND_INFERENCE_ENGINE_NN_BUILDER_2019)
        applyTestTag(CV_TEST_TAG_DNN_SKIP_IE_NN_BUILDER);
    testONNXModels("expand_hw");
}

TEST_P(Test_ONNX_layers, Constant)
{
#if defined(INF_ENGINE_RELEASE) && INF_ENGINE_VER_MAJOR_EQ(2018050000)
    if (backend == DNN_BACKEND_INFERENCE_ENGINE_NN_BUILDER_2019 && target == DNN_TARGET_MYRIAD
            && getInferenceEngineVPUType() == CV_DNN_INFERENCE_ENGINE_VPU_TYPE_MYRIAD_X)
       applyTestTag(CV_TEST_TAG_DNN_SKIP_IE_MYRIAD_X, CV_TEST_TAG_DNN_SKIP_IE_NN_BUILDER, CV_TEST_TAG_DNN_SKIP_IE_VERSION);
#endif
    testONNXModels("constant");
}

TEST_P(Test_ONNX_layers, Padding)
{
#if defined(INF_ENGINE_RELEASE) && INF_ENGINE_VER_MAJOR_LT(2019010000)
    testONNXModels("padding", npy, 0, 0, false, false);
#else
    testONNXModels("padding");
#endif
}

TEST_P(Test_ONNX_layers, Resize)
{
    testONNXModels("resize_nearest");
    if (backend == DNN_BACKEND_INFERENCE_ENGINE_NN_BUILDER_2019)
        applyTestTag(CV_TEST_TAG_DNN_SKIP_IE_NN_BUILDER);
    testONNXModels("resize_bilinear");
}

TEST_P(Test_ONNX_layers, ResizeUnfused)
{
    if (backend == DNN_BACKEND_INFERENCE_ENGINE_NN_BUILDER_2019)
        applyTestTag(CV_TEST_TAG_DNN_SKIP_IE_NN_BUILDER);
    testONNXModels("upsample_unfused_torch1.2");
    testONNXModels("upsample_unfused_opset9_torch1.4");
    testONNXModels("resize_nearest_unfused_opset11_torch1.4");
    testONNXModels("resize_nearest_unfused_opset11_torch1.3");
    testONNXModels("resize_bilinear_unfused_opset11_torch1.4");
}

TEST_P(Test_ONNX_layers, ResizeUnfusedTwoInputs)
{
    if (backend == DNN_BACKEND_INFERENCE_ENGINE_NN_BUILDER_2019)
        applyTestTag(CV_TEST_TAG_DNN_SKIP_IE_NN_BUILDER);
    if (backend == DNN_BACKEND_INFERENCE_ENGINE_NGRAPH)
        applyTestTag(CV_TEST_TAG_DNN_SKIP_IE_NGRAPH);
    testONNXModels("upsample_unfused_two_inputs_opset9_torch1.4", npy, 0, 0, false, true, 2);
    testONNXModels("upsample_unfused_two_inputs_opset11_torch1.4", npy, 0, 0, false, true, 2);
}

TEST_P(Test_ONNX_layers, MultyInputs)
{
    testONNXModels("multy_inputs", npy, 0, 0, false, true, 2);
}

TEST_P(Test_ONNX_layers, Broadcast)
{
    if (backend == DNN_BACKEND_INFERENCE_ENGINE_NN_BUILDER_2019)
        applyTestTag(CV_TEST_TAG_DNN_SKIP_IE_NN_BUILDER);
    testONNXModels("channel_broadcast", npy, 0, 0, false, true, 2);
}

TEST_P(Test_ONNX_layers, DynamicResize)
{
    testONNXModels("dynamic_resize_9", npy, 0, 0, false, true, 2);
    testONNXModels("dynamic_resize_10", npy, 0, 0, false, true, 2);
    testONNXModels("dynamic_resize_11", npy, 0, 0, false, true, 2);
    testONNXModels("dynamic_resize_13", npy, 0, 0, false, true, 2);
    testONNXModels("dynamic_resize_scale_9", npy, 0, 0, false, true, 2);
    testONNXModels("dynamic_resize_scale_10", npy, 0, 0, false, true, 2);
    testONNXModels("dynamic_resize_scale_11", npy, 0, 0, false, true, 2);
    testONNXModels("dynamic_resize_scale_13", npy, 0, 0, false, true, 2);

    testONNXModels("resize_size_opset11");
    testONNXModels("resize_size_opset13");
}

TEST_P(Test_ONNX_layers, Resize_HumanSeg)
{
    testONNXModels("resize_humanseg");
}

TEST_P(Test_ONNX_layers, Div)
{
    const String model =  _tf("models/div.onnx");
    Net net = readNetFromONNX(model);
    ASSERT_FALSE(net.empty());

    net.setPreferableBackend(backend);
    net.setPreferableTarget(target);

    // Reference output values range is -68.80928, 2.991873. So to avoid computational
    // difference for FP16 we'll perform reversed division (just swap inputs).
    Mat inp1 = blobFromNPY(_tf("data/input_div_1.npy"));
    Mat inp2 = blobFromNPY(_tf("data/input_div_0.npy"));
    Mat ref  = blobFromNPY(_tf("data/output_div.npy"));
    cv::divide(1.0, ref, ref);
    checkBackend(&inp1, &ref);

    net.setInput(inp1, "0");
    net.setInput(inp2, "1");
    Mat out = net.forward();

    normAssert(ref, out, "", default_l1,  default_lInf);
    expectNoFallbacksFromIE(net);
<<<<<<< HEAD
    expectNoFallbacksFromCUDA(net);
=======

    testONNXModels("div_test_1x1",npy, 0, 0, false, true, 2);
>>>>>>> cc8add9f
}

TEST_P(Test_ONNX_layers, DynamicReshape)
{
    if (backend == DNN_BACKEND_INFERENCE_ENGINE_NN_BUILDER_2019)
        applyTestTag(CV_TEST_TAG_DNN_SKIP_IE_NN_BUILDER);

    testONNXModels("dynamic_reshape");
    testONNXModels("dynamic_reshape_opset_11");
    testONNXModels("flatten_by_prod");
    testONNXModels("flatten_const");
}

TEST_P(Test_ONNX_layers, Reshape)
{
    testONNXModels("unsqueeze");
    testONNXModels("unsqueeze_opset_13");
}

TEST_P(Test_ONNX_layers, Squeeze)
{
    if (backend == DNN_BACKEND_INFERENCE_ENGINE_NN_BUILDER_2019 && target == DNN_TARGET_MYRIAD)
        applyTestTag(CV_TEST_TAG_DNN_SKIP_IE_MYRIAD, CV_TEST_TAG_DNN_SKIP_IE_NN_BUILDER);
    testONNXModels("squeeze");
}

TEST_P(Test_ONNX_layers, ReduceL2)
{
    testONNXModels("reduceL2");
    testONNXModels("reduceL2_subgraph");
    testONNXModels("reduceL2_subgraph_2");
    testONNXModels("reduceL2_subgraph2_2");
}

TEST_P(Test_ONNX_layers, Split)
{
    if (backend == DNN_BACKEND_INFERENCE_ENGINE_NN_BUILDER_2019)
        applyTestTag(CV_TEST_TAG_DNN_SKIP_IE_NN_BUILDER);
    if (backend == DNN_BACKEND_INFERENCE_ENGINE_NGRAPH)
        applyTestTag(CV_TEST_TAG_DNN_SKIP_IE_NGRAPH);
    testONNXModels("split_1");
    testONNXModels("split_2");
    testONNXModels("split_3");
    testONNXModels("split_4");
    testONNXModels("split_sizes");
    testONNXModels("split_neg_axis");
}

TEST_P(Test_ONNX_layers, Slice)
{
#if defined(INF_ENGINE_RELEASE) && INF_ENGINE_VER_MAJOR_LT(2019010000)
    testONNXModels("slice", npy, 0, 0, false, false);
#else
    testONNXModels("slice");
    testONNXModels("slice_neg_starts");
    testONNXModels("slice_opset_11");
#endif
}

TEST_P(Test_ONNX_layers, Slice_Steps_2DInput)
{
    testONNXModels("slice_opset_11_steps_2d");
}

TEST_P(Test_ONNX_layers, Slice_Steps_3DInput)
{
#if defined(INF_ENGINE_RELEASE) && INF_ENGINE_VER_MAJOR_EQ(2022010000)
    // Cannot get memory!
    if (backend == DNN_BACKEND_INFERENCE_ENGINE_NGRAPH && target == DNN_TARGET_CPU)
        applyTestTag(CV_TEST_TAG_DNN_SKIP_IE_CPU, CV_TEST_TAG_DNN_SKIP_IE_NGRAPH, CV_TEST_TAG_DNN_SKIP_IE_VERSION);
    // IE exception: Cannot get memory!
    if (backend == DNN_BACKEND_INFERENCE_ENGINE_NGRAPH && (target == DNN_TARGET_OPENCL || target == DNN_TARGET_OPENCL_FP16))
        applyTestTag(target == DNN_TARGET_OPENCL ? CV_TEST_TAG_DNN_SKIP_IE_OPENCL : CV_TEST_TAG_DNN_SKIP_IE_OPENCL_FP16,
            CV_TEST_TAG_DNN_SKIP_IE_NGRAPH, CV_TEST_TAG_DNN_SKIP_IE_VERSION
        );
#endif

    testONNXModels("slice_opset_11_steps_3d");
}

TEST_P(Test_ONNX_layers, Slice_Steps_4DInput)
{
    testONNXModels("slice_opset_11_steps_4d");
}

TEST_P(Test_ONNX_layers, Slice_Steps_5DInput)
{
#if defined(INF_ENGINE_RELEASE) && INF_ENGINE_VER_MAJOR_EQ(2022010000)
    // Cannot get memory!
    if (backend == DNN_BACKEND_INFERENCE_ENGINE_NGRAPH && target == DNN_TARGET_CPU)
        applyTestTag(CV_TEST_TAG_DNN_SKIP_IE_CPU, CV_TEST_TAG_DNN_SKIP_IE_NGRAPH, CV_TEST_TAG_DNN_SKIP_IE_VERSION);
    // IE exception: Cannot get memory!
    if (backend == DNN_BACKEND_INFERENCE_ENGINE_NGRAPH && (target == DNN_TARGET_OPENCL || target == DNN_TARGET_OPENCL_FP16))
        applyTestTag(target == DNN_TARGET_OPENCL ? CV_TEST_TAG_DNN_SKIP_IE_OPENCL : CV_TEST_TAG_DNN_SKIP_IE_OPENCL_FP16,
            CV_TEST_TAG_DNN_SKIP_IE_NGRAPH, CV_TEST_TAG_DNN_SKIP_IE_VERSION
        );
    // Cannot get memory!
    if (backend == DNN_BACKEND_INFERENCE_ENGINE_NGRAPH && target == DNN_TARGET_MYRIAD)
        applyTestTag(CV_TEST_TAG_DNN_SKIP_IE_MYRIAD, CV_TEST_TAG_DNN_SKIP_IE_NGRAPH, CV_TEST_TAG_DNN_SKIP_IE_VERSION);
#endif

    testONNXModels("slice_opset_11_steps_5d");
}

TEST_P(Test_ONNX_layers, Softmax)
{
    testONNXModels("softmax");
    testONNXModels("log_softmax", npy, 0, 0, false, false);
    testONNXModels("softmax_unfused");
}

TEST_P(Test_ONNX_layers, Split_EltwiseMax)
{
    if (backend == DNN_BACKEND_INFERENCE_ENGINE_NN_BUILDER_2019)
        applyTestTag(CV_TEST_TAG_DNN_SKIP_IE_NN_BUILDER);
    if (backend == DNN_BACKEND_INFERENCE_ENGINE_NGRAPH)
        applyTestTag(CV_TEST_TAG_DNN_SKIP_IE_NGRAPH);
    testONNXModels("split_max");
}

TEST_P(Test_ONNX_layers, LSTM_Activations)
{
#if defined(INF_ENGINE_RELEASE) && INF_ENGINE_VER_MAJOR_EQ(2022010000)
    // Cannot get memory!
    if (backend == DNN_BACKEND_INFERENCE_ENGINE_NGRAPH && target == DNN_TARGET_CPU)
        applyTestTag(CV_TEST_TAG_DNN_SKIP_IE_CPU, CV_TEST_TAG_DNN_SKIP_IE_NGRAPH, CV_TEST_TAG_DNN_SKIP_IE_VERSION);
    // IE exception: Node Block1326/lstm/reshape_0/permute was not assigned on any pointed device
    if (backend == DNN_BACKEND_INFERENCE_ENGINE_NGRAPH && (target == DNN_TARGET_OPENCL || target == DNN_TARGET_OPENCL_FP16))
        applyTestTag(target == DNN_TARGET_OPENCL ? CV_TEST_TAG_DNN_SKIP_IE_OPENCL : CV_TEST_TAG_DNN_SKIP_IE_OPENCL_FP16,
            CV_TEST_TAG_DNN_SKIP_IE_NGRAPH, CV_TEST_TAG_DNN_SKIP_IE_VERSION
        );
#elif defined(INF_ENGINE_RELEASE) && INF_ENGINE_VER_MAJOR_EQ(2021040000)
    // IE Exception: Ngraph operation Reshape with name Block1237_Output_0_before_reshape has dynamic output shape on 0 port, but CPU plug-in supports only static shape
    if (backend == DNN_BACKEND_INFERENCE_ENGINE_NGRAPH && (target == DNN_TARGET_OPENCL || target == DNN_TARGET_OPENCL_FP16))
        applyTestTag(target == DNN_TARGET_OPENCL ? CV_TEST_TAG_DNN_SKIP_IE_OPENCL : CV_TEST_TAG_DNN_SKIP_IE_OPENCL_FP16,
            CV_TEST_TAG_DNN_SKIP_IE_NGRAPH, CV_TEST_TAG_DNN_SKIP_IE_VERSION
        );
#endif

    testONNXModels("lstm_cntk_tanh", pb, 0, 0, false, false);
}

// disabled due to poor handling of 1-d mats
TEST_P(Test_ONNX_layers, DISABLED_LSTM)
{
    testONNXModels("lstm", npy, 0, 0, false, false);
}

// disabled due to poor handling of 1-d mats
TEST_P(Test_ONNX_layers, DISABLED_LSTM_bidirectional)
{
    testONNXModels("lstm_bidirectional", npy, 0, 0, false, false);
}

TEST_P(Test_ONNX_layers, LSTM_hidden)
{
    testONNXModels("hidden_lstm", npy, 0, 0, false, false);
}

TEST_P(Test_ONNX_layers, LSTM_hidden_bidirectional)
{
#if defined(INF_ENGINE_RELEASE) && INF_ENGINE_VER_MAJOR_EQ(2022010000)
    // Cannot get memory!
    if (backend == DNN_BACKEND_INFERENCE_ENGINE_NGRAPH && target == DNN_TARGET_CPU)
        applyTestTag(CV_TEST_TAG_DNN_SKIP_IE_CPU, CV_TEST_TAG_DNN_SKIP_IE_NGRAPH, CV_TEST_TAG_DNN_SKIP_IE_VERSION);
    // IE exception: Node Transpose_45 was not assigned on any pointed device.
    if (backend == DNN_BACKEND_INFERENCE_ENGINE_NGRAPH && (target == DNN_TARGET_OPENCL || target == DNN_TARGET_OPENCL_FP16))
        applyTestTag(target == DNN_TARGET_OPENCL ? CV_TEST_TAG_DNN_SKIP_IE_OPENCL : CV_TEST_TAG_DNN_SKIP_IE_OPENCL_FP16,
            CV_TEST_TAG_DNN_SKIP_IE_NGRAPH, CV_TEST_TAG_DNN_SKIP_IE_VERSION
        );
#endif

    testONNXModels("hidden_lstm_bi", npy, 0, 0, false, false);
}

TEST_P(Test_ONNX_layers, GRU)
{
#if defined(INF_ENGINE_RELEASE) && INF_ENGINE_VER_MAJOR_EQ(2022010000)
    // Cannot get memory!
    if (backend == DNN_BACKEND_INFERENCE_ENGINE_NGRAPH && target == DNN_TARGET_CPU)
        applyTestTag(CV_TEST_TAG_DNN_SKIP_IE_CPU, CV_TEST_TAG_DNN_SKIP_IE_NGRAPH, CV_TEST_TAG_DNN_SKIP_IE_VERSION);
    // IE exception: Node GRU_22 was not assigned on any pointed device
    if (backend == DNN_BACKEND_INFERENCE_ENGINE_NGRAPH && (target == DNN_TARGET_OPENCL || target == DNN_TARGET_OPENCL_FP16))
        applyTestTag(target == DNN_TARGET_OPENCL ? CV_TEST_TAG_DNN_SKIP_IE_OPENCL : CV_TEST_TAG_DNN_SKIP_IE_OPENCL_FP16,
            CV_TEST_TAG_DNN_SKIP_IE_NGRAPH, CV_TEST_TAG_DNN_SKIP_IE_VERSION
        );
#endif
    testONNXModels("gru", npy, 0, 0, false, false);
}

TEST_P(Test_ONNX_layers, GRU_bidirectional)
{
    testONNXModels("gru_bi", npy, 0, 0, false, false);
}

TEST_P(Test_ONNX_layers, LSTM_cell_forward)
{
#if defined(INF_ENGINE_RELEASE) && INF_ENGINE_VER_MAJOR_EQ(2022010000)
    // accuracy!
    if (backend == DNN_BACKEND_INFERENCE_ENGINE_NGRAPH && target == DNN_TARGET_CPU)
        applyTestTag(CV_TEST_TAG_DNN_SKIP_IE_CPU, CV_TEST_TAG_DNN_SKIP_IE_NGRAPH, CV_TEST_TAG_DNN_SKIP_IE_VERSION);
#elif defined(INF_ENGINE_RELEASE) && INF_ENGINE_VER_MAJOR_EQ(2021040000)
    // Ngraph operation Reshape with name LSTM_16/lstm_y/reshape has dynamic output shape on 0 port, but CPU plug-in supports only static shape
    if (backend == DNN_BACKEND_INFERENCE_ENGINE_NGRAPH && target == DNN_TARGET_OPENCL)
        applyTestTag(CV_TEST_TAG_DNN_SKIP_IE_OPENCL, CV_TEST_TAG_DNN_SKIP_IE_VERSION);
    if (backend == DNN_BACKEND_INFERENCE_ENGINE_NGRAPH && target == DNN_TARGET_OPENCL_FP16)
        applyTestTag(CV_TEST_TAG_DNN_SKIP_IE_OPENCL_FP16, CV_TEST_TAG_DNN_SKIP_IE_VERSION);
#endif
    testONNXModels("lstm_cell_forward", npy, 0, 0, false, false);
}
TEST_P(Test_ONNX_layers, LSTM_cell_bidirectional)
{
#if defined(INF_ENGINE_RELEASE) && INF_ENGINE_VER_MAJOR_EQ(2022010000)
    // Cannot get memory!
    if (backend == DNN_BACKEND_INFERENCE_ENGINE_NGRAPH && target == DNN_TARGET_CPU)
        applyTestTag(CV_TEST_TAG_DNN_SKIP_IE_CPU, CV_TEST_TAG_DNN_SKIP_IE_NGRAPH, CV_TEST_TAG_DNN_SKIP_IE_VERSION);
#elif defined(INF_ENGINE_RELEASE) && INF_ENGINE_VER_MAJOR_EQ(2021040000)
    // Ngraph operation Reshape with name LSTM_16/lstm_y/reshape has dynamic output shape on 0 port, but CPU plug-in supports only static shape
    if (backend == DNN_BACKEND_INFERENCE_ENGINE_NGRAPH && target == DNN_TARGET_OPENCL)
        applyTestTag(CV_TEST_TAG_DNN_SKIP_IE_OPENCL, CV_TEST_TAG_DNN_SKIP_IE_VERSION);
    if (backend == DNN_BACKEND_INFERENCE_ENGINE_NGRAPH && target == DNN_TARGET_OPENCL_FP16)
        applyTestTag(CV_TEST_TAG_DNN_SKIP_IE_OPENCL_FP16, CV_TEST_TAG_DNN_SKIP_IE_VERSION);
#endif
    testONNXModels("lstm_cell_bidirectional", npy, 0, 0, false, false);
}
TEST_P(Test_ONNX_layers, LSTM_cell_with_peepholes)
{
    testONNXModels("lstm_cell_with_peepholes", npy, 0, 0, false, false);
}

TEST_P(Test_ONNX_layers, Pad2d_Unfused)
{
    testONNXModels("ReflectionPad2d");
    testONNXModels("ZeroPad2d");
}

TEST_P(Test_ONNX_layers, LinearWithConstant)
{
    if (backend == DNN_BACKEND_OPENCV && target == DNN_TARGET_OPENCL_FP16)
        applyTestTag(CV_TEST_TAG_DNN_SKIP_OPENCL_FP16);
#if defined(INF_ENGINE_RELEASE) && INF_ENGINE_VER_MAJOR_LT(2020040000)
    applyTestTag(CV_TEST_TAG_DNN_SKIP_IE);
#endif
    if (backend == DNN_BACKEND_CUDA)
        applyTestTag(CV_TEST_TAG_DNN_SKIP_CUDA);
    testONNXModels("lin_with_constant");
}

TEST_P(Test_ONNX_layers, MatmulWithTwoInputs)
{
    if (backend == DNN_BACKEND_OPENCV && target == DNN_TARGET_OPENCL_FP16)
        applyTestTag(CV_TEST_TAG_DNN_SKIP_OPENCL_FP16);
#if defined(INF_ENGINE_RELEASE) && INF_ENGINE_VER_MAJOR_LT(2020040000)
    applyTestTag(CV_TEST_TAG_DNN_SKIP_IE);
#endif
    testONNXModels("matmul_with_two_inputs");
}

TEST_P(Test_ONNX_layers, ResizeOpset11_Torch1_6)
{
    testONNXModels("resize_opset11_torch1.6");
}

TEST_P(Test_ONNX_layers, Mish)
{
    testONNXModels("mish");
    testONNXModels("mish_no_softplus");
}

TEST_P(Test_ONNX_layers, CalculatePads)
{
    testONNXModels("calc_pads");
}

TEST_P(Test_ONNX_layers, Conv1d)
{
    testONNXModels("conv1d");
}

TEST_P(Test_ONNX_layers, Conv1d_bias)
{
    testONNXModels("conv1d_bias");
}

TEST_P(Test_ONNX_layers, Conv1d_variable_weight)
{
    if (backend == DNN_BACKEND_CUDA)
        applyTestTag(CV_TEST_TAG_DNN_SKIP_CUDA); // not supported
    if (backend == DNN_BACKEND_VKCOM)
        applyTestTag(CV_TEST_TAG_DNN_SKIP_VULKAN); // not supported
    String basename = "conv1d_variable_w";
    Net net = readNetFromONNX(_tf("models/" + basename + ".onnx"));
    ASSERT_FALSE(net.empty());

    net.setPreferableBackend(backend);
    net.setPreferableTarget(target);

    Mat input = blobFromNPY(_tf("data/input_" + basename + "_0.npy"));
    Mat weights = blobFromNPY(_tf("data/input_" + basename + "_1.npy"));
    Mat ref = blobFromNPY(_tf("data/output_" + basename + ".npy"));

    net.setInput(input, "0");
    net.setInput(weights, "1");

    Mat out = net.forward();
    normAssert(ref, out, "", default_l1, default_lInf);
}

TEST_P(Test_ONNX_layers, Conv1d_variable_weight_bias)
{
    if (backend == DNN_BACKEND_CUDA)
        applyTestTag(CV_TEST_TAG_DNN_SKIP_CUDA); // not supported
    if (backend == DNN_BACKEND_VKCOM)
        applyTestTag(CV_TEST_TAG_DNN_SKIP_VULKAN); // not supported
    if (backend == DNN_BACKEND_INFERENCE_ENGINE_NGRAPH)
    {
        if (target == DNN_TARGET_MYRIAD) applyTestTag(CV_TEST_TAG_DNN_SKIP_IE_MYRIAD, CV_TEST_TAG_DNN_SKIP_IE_NGRAPH);
        if (target == DNN_TARGET_CPU && getInferenceEngineCPUType() == CV_DNN_INFERENCE_ENGINE_CPU_TYPE_ARM_COMPUTE)
            applyTestTag(CV_TEST_TAG_DNN_SKIP_IE_ARM_CPU, CV_TEST_TAG_DNN_SKIP_IE_NGRAPH);
    }
    String basename = "conv1d_variable_wb";
    Net net = readNetFromONNX(_tf("models/" + basename + ".onnx"));
    ASSERT_FALSE(net.empty());

    net.setPreferableBackend(backend);
    net.setPreferableTarget(target);

    Mat input = blobFromNPY(_tf("data/input_" + basename + "_0.npy"));
    Mat weights = blobFromNPY(_tf("data/input_" + basename + "_1.npy"));
    Mat bias = blobFromNPY(_tf("data/input_" + basename + "_2.npy"));
    Mat ref = blobFromNPY(_tf("data/output_" + basename + ".npy"));

    net.setInput(input, "0");
    net.setInput(weights, "1");
    net.setInput(bias, "bias");

    Mat out = net.forward();
    normAssert(ref, out, "", default_l1, default_lInf);
}

TEST_P(Test_ONNX_layers, GatherMultiOutput)
{
#if defined(INF_ENGINE_RELEASE) && INF_ENGINE_VER_MAJOR_EQ(2021040000)
    // IE Exception: Ngraph operation Reshape with name 6 has dynamic output shape on 0 port, but CPU plug-in supports only static shape
    if (backend == DNN_BACKEND_INFERENCE_ENGINE_NGRAPH && (target == DNN_TARGET_OPENCL || target == DNN_TARGET_OPENCL_FP16))
        applyTestTag(target == DNN_TARGET_OPENCL ? CV_TEST_TAG_DNN_SKIP_IE_OPENCL : CV_TEST_TAG_DNN_SKIP_IE_OPENCL_FP16,
            CV_TEST_TAG_DNN_SKIP_IE_NGRAPH, CV_TEST_TAG_DNN_SKIP_IE_VERSION
        );
#endif
#if defined(INF_ENGINE_RELEASE) && INF_ENGINE_VER_MAJOR_EQ(2021030000)
    if (backend == DNN_BACKEND_INFERENCE_ENGINE_NGRAPH && target == DNN_TARGET_OPENCL)
        applyTestTag(CV_TEST_TAG_DNN_SKIP_IE_OPENCL, CV_TEST_TAG_DNN_SKIP_IE_NGRAPH);  // exception
    if (backend == DNN_BACKEND_INFERENCE_ENGINE_NGRAPH && target == DNN_TARGET_OPENCL_FP16)
        applyTestTag(CV_TEST_TAG_DNN_SKIP_IE_OPENCL_FP16, CV_TEST_TAG_DNN_SKIP_IE_NGRAPH);  // exception
#endif

#if defined(INF_ENGINE_RELEASE) && INF_ENGINE_VER_MAJOR_LE(2021030000)
    if (target == DNN_TARGET_MYRIAD)
        applyTestTag(CV_TEST_TAG_DNN_SKIP_IE_MYRIAD, CV_TEST_TAG_DNN_SKIP_IE);
#endif

    testONNXModels("gather_multi_output");
}

TEST_P(Test_ONNX_layers, DynamicAxes_squeeze_and_conv)
{
#if defined(INF_ENGINE_RELEASE)
    if (backend == DNN_BACKEND_INFERENCE_ENGINE_NN_BUILDER_2019)
    {
        if (target == DNN_TARGET_MYRIAD) applyTestTag(CV_TEST_TAG_DNN_SKIP_IE_MYRIAD, CV_TEST_TAG_DNN_SKIP_IE_NN_BUILDER);
    }
#if INF_ENGINE_VER_MAJOR_LT(2021000000)
    if (backend == DNN_BACKEND_INFERENCE_ENGINE_NGRAPH)
    {
        if (target == DNN_TARGET_MYRIAD) applyTestTag(CV_TEST_TAG_DNN_SKIP_IE_MYRIAD, CV_TEST_TAG_DNN_SKIP_IE_NGRAPH);
    }
#endif
#endif
    testONNXModels("squeeze_and_conv_dynamic_axes");
}

TEST_P(Test_ONNX_layers, DynamicAxes_unsqueeze_and_conv)
{
#if defined(INF_ENGINE_RELEASE)
    if (backend == DNN_BACKEND_INFERENCE_ENGINE_NN_BUILDER_2019)
    {
        if (target == DNN_TARGET_MYRIAD) applyTestTag(CV_TEST_TAG_DNN_SKIP_IE_MYRIAD, CV_TEST_TAG_DNN_SKIP_IE_NN_BUILDER);
    }
#if INF_ENGINE_VER_MAJOR_LT(2021000000)
    if (backend == DNN_BACKEND_INFERENCE_ENGINE_NGRAPH)
    {
        if (target == DNN_TARGET_MYRIAD) applyTestTag(CV_TEST_TAG_DNN_SKIP_IE_MYRIAD, CV_TEST_TAG_DNN_SKIP_IE_NGRAPH);
    }
#endif
#endif
    testONNXModels("unsqueeze_and_conv_dynamic_axes");
}

TEST_P(Test_ONNX_layers, DynamicAxes_gather)
{
#if defined(INF_ENGINE_RELEASE)
    if (backend == DNN_BACKEND_INFERENCE_ENGINE_NN_BUILDER_2019)
    {
        if (target == DNN_TARGET_MYRIAD) applyTestTag(CV_TEST_TAG_DNN_SKIP_IE_MYRIAD, CV_TEST_TAG_DNN_SKIP_IE_NN_BUILDER);
    }
#if INF_ENGINE_VER_MAJOR_LT(2021000000)
    if (backend == DNN_BACKEND_INFERENCE_ENGINE_NGRAPH)
    {
        if (target == DNN_TARGET_MYRIAD) applyTestTag(CV_TEST_TAG_DNN_SKIP_IE_MYRIAD, CV_TEST_TAG_DNN_SKIP_IE_NGRAPH);
    }
#endif
#endif
    testONNXModels("gather_dynamic_axes");
}

TEST_P(Test_ONNX_layers, DynamicAxes_gather_scalar)
{
#if defined(INF_ENGINE_RELEASE) && INF_ENGINE_VER_MAJOR_EQ(2022010000)
    // accuracy
    if (backend == DNN_BACKEND_INFERENCE_ENGINE_NGRAPH && (target == DNN_TARGET_OPENCL || target == DNN_TARGET_OPENCL_FP16))
        applyTestTag(target == DNN_TARGET_OPENCL ? CV_TEST_TAG_DNN_SKIP_IE_OPENCL : CV_TEST_TAG_DNN_SKIP_IE_OPENCL_FP16,
            CV_TEST_TAG_DNN_SKIP_IE_NGRAPH, CV_TEST_TAG_DNN_SKIP_IE_VERSION
        );
#elif defined(INF_ENGINE_RELEASE) && INF_ENGINE_VER_MAJOR_EQ(2021040000)
    // accuracy
    if (backend == DNN_BACKEND_INFERENCE_ENGINE_NGRAPH && (target == DNN_TARGET_OPENCL || target == DNN_TARGET_OPENCL_FP16))
        applyTestTag(target == DNN_TARGET_OPENCL ? CV_TEST_TAG_DNN_SKIP_IE_OPENCL : CV_TEST_TAG_DNN_SKIP_IE_OPENCL_FP16,
            CV_TEST_TAG_DNN_SKIP_IE_NGRAPH, CV_TEST_TAG_DNN_SKIP_IE_VERSION
        );
#elif defined(INF_ENGINE_RELEASE)
    if (backend == DNN_BACKEND_INFERENCE_ENGINE_NN_BUILDER_2019)
    {
        if (target == DNN_TARGET_MYRIAD) applyTestTag(CV_TEST_TAG_DNN_SKIP_IE_MYRIAD, CV_TEST_TAG_DNN_SKIP_IE_NN_BUILDER);
    }
#if INF_ENGINE_VER_MAJOR_LT(2021000000)
    if (backend == DNN_BACKEND_INFERENCE_ENGINE_NGRAPH)
    {
        if (target == DNN_TARGET_MYRIAD) applyTestTag(CV_TEST_TAG_DNN_SKIP_IE_MYRIAD, CV_TEST_TAG_DNN_SKIP_IE_NGRAPH);
    }
#endif
#endif
    testONNXModels("gather_scalar_dynamic_axes");
}

TEST_P(Test_ONNX_layers, DynamicAxes_slice)
{
#if defined(INF_ENGINE_RELEASE)
    if (backend == DNN_BACKEND_INFERENCE_ENGINE_NN_BUILDER_2019)
    {
        if (target == DNN_TARGET_MYRIAD) applyTestTag(CV_TEST_TAG_DNN_SKIP_IE_MYRIAD, CV_TEST_TAG_DNN_SKIP_IE_NN_BUILDER);
    }
#if INF_ENGINE_VER_MAJOR_LT(2021000000)
    if (backend == DNN_BACKEND_INFERENCE_ENGINE_NGRAPH)
    {
        if (target == DNN_TARGET_MYRIAD) applyTestTag(CV_TEST_TAG_DNN_SKIP_IE_MYRIAD, CV_TEST_TAG_DNN_SKIP_IE_NGRAPH);
    }
#endif
#endif
    testONNXModels("slice_dynamic_axes");
}

TEST_P(Test_ONNX_layers, DynamicAxes_slice_opset_11)
{
#if defined(INF_ENGINE_RELEASE)
    if (backend == DNN_BACKEND_INFERENCE_ENGINE_NN_BUILDER_2019)
    {
        if (target == DNN_TARGET_MYRIAD) applyTestTag(CV_TEST_TAG_DNN_SKIP_IE_MYRIAD, CV_TEST_TAG_DNN_SKIP_IE_NN_BUILDER);
    }
#if INF_ENGINE_VER_MAJOR_LT(2021000000)
    if (backend == DNN_BACKEND_INFERENCE_ENGINE_NGRAPH)
    {
        if (target == DNN_TARGET_MYRIAD) applyTestTag(CV_TEST_TAG_DNN_SKIP_IE_MYRIAD, CV_TEST_TAG_DNN_SKIP_IE_NGRAPH);
    }
#endif
#endif
    testONNXModels("slice_opset_11_dynamic_axes");
}

TEST_P(Test_ONNX_layers, DynamicAxes_resize_opset11_torch16)
{
#if defined(INF_ENGINE_RELEASE)
    if (backend == DNN_BACKEND_INFERENCE_ENGINE_NN_BUILDER_2019)
    {
        if (target == DNN_TARGET_MYRIAD) applyTestTag(CV_TEST_TAG_DNN_SKIP_IE_MYRIAD, CV_TEST_TAG_DNN_SKIP_IE_NN_BUILDER);
    }
#if INF_ENGINE_VER_MAJOR_LT(2021000000)
    if (backend == DNN_BACKEND_INFERENCE_ENGINE_NGRAPH)
    {
        if (target == DNN_TARGET_MYRIAD) applyTestTag(CV_TEST_TAG_DNN_SKIP_IE_MYRIAD, CV_TEST_TAG_DNN_SKIP_IE_NGRAPH);
    }
#endif
#endif
    testONNXModels("resize_opset11_torch1.6_dynamic_axes");
}

TEST_P(Test_ONNX_layers, DynamicAxes_average_pooling)
{
#if defined(INF_ENGINE_RELEASE)
    if (backend == DNN_BACKEND_INFERENCE_ENGINE_NN_BUILDER_2019)
    {
        if (target == DNN_TARGET_MYRIAD) applyTestTag(CV_TEST_TAG_DNN_SKIP_IE_MYRIAD, CV_TEST_TAG_DNN_SKIP_IE_NN_BUILDER);
    }
#if INF_ENGINE_VER_MAJOR_LT(2021000000)
    if (backend == DNN_BACKEND_INFERENCE_ENGINE_NGRAPH)
    {
        if (target == DNN_TARGET_MYRIAD) applyTestTag(CV_TEST_TAG_DNN_SKIP_IE_MYRIAD, CV_TEST_TAG_DNN_SKIP_IE_NGRAPH);
    }
#endif
#endif
    testONNXModels("average_pooling_dynamic_axes");
}

TEST_P(Test_ONNX_layers, DynamicAxes_maxpooling_sigmoid)
{
#if defined(INF_ENGINE_RELEASE)
    if (backend == DNN_BACKEND_INFERENCE_ENGINE_NN_BUILDER_2019)
    {
        if (target == DNN_TARGET_MYRIAD) applyTestTag(CV_TEST_TAG_DNN_SKIP_IE_MYRIAD, CV_TEST_TAG_DNN_SKIP_IE_NN_BUILDER);
    }
#if INF_ENGINE_VER_MAJOR_LT(2021000000)
    if (backend == DNN_BACKEND_INFERENCE_ENGINE_NGRAPH)
    {
        if (target == DNN_TARGET_MYRIAD) applyTestTag(CV_TEST_TAG_DNN_SKIP_IE_MYRIAD, CV_TEST_TAG_DNN_SKIP_IE_NGRAPH);
    }
#endif
#endif
    testONNXModels("maxpooling_sigmoid_dynamic_axes");
}

TEST_P(Test_ONNX_layers, DynamicAxes_dynamic_batch)
{
#if defined(INF_ENGINE_RELEASE)
    if (backend == DNN_BACKEND_INFERENCE_ENGINE_NN_BUILDER_2019)
    {
        if (target == DNN_TARGET_MYRIAD) applyTestTag(CV_TEST_TAG_DNN_SKIP_IE_MYRIAD, CV_TEST_TAG_DNN_SKIP_IE_NN_BUILDER);
    }
#if INF_ENGINE_VER_MAJOR_LT(2021000000)
    if (backend == DNN_BACKEND_INFERENCE_ENGINE_NGRAPH)
    {
        if (target == DNN_TARGET_MYRIAD) applyTestTag(CV_TEST_TAG_DNN_SKIP_IE_MYRIAD, CV_TEST_TAG_DNN_SKIP_IE_NGRAPH);
    }
#endif
#endif
    testONNXModels("dynamic_batch");
}


TEST_P(Test_ONNX_layers, MaxPool1d)
{
#if defined(INF_ENGINE_RELEASE) && INF_ENGINE_VER_MAJOR_LT(2021040000)
    if (backend == DNN_BACKEND_INFERENCE_ENGINE_NN_BUILDER_2019)
    {
        if (target == DNN_TARGET_MYRIAD) applyTestTag(CV_TEST_TAG_DNN_SKIP_IE_MYRIAD, CV_TEST_TAG_DNN_SKIP_IE_NN_BUILDER);
    }
    if (backend == DNN_BACKEND_INFERENCE_ENGINE_NGRAPH)
    {
        if (target == DNN_TARGET_MYRIAD) applyTestTag(CV_TEST_TAG_DNN_SKIP_IE_MYRIAD, CV_TEST_TAG_DNN_SKIP_IE_NGRAPH);
    }
#endif
#if defined(INF_ENGINE_RELEASE) && INF_ENGINE_VER_MAJOR_GE(2021040000)
    if (backend == DNN_BACKEND_INFERENCE_ENGINE_NGRAPH && target == DNN_TARGET_MYRIAD)
    {
        // 2021.4: [ GENERAL_ERROR ]  AssertionFailed: !expired()
        applyTestTag(CV_TEST_TAG_DNN_SKIP_IE_MYRIAD, CV_TEST_TAG_DNN_SKIP_IE_NGRAPH);
    }
#endif
    testONNXModels("maxpooling_1d");
}

TEST_P(Test_ONNX_layers, MaxPoolSigmoid1d)
{
#if defined(INF_ENGINE_RELEASE) && INF_ENGINE_VER_MAJOR_EQ(2022010000)
    if (backend == DNN_BACKEND_INFERENCE_ENGINE_NGRAPH && target == DNN_TARGET_CPU)
        applyTestTag(CV_TEST_TAG_DNN_SKIP_IE_CPU, CV_TEST_TAG_DNN_SKIP_IE_NGRAPH, CV_TEST_TAG_DNN_SKIP_IE_VERSION);
#elif defined(INF_ENGINE_RELEASE) && INF_ENGINE_VER_MAJOR_LT(2021040000)
    if (backend == DNN_BACKEND_INFERENCE_ENGINE_NN_BUILDER_2019)
    {
        if (target == DNN_TARGET_MYRIAD) applyTestTag(CV_TEST_TAG_DNN_SKIP_IE_MYRIAD, CV_TEST_TAG_DNN_SKIP_IE_NN_BUILDER);
    }
    if (backend == DNN_BACKEND_INFERENCE_ENGINE_NGRAPH)
    {
        if (target == DNN_TARGET_MYRIAD) applyTestTag(CV_TEST_TAG_DNN_SKIP_IE_MYRIAD, CV_TEST_TAG_DNN_SKIP_IE_NGRAPH);
    }
#endif
    testONNXModels("maxpooling_sigmoid_1d");
}

TEST_P(Test_ONNX_layers, MaxPool1d_Twise)
{
#if defined(INF_ENGINE_RELEASE) && INF_ENGINE_VER_MAJOR_EQ(2022010000)
    // Cannot get memory!
    if (backend == DNN_BACKEND_INFERENCE_ENGINE_NGRAPH && target == DNN_TARGET_CPU)
        applyTestTag(CV_TEST_TAG_DNN_SKIP_IE_CPU, CV_TEST_TAG_DNN_SKIP_IE_NGRAPH, CV_TEST_TAG_DNN_SKIP_IE_VERSION);
    // Cannot get memory!
    if (backend == DNN_BACKEND_INFERENCE_ENGINE_NGRAPH && (target == DNN_TARGET_OPENCL || target == DNN_TARGET_OPENCL_FP16))
        applyTestTag(target == DNN_TARGET_OPENCL ? CV_TEST_TAG_DNN_SKIP_IE_OPENCL : CV_TEST_TAG_DNN_SKIP_IE_OPENCL_FP16,
            CV_TEST_TAG_DNN_SKIP_IE_NGRAPH, CV_TEST_TAG_DNN_SKIP_IE_VERSION
        );
#elif defined(INF_ENGINE_RELEASE) && INF_ENGINE_VER_MAJOR_LT(2021040000)
    if (backend == DNN_BACKEND_INFERENCE_ENGINE_NN_BUILDER_2019)
    {
        if (target == DNN_TARGET_MYRIAD) applyTestTag(CV_TEST_TAG_DNN_SKIP_IE_MYRIAD, CV_TEST_TAG_DNN_SKIP_IE_NN_BUILDER);
    }
    if (backend == DNN_BACKEND_INFERENCE_ENGINE_NGRAPH)
    {
        if (target == DNN_TARGET_MYRIAD) applyTestTag(CV_TEST_TAG_DNN_SKIP_IE_MYRIAD, CV_TEST_TAG_DNN_SKIP_IE_NGRAPH);
    }
#endif
    testONNXModels("two_maxpooling_1d");
}

TEST_P(Test_ONNX_layers, AvePool1d)
{
#if defined(INF_ENGINE_RELEASE) && INF_ENGINE_VER_MAJOR_EQ(2022010000)
    // Cannot get memory!
    if (backend == DNN_BACKEND_INFERENCE_ENGINE_NGRAPH && target == DNN_TARGET_MYRIAD)
        applyTestTag(CV_TEST_TAG_DNN_SKIP_IE_MYRIAD, CV_TEST_TAG_DNN_SKIP_IE_NGRAPH, CV_TEST_TAG_DNN_SKIP_IE_VERSION);
#elif defined(INF_ENGINE_RELEASE) && INF_ENGINE_VER_MAJOR_LT(2021040000)
    if (backend == DNN_BACKEND_INFERENCE_ENGINE_NN_BUILDER_2019)
    {
        if (target == DNN_TARGET_MYRIAD) applyTestTag(CV_TEST_TAG_DNN_SKIP_IE_MYRIAD, CV_TEST_TAG_DNN_SKIP_IE_NN_BUILDER);
    }
    if (backend == DNN_BACKEND_INFERENCE_ENGINE_NGRAPH)
    {
        if (target == DNN_TARGET_MYRIAD) applyTestTag(CV_TEST_TAG_DNN_SKIP_IE_MYRIAD, CV_TEST_TAG_DNN_SKIP_IE_NGRAPH);
    }
#endif
    testONNXModels("average_pooling_1d");
}

TEST_P(Test_ONNX_layers, PoolConv1d)
{
#if defined(INF_ENGINE_RELEASE) && INF_ENGINE_VER_MAJOR_EQ(2022010000)
    // Cannot get memory!
    if (backend == DNN_BACKEND_INFERENCE_ENGINE_NGRAPH && target == DNN_TARGET_CPU)
        applyTestTag(CV_TEST_TAG_DNN_SKIP_IE_CPU, CV_TEST_TAG_DNN_SKIP_IE_NGRAPH, CV_TEST_TAG_DNN_SKIP_IE_VERSION);
    // Cannot get memory!
    if (backend == DNN_BACKEND_INFERENCE_ENGINE_NGRAPH && target == DNN_TARGET_MYRIAD)
        applyTestTag(CV_TEST_TAG_DNN_SKIP_IE_MYRIAD, CV_TEST_TAG_DNN_SKIP_IE_NGRAPH, CV_TEST_TAG_DNN_SKIP_IE_VERSION);
    // Cannot get memory!
    if (backend == DNN_BACKEND_INFERENCE_ENGINE_NGRAPH && (target == DNN_TARGET_OPENCL || target == DNN_TARGET_OPENCL_FP16))
        applyTestTag(target == DNN_TARGET_OPENCL ? CV_TEST_TAG_DNN_SKIP_IE_OPENCL : CV_TEST_TAG_DNN_SKIP_IE_OPENCL_FP16,
            CV_TEST_TAG_DNN_SKIP_IE_NGRAPH, CV_TEST_TAG_DNN_SKIP_IE_VERSION
        );
#elif defined(INF_ENGINE_RELEASE) && INF_ENGINE_VER_MAJOR_LT(2021040000)
    if (backend == DNN_BACKEND_INFERENCE_ENGINE_NN_BUILDER_2019)
    {
        if (target == DNN_TARGET_MYRIAD) applyTestTag(CV_TEST_TAG_DNN_SKIP_IE_MYRIAD, CV_TEST_TAG_DNN_SKIP_IE_NN_BUILDER);
    }
    if (backend == DNN_BACKEND_INFERENCE_ENGINE_NGRAPH)
    {
        if (target == DNN_TARGET_MYRIAD) applyTestTag(CV_TEST_TAG_DNN_SKIP_IE_MYRIAD, CV_TEST_TAG_DNN_SKIP_IE_NGRAPH);
    }
#endif
    testONNXModels("pool_conv_1d");
}

TEST_P(Test_ONNX_layers, ConvResizePool1d)
{
#if defined(INF_ENGINE_RELEASE) && INF_ENGINE_VER_MAJOR_EQ(2021040000)
    // IE Exception: Ngraph operation Reshape with name 15 has dynamic output shape on 0 port, but CPU plug-in supports only static shape
    if (backend == DNN_BACKEND_INFERENCE_ENGINE_NGRAPH && (target == DNN_TARGET_OPENCL || target == DNN_TARGET_OPENCL_FP16))
        applyTestTag(target == DNN_TARGET_OPENCL ? CV_TEST_TAG_DNN_SKIP_IE_OPENCL : CV_TEST_TAG_DNN_SKIP_IE_OPENCL_FP16,
            CV_TEST_TAG_DNN_SKIP_IE_NGRAPH, CV_TEST_TAG_DNN_SKIP_IE_VERSION
        );
#endif
#if defined(INF_ENGINE_RELEASE)
    if (backend == DNN_BACKEND_INFERENCE_ENGINE_NN_BUILDER_2019)
    {
        if (target == DNN_TARGET_MYRIAD) applyTestTag(CV_TEST_TAG_DNN_SKIP_IE_MYRIAD, CV_TEST_TAG_DNN_SKIP_IE_NN_BUILDER);
    }
    if (backend == DNN_BACKEND_INFERENCE_ENGINE_NGRAPH)
    {
        if (target == DNN_TARGET_MYRIAD) applyTestTag(CV_TEST_TAG_DNN_SKIP_IE_MYRIAD, CV_TEST_TAG_DNN_SKIP_IE_NGRAPH);
#if INF_ENGINE_VER_MAJOR_EQ(2021030000)
        if (target == DNN_TARGET_OPENCL) applyTestTag(CV_TEST_TAG_DNN_SKIP_IE_OPENCL, CV_TEST_TAG_DNN_SKIP_IE_NGRAPH);  // exception
        if (target == DNN_TARGET_OPENCL_FP16) applyTestTag(CV_TEST_TAG_DNN_SKIP_IE_OPENCL_FP16, CV_TEST_TAG_DNN_SKIP_IE_NGRAPH);  // exception
#endif
    }
#endif
    testONNXModels("conv_resize_pool_1d");
}

TEST_P(Test_ONNX_layers, SubFromConst)
{
    testONNXModels("sub_from_const1");
    testONNXModels("sub_from_const_eltwise");
    testONNXModels("sub_from_const_broadcast");
}

TEST_P(Test_ONNX_layers, DivConst)
{
    testONNXModels("div_const");
}

TEST_P(Test_ONNX_layers, Gemm)
{
    testONNXModels("gemm_no_transB");
    testONNXModels("gemm_transB_0");
}

TEST_P(Test_ONNX_layers, Quantized_Convolution)
{
    testONNXModels("quantized_conv_uint8_weights", npy, 0.004, 0.02);
    testONNXModels("quantized_conv_int8_weights", npy, 0.03, 0.5);
    testONNXModels("quantized_conv_per_channel_weights", npy, 0.06, 0.4);

    testONNXModels("quantized_conv_asymmetric_pads_int8_weights");
}

TEST_P(Test_ONNX_layers, Quantized_MatMul)
{
    testONNXModels("quantized_matmul_uint8_weights", npy, 0.005, 0.007);
    testONNXModels("quantized_matmul_int8_weights", npy, 0.06, 0.2);
    testONNXModels("quantized_matmul_per_channel_weights", npy, 0.06, 0.22);
}

TEST_P(Test_ONNX_layers, Quantized_MatMul_Variable_Weights)
{
    // Unsupported
    EXPECT_THROW(
    {
        testONNXModels("quantized_matmul_variable_inputs");
    }, cv::Exception);
}

TEST_P(Test_ONNX_layers, Quantized_Eltwise)
{
    testONNXModels("quantized_eltwise");
}

TEST_P(Test_ONNX_layers, Quantized_Eltwise_Scalar)
{
    testONNXModels("quantized_eltwise_scalar");
}

TEST_P(Test_ONNX_layers, Quantized_Eltwise_Broadcast)
{
    testONNXModels("quantized_eltwise_broadcast");
}

TEST_P(Test_ONNX_layers, Quantized_LeakyReLU)
{
    testONNXModels("quantized_leaky_relu");
}

TEST_P(Test_ONNX_layers, Quantized_Sigmoid)
{
    testONNXModels("quantized_sigmoid");
}

TEST_P(Test_ONNX_layers, Quantized_MaxPool)
{
    testONNXModels("quantized_maxpool");
}

TEST_P(Test_ONNX_layers, Quantized_AvgPool)
{
    testONNXModels("quantized_avgpool");
}

TEST_P(Test_ONNX_layers, Quantized_Split)
{
    testONNXModels("quantized_split");
}

TEST_P(Test_ONNX_layers, Quantized_Pad)
{
    testONNXModels("quantized_padding");
}

TEST_P(Test_ONNX_layers, Quantized_Reshape)
{
    testONNXModels("quantized_reshape");
}

TEST_P(Test_ONNX_layers, Quantized_Transpose)
{
    testONNXModels("quantized_transpose");
}

TEST_P(Test_ONNX_layers, Quantized_Squeeze)
{
    testONNXModels("quantized_squeeze");
}

TEST_P(Test_ONNX_layers, Quantized_Unsqueeze)
{
    testONNXModels("quantized_unsqueeze");
}

TEST_P(Test_ONNX_layers, Quantized_Resize)
{
    testONNXModels("quantized_resize_nearest");
    testONNXModels("quantized_resize_bilinear", npy, 2e-4, 0.003);
    testONNXModels("quantized_resize_bilinear_align", npy, 3e-4, 0.003);
}

TEST_P(Test_ONNX_layers, Quantized_Concat)
{
    testONNXModels("quantized_concat");
    testONNXModels("quantized_concat_const_blob");
}

TEST_P(Test_ONNX_layers, Quantized_Constant)
{
    testONNXModels("quantized_constant", npy, 0.002, 0.008);
}

TEST_P(Test_ONNX_layers, OutputRegistration)
{
    testONNXModels("output_registration", npy, 0, 0, false, true, 2);
}

INSTANTIATE_TEST_CASE_P(/*nothing*/, Test_ONNX_layers, dnnBackendsAndTargets());

class Test_ONNX_nets : public Test_ONNX_layers
{
public:
    Test_ONNX_nets() { required = false; }
};

TEST_P(Test_ONNX_nets, Alexnet)
{
#if defined(OPENCV_32BIT_CONFIGURATION) && (defined(HAVE_OPENCL) || defined(_WIN32))
    applyTestTag(CV_TEST_TAG_MEMORY_2GB);
#else
    applyTestTag(target == DNN_TARGET_CPU ? CV_TEST_TAG_MEMORY_512MB : CV_TEST_TAG_MEMORY_1GB);
#endif

    const String model =  _tf("models/alexnet.onnx", false);

    Net net = readNetFromONNX(model);
    ASSERT_FALSE(net.empty());

    net.setPreferableBackend(backend);
    net.setPreferableTarget(target);

    Mat inp = imread(_tf("../grace_hopper_227.png"));
    Mat ref = blobFromNPY(_tf("../caffe_alexnet_prob.npy"));
    checkBackend(&inp, &ref);

    net.setInput(blobFromImage(inp, 1.0f, Size(227, 227), Scalar(), false));
    ASSERT_FALSE(net.empty());
    Mat out = net.forward();

    normAssert(out, ref, "", default_l1,  default_lInf);
    expectNoFallbacksFromIE(net);
}

TEST_P(Test_ONNX_nets, Squeezenet)
{
    testONNXModels("squeezenet", pb);
}

TEST_P(Test_ONNX_nets, Googlenet)
{
#if defined(INF_ENGINE_RELEASE) && INF_ENGINE_VER_MAJOR_EQ(2022010000)
    // accuracy
    if (target == DNN_TARGET_MYRIAD)
        applyTestTag(CV_TEST_TAG_DNN_SKIP_IE_MYRIAD, CV_TEST_TAG_DNN_SKIP_IE_NGRAPH, CV_TEST_TAG_DNN_SKIP_IE_VERSION);
#elif defined(INF_ENGINE_RELEASE) && INF_ENGINE_VER_MAJOR_EQ(2021040000)
    // accuracy
    if (target == DNN_TARGET_MYRIAD)
        applyTestTag(CV_TEST_TAG_DNN_SKIP_IE_MYRIAD, CV_TEST_TAG_DNN_SKIP_IE_NGRAPH, CV_TEST_TAG_DNN_SKIP_IE_VERSION);
#elif defined(INF_ENGINE_RELEASE) && INF_ENGINE_VER_MAJOR_LT(2021040000)
    if (backend == DNN_BACKEND_INFERENCE_ENGINE_NN_BUILDER_2019)
        applyTestTag(CV_TEST_TAG_DNN_SKIP_IE_NN_BUILDER);

    if (backend == DNN_BACKEND_INFERENCE_ENGINE_NGRAPH)
        applyTestTag(CV_TEST_TAG_DNN_SKIP_IE_NGRAPH);
#endif

    const String model = _tf("models/googlenet.onnx", false);

    Net net = readNetFromONNX(model);
    ASSERT_FALSE(net.empty());

    net.setPreferableBackend(backend);
    net.setPreferableTarget(target);

    std::vector<Mat> images;
    images.push_back( imread(_tf("../googlenet_0.png")) );
    images.push_back( imread(_tf("../googlenet_1.png")) );
    Mat inp = blobFromImages(images, 1.0f, Size(), Scalar(), false);
    Mat ref = blobFromNPY(_tf("../googlenet_prob.npy"));
    checkBackend(&inp, &ref);

    net.setInput(inp);
    ASSERT_FALSE(net.empty());
    Mat out = net.forward();

    normAssert(ref, out, "", default_l1,  default_lInf);
    expectNoFallbacksFromIE(net);
}

TEST_P(Test_ONNX_nets, CaffeNet)
{
#if defined(OPENCV_32BIT_CONFIGURATION) && (defined(HAVE_OPENCL) || defined(_WIN32))
    applyTestTag(CV_TEST_TAG_MEMORY_2GB);
#else
    applyTestTag(target == DNN_TARGET_CPU ? CV_TEST_TAG_MEMORY_512MB : CV_TEST_TAG_MEMORY_1GB);
#endif

#if defined(INF_ENGINE_RELEASE) && INF_ENGINE_VER_MAJOR_EQ(2019030000)
    if (backend == DNN_BACKEND_INFERENCE_ENGINE_NN_BUILDER_2019 && target == DNN_TARGET_MYRIAD
        && getInferenceEngineVPUType() == CV_DNN_INFERENCE_ENGINE_VPU_TYPE_MYRIAD_X)
        applyTestTag(CV_TEST_TAG_DNN_SKIP_IE_MYRIAD_X, CV_TEST_TAG_DNN_SKIP_IE_NN_BUILDER, CV_TEST_TAG_DNN_SKIP_IE_VERSION);
#endif
    testONNXModels("caffenet", pb);
}

TEST_P(Test_ONNX_nets, RCNN_ILSVRC13)
{
#if defined(OPENCV_32BIT_CONFIGURATION) && (defined(HAVE_OPENCL) || defined(_WIN32))
    applyTestTag(CV_TEST_TAG_MEMORY_2GB);
#else
    applyTestTag(target == DNN_TARGET_CPU ? CV_TEST_TAG_MEMORY_512MB : CV_TEST_TAG_MEMORY_1GB);
#endif

#if defined(INF_ENGINE_RELEASE) && INF_ENGINE_VER_MAJOR_EQ(2019030000)
    if (backend == DNN_BACKEND_INFERENCE_ENGINE_NN_BUILDER_2019 && target == DNN_TARGET_MYRIAD
        && getInferenceEngineVPUType() == CV_DNN_INFERENCE_ENGINE_VPU_TYPE_MYRIAD_X)
        applyTestTag(CV_TEST_TAG_DNN_SKIP_IE_MYRIAD_X, CV_TEST_TAG_DNN_SKIP_IE_NN_BUILDER, CV_TEST_TAG_DNN_SKIP_IE_VERSION);
#endif
    // Reference output values are in range [-4.992, -1.161]
    testONNXModels("rcnn_ilsvrc13", pb, 0.0046);
}

TEST_P(Test_ONNX_nets, VGG16_bn)
{
    applyTestTag(CV_TEST_TAG_MEMORY_6GB);  // > 2.3Gb

    // output range: [-16; 27], after Softmax [0; 0.67]
    const double lInf = (target == DNN_TARGET_MYRIAD) ? 0.038 : default_lInf;
    testONNXModels("vgg16-bn", pb, default_l1, lInf, true);
}

TEST_P(Test_ONNX_nets, ZFNet)
{
    applyTestTag(CV_TEST_TAG_MEMORY_2GB);
    testONNXModels("zfnet512", pb);
}

TEST_P(Test_ONNX_nets, ResNet18v1)
{
    applyTestTag(CV_TEST_TAG_MEMORY_512MB);

    // output range: [-16; 22], after Softmax [0, 0.51]
    testONNXModels("resnet18v1", pb, default_l1, default_lInf, true, target != DNN_TARGET_MYRIAD);
}

TEST_P(Test_ONNX_nets, ResNet50v1)
{
    applyTestTag(CV_TEST_TAG_MEMORY_512MB);

    // output range: [-67; 75], after Softmax [0, 0.98]
    testONNXModels("resnet50v1", pb, default_l1, default_lInf, true, target != DNN_TARGET_MYRIAD);
}

TEST_P(Test_ONNX_nets, ResNet50_Int8)
{
    testONNXModels("resnet50_int8", pb, default_l1, default_lInf, true);
}

TEST_P(Test_ONNX_nets, ResNet101_DUC_HDC)
{
    applyTestTag(CV_TEST_TAG_VERYLONG);

#if defined(INF_ENGINE_RELEASE) && INF_ENGINE_VER_MAJOR_GE(2019010000)
    if (backend == DNN_BACKEND_INFERENCE_ENGINE_NN_BUILDER_2019)
        applyTestTag(CV_TEST_TAG_DNN_SKIP_IE_NN_BUILDER, CV_TEST_TAG_DNN_SKIP_IE_VERSION);
#endif
#if defined(INF_ENGINE_RELEASE)
    if (backend == DNN_BACKEND_INFERENCE_ENGINE_NN_BUILDER_2019 && target == DNN_TARGET_MYRIAD)
        applyTestTag(CV_TEST_TAG_DNN_SKIP_IE_MYRIAD, CV_TEST_TAG_DNN_SKIP_IE_NN_BUILDER);
#endif
    if (target == DNN_TARGET_OPENCL_FP16 || target == DNN_TARGET_OPENCL)
    {
        if (backend == DNN_BACKEND_OPENCV)
            applyTestTag(target == DNN_TARGET_OPENCL ? CV_TEST_TAG_DNN_SKIP_OPENCL : CV_TEST_TAG_DNN_SKIP_OPENCL_FP16);
        throw SkipTestException("Test is disabled for OpenCL targets");
    }
    testONNXModels("resnet101_duc_hdc", pb);
}

TEST_P(Test_ONNX_nets, TinyYolov2)
{
    applyTestTag(CV_TEST_TAG_MEMORY_512MB);

    if (cvtest::skipUnstableTests)
        throw SkipTestException("Skip unstable test");
#if defined(INF_ENGINE_RELEASE)
    if (backend == DNN_BACKEND_INFERENCE_ENGINE_NN_BUILDER_2019
            && (target == DNN_TARGET_OPENCL || target == DNN_TARGET_OPENCL_FP16)
    )
        applyTestTag(target == DNN_TARGET_OPENCL ? CV_TEST_TAG_DNN_SKIP_IE_OPENCL : CV_TEST_TAG_DNN_SKIP_IE_OPENCL_FP16, CV_TEST_TAG_DNN_SKIP_IE_NN_BUILDER);

    if (target == DNN_TARGET_MYRIAD && getInferenceEngineVPUType() == CV_DNN_INFERENCE_ENGINE_VPU_TYPE_MYRIAD_X
    )
        applyTestTag(CV_TEST_TAG_DNN_SKIP_IE_MYRIAD_X,
                     backend == DNN_BACKEND_INFERENCE_ENGINE_NN_BUILDER_2019 ?
                     CV_TEST_TAG_DNN_SKIP_IE_NN_BUILDER :
                     CV_TEST_TAG_DNN_SKIP_IE_NGRAPH);
#endif

    // output range: [-11; 8]
    double l1 =  default_l1, lInf = default_lInf;
    if (target == DNN_TARGET_OPENCL_FP16 || target == DNN_TARGET_MYRIAD)
    {
        l1 = 0.02;
        lInf = 0.2;
    }
    else if (target == DNN_TARGET_CUDA_FP16)
    {
        l1 = 0.018;
        lInf = 0.16;
    }
#if defined(INF_ENGINE_RELEASE) && INF_ENGINE_VER_MAJOR_EQ(2020040000)
    if (backend == DNN_BACKEND_INFERENCE_ENGINE_NGRAPH && target == DNN_TARGET_OPENCL_FP16)
    {
        l1 = 0.018f; lInf = 0.16f;
    }
#endif

    testONNXModels("tiny_yolo2", pb, l1, lInf);
}

TEST_P(Test_ONNX_nets, CNN_MNIST)
{
    // output range: [-1952; 6574], after Softmax [0; 1]
    testONNXModels("cnn_mnist", pb, default_l1, default_lInf, true);
}

TEST_P(Test_ONNX_nets, MobileNet_v2)
{
    // output range: [-166; 317], after Softmax [0; 1]
    testONNXModels("mobilenetv2", pb, default_l1, default_lInf, true);
}

TEST_P(Test_ONNX_nets, LResNet100E_IR)
{
    applyTestTag(
#if defined(OPENCV_32BIT_CONFIGURATION) && defined(HAVE_OPENCL)
        CV_TEST_TAG_MEMORY_2GB,
#else
        (target == DNN_TARGET_CPU ? CV_TEST_TAG_MEMORY_512MB : CV_TEST_TAG_MEMORY_1GB),
#endif
        CV_TEST_TAG_DEBUG_LONG
    );
    if (backend == DNN_BACKEND_INFERENCE_ENGINE_NN_BUILDER_2019)
    {
        if (target == DNN_TARGET_OPENCL_FP16) applyTestTag(CV_TEST_TAG_DNN_SKIP_IE_OPENCL_FP16, CV_TEST_TAG_DNN_SKIP_IE_NN_BUILDER);
        if (target == DNN_TARGET_OPENCL)      applyTestTag(CV_TEST_TAG_DNN_SKIP_IE_OPENCL, CV_TEST_TAG_DNN_SKIP_IE_NN_BUILDER);
        if (target == DNN_TARGET_MYRIAD)      applyTestTag(CV_TEST_TAG_DNN_SKIP_IE_MYRIAD, CV_TEST_TAG_DNN_SKIP_IE_NN_BUILDER);
    }
    if (backend == DNN_BACKEND_INFERENCE_ENGINE_NGRAPH)
    {
        if (target == DNN_TARGET_OPENCL_FP16) applyTestTag(CV_TEST_TAG_DNN_SKIP_IE_OPENCL_FP16, CV_TEST_TAG_DNN_SKIP_IE_NGRAPH);
        if (target == DNN_TARGET_OPENCL)      applyTestTag(CV_TEST_TAG_DNN_SKIP_IE_OPENCL, CV_TEST_TAG_DNN_SKIP_IE_NGRAPH);
        if (target == DNN_TARGET_MYRIAD)      applyTestTag(CV_TEST_TAG_DNN_SKIP_IE_MYRIAD, CV_TEST_TAG_DNN_SKIP_IE_NGRAPH);
    }

    double l1 = default_l1, lInf = default_lInf;
    // output range: [-3; 3]
    if (backend == DNN_BACKEND_OPENCV && target == DNN_TARGET_OPENCL_FP16)
    {
        l1 = 0.009;
        lInf = 0.035;
    }
    else if (backend == DNN_BACKEND_INFERENCE_ENGINE_NN_BUILDER_2019 && target == DNN_TARGET_CPU)
    {
        l1 = 4.6e-5;
        lInf = 1.9e-4;
    }
    else if (target == DNN_TARGET_CUDA_FP16)
    {
        l1 = 0.008;
        lInf = 0.04;
    }
    testONNXModels("LResNet100E_IR", pb, l1, lInf);
}

TEST_P(Test_ONNX_nets, Emotion_ferplus)
{
#if defined(INF_ENGINE_RELEASE)
    if (target == DNN_TARGET_MYRIAD && getInferenceEngineVPUType() == CV_DNN_INFERENCE_ENGINE_VPU_TYPE_MYRIAD_X)
        applyTestTag(CV_TEST_TAG_DNN_SKIP_IE_MYRIAD_X,
                     backend == DNN_BACKEND_INFERENCE_ENGINE_NN_BUILDER_2019 ?
                     CV_TEST_TAG_DNN_SKIP_IE_NN_BUILDER :
                     CV_TEST_TAG_DNN_SKIP_IE_NGRAPH);
#endif

    double l1 = default_l1;
    double lInf = default_lInf;

    // Output values are in range [-2.011, 2.111]
    if ((backend == DNN_BACKEND_OPENCV && target == DNN_TARGET_OPENCL_FP16) || (target == DNN_TARGET_CUDA_FP16))
        l1 = 0.007;
    else if (backend == DNN_BACKEND_INFERENCE_ENGINE_NN_BUILDER_2019 && target == DNN_TARGET_OPENCL_FP16)
    {
        l1 = 0.021;
        lInf = 0.034;
    }
    else if (backend == DNN_BACKEND_INFERENCE_ENGINE_NN_BUILDER_2019 && (target == DNN_TARGET_CPU || target == DNN_TARGET_OPENCL)) {
        l1 = 2.4e-4;
        lInf = 6e-4;
    }
#if defined(INF_ENGINE_RELEASE) && INF_ENGINE_VER_MAJOR_GE(2020040000)
    if (backend == DNN_BACKEND_INFERENCE_ENGINE_NGRAPH && target == DNN_TARGET_OPENCL_FP16)
    {
        l1 = 0.013f; lInf = 0.035f;
    }
#endif

    testONNXModels("emotion_ferplus", pb, l1, lInf);
}

TEST_P(Test_ONNX_nets, Inception_v2)
{
    testONNXModels("inception_v2", pb, default_l1, default_lInf, true);
}

TEST_P(Test_ONNX_nets, DenseNet121)
{
    applyTestTag(CV_TEST_TAG_MEMORY_512MB);

    // output range: [-87; 138], after Softmax [0; 1]
    testONNXModels("densenet121", pb, default_l1, default_lInf, true, target != DNN_TARGET_MYRIAD);
}

TEST_P(Test_ONNX_nets, Inception_v1)
{
#if defined(INF_ENGINE_RELEASE) && INF_ENGINE_VER_MAJOR_LT(2021040000)
    if ((backend == DNN_BACKEND_INFERENCE_ENGINE_NN_BUILDER_2019 ||
         backend == DNN_BACKEND_INFERENCE_ENGINE_NGRAPH) && target == DNN_TARGET_MYRIAD)
        applyTestTag(CV_TEST_TAG_DNN_SKIP_IE_MYRIAD);
#endif
    testONNXModels("inception_v1", pb);
}

TEST_P(Test_ONNX_nets, Shufflenet)
{
#if defined(INF_ENGINE_RELEASE) && INF_ENGINE_VER_MAJOR_LT(2021040000)
    if (backend == DNN_BACKEND_INFERENCE_ENGINE_NN_BUILDER_2019)
    {
        if (target == DNN_TARGET_OPENCL_FP16) applyTestTag(CV_TEST_TAG_DNN_SKIP_IE_OPENCL_FP16, CV_TEST_TAG_DNN_SKIP_IE_NN_BUILDER);
        if (target == DNN_TARGET_OPENCL)      applyTestTag(CV_TEST_TAG_DNN_SKIP_IE_OPENCL, CV_TEST_TAG_DNN_SKIP_IE_NN_BUILDER);
        if (target == DNN_TARGET_MYRIAD)      applyTestTag(CV_TEST_TAG_DNN_SKIP_IE_MYRIAD, CV_TEST_TAG_DNN_SKIP_IE_NN_BUILDER);
    }
#endif
    testONNXModels("shufflenet", pb);
}

TEST_P(Test_ONNX_nets, Resnet34_kinetics)
{
    applyTestTag(CV_TEST_TAG_DEBUG_VERYLONG);
#if defined(INF_ENGINE_RELEASE) && INF_ENGINE_VER_MAJOR_EQ(2022010000)
    // IE exception: Failed to allocate graph: MYRIAD device is not opened
    if (backend == DNN_BACKEND_INFERENCE_ENGINE_NGRAPH && target == DNN_TARGET_MYRIAD)
        applyTestTag(CV_TEST_TAG_DNN_SKIP_IE_MYRIAD, CV_TEST_TAG_DNN_SKIP_IE_NGRAPH, CV_TEST_TAG_DNN_SKIP_IE_VERSION);
    // accuracy
    if (backend == DNN_BACKEND_INFERENCE_ENGINE_NGRAPH && (target == DNN_TARGET_OPENCL || target == DNN_TARGET_OPENCL_FP16))
        applyTestTag(target == DNN_TARGET_OPENCL ? CV_TEST_TAG_DNN_SKIP_IE_OPENCL : CV_TEST_TAG_DNN_SKIP_IE_OPENCL_FP16,
            CV_TEST_TAG_DNN_SKIP_IE_NGRAPH, CV_TEST_TAG_DNN_SKIP_IE_VERSION
        );
#elif defined(INF_ENGINE_RELEASE) && INF_ENGINE_VER_MAJOR_EQ(2021040000)
    if (backend == DNN_BACKEND_INFERENCE_ENGINE_NGRAPH)
    {
        // IE exception: Function contains several inputs and outputs with one friendly name!
        if (target == DNN_TARGET_MYRIAD)
            applyTestTag(CV_TEST_TAG_DNN_SKIP_IE_MYRIAD, CV_TEST_TAG_DNN_SKIP_IE_NGRAPH, CV_TEST_TAG_DNN_SKIP_IE_VERSION);
    }
#elif defined(INF_ENGINE_RELEASE) && INF_ENGINE_VER_MAJOR_LT(2021040000)
    if (backend == DNN_BACKEND_INFERENCE_ENGINE_NN_BUILDER_2019 && target != DNN_TARGET_CPU)
        applyTestTag(CV_TEST_TAG_DNN_SKIP_IE_NN_BUILDER);  // Only CPU on DLIE backend is supported
    if (backend == DNN_BACKEND_INFERENCE_ENGINE_NGRAPH && target != DNN_TARGET_CPU)
        applyTestTag(CV_TEST_TAG_DNN_SKIP_IE_NGRAPH);  // Only CPU on DLIE backend is supported
#endif
    if (backend == DNN_BACKEND_OPENCV && target != DNN_TARGET_CPU)
        throw SkipTestException("Only CPU is supported");  // FIXIT use tags

    if (backend == DNN_BACKEND_VKCOM)
        applyTestTag(CV_TEST_TAG_DNN_SKIP_VULKAN);

    String onnxmodel = findDataFile("dnn/resnet-34_kinetics.onnx", false);
    Mat image0 = imread(findDataFile("dnn/dog416.png"));
    Mat image1 = imread(findDataFile("dnn/street.png"));

    Mat ref0 = blobFromNPY(_tf("data/output_kinetics0.npy"));
    Mat ref1 = blobFromNPY(_tf("data/output_kinetics1.npy"));

    std::vector<Mat> images_0(16, image0);
    std::vector<Mat> images_1(16, image1);
    Mat blob0 = blobFromImages(images_0, 1.0, Size(112, 112), Scalar(114.7748, 107.7354, 99.4750), true, true);
    Mat blob1 = blobFromImages(images_1, 1.0, Size(112, 112), Scalar(114.7748, 107.7354, 99.4750), true, true);

    Net permute;
    LayerParams lp;
    int order[] = {1, 0, 2, 3};
    lp.set("order", DictValue::arrayInt<int*>(&order[0], 4));
    permute.addLayerToPrev("perm", "Permute", lp);

    permute.setPreferableBackend(backend);
    permute.setPreferableTarget(target);

    permute.setInput(blob0);
    Mat input0 = permute.forward().clone();

    permute.setInput(blob1);
    Mat input1 = permute.forward().clone();

    int dims[] = {1, 3, 16, 112, 112};
    input0 = input0.reshape(0, 5, &dims[0]);
    input1 = input1.reshape(0, 5, &dims[0]);

    Net net = readNetFromONNX(onnxmodel);
    ASSERT_FALSE(net.empty());
    net.setPreferableBackend(backend);
    net.setPreferableTarget(target);

    // output range [-5, 11]
    float l1 = 0.0013;
    float lInf = 0.009;
    if (backend == DNN_BACKEND_INFERENCE_ENGINE_NGRAPH && target == DNN_TARGET_OPENCL_FP16)
    {
        l1 = 0.02;
        lInf = 0.07;
    }
    if (target == DNN_TARGET_CUDA_FP16)
    {
        l1 = 0.01;
        lInf = 0.06;
    }

    checkBackend(&input0, &ref0);
    net.setInput(input0);
    Mat out = net.forward().clone();
    normAssert(ref0, out, "", l1, lInf);

    checkBackend(&input1, &ref1);
    net.setInput(input1);
    out = net.forward().clone();
    normAssert(ref1, out, "", l1, lInf);

    expectNoFallbacksFromIE(net);
}

TEST_P(Test_ONNX_layers, CumSum)
{
    testONNXModels("cumsum_1d_exclusive_1");
    testONNXModels("cumsum_1d_reverse");
    testONNXModels("cumsum_1d_exclusive_1_reverse");
    testONNXModels("cumsum_2d_dim_1");
    testONNXModels("cumsum_3d_dim_2");
}

INSTANTIATE_TEST_CASE_P(/**/, Test_ONNX_nets, dnnBackendsAndTargets());

}} // namespace<|MERGE_RESOLUTION|>--- conflicted
+++ resolved
@@ -1059,12 +1059,9 @@
 
     normAssert(ref, out, "", default_l1,  default_lInf);
     expectNoFallbacksFromIE(net);
-<<<<<<< HEAD
     expectNoFallbacksFromCUDA(net);
-=======
 
     testONNXModels("div_test_1x1",npy, 0, 0, false, true, 2);
->>>>>>> cc8add9f
 }
 
 TEST_P(Test_ONNX_layers, DynamicReshape)
