// This file is part of OpenCV project.
// It is subject to the license terms in the LICENSE file found in the top-level directory
// of this distribution and at http://opencv.org/license.html.

// Copyright (C) 2018-2019, Intel Corporation, all rights reserved.
// Third party copyrights are property of their respective owners.


#include "test_precomp.hpp"
#include "npy_blob.hpp"
#include <opencv2/dnn/shape_utils.hpp>
namespace opencv_test { namespace {

template<typename TString>
static std::string _tf(TString filename, bool required = true)
{
    return findDataFile(std::string("dnn/onnx/") + filename, required);
}

class Test_ONNX_layers : public DNNTestLayer
{
public:
    bool required;

    Test_ONNX_layers() : required(true) { }

    enum Extension
    {
        npy,
        pb
    };

    void testONNXModels(const String& basename, const Extension ext = npy,
                        const double l1 = 0, const float lInf = 0, const bool useSoftmax = false,
                        bool checkNoFallbacks = true, int numInps = 1)
    {
        String onnxmodel = _tf("models/" + basename + ".onnx", required);
        std::vector<Mat> inps(numInps);
        Mat ref;
        if (ext == npy) {
            for (int i = 0; i < numInps; ++i)
                inps[i] = blobFromNPY(_tf("data/input_" + basename + (numInps > 1 ? format("_%d", i) : "") + ".npy"));
            ref = blobFromNPY(_tf("data/output_" + basename + ".npy"));
        }
        else if (ext == pb) {
            for (int i = 0; i < numInps; ++i)
                inps[i] = readTensorFromONNX(_tf("data/input_" + basename + (numInps > 1 ? format("_%d", i) : "") + ".pb"));
            ref = readTensorFromONNX(_tf("data/output_" + basename + ".pb"));
        }
        else
            CV_Error(Error::StsUnsupportedFormat, "Unsupported extension");

        checkBackend(&inps[0], &ref);
        Net net = readNetFromONNX(onnxmodel);
        ASSERT_FALSE(net.empty());

        net.setPreferableBackend(backend);
        net.setPreferableTarget(target);

        std::vector<String> inputNames;
        for (int i = 0; i < numInps; ++i)
            inputNames.push_back(format("%d", i));
        net.setInputsNames(inputNames);

        for (int i = 0; i < numInps; ++i)
            net.setInput(inps[i], inputNames[i]);
        Mat out = net.forward("");

        if (useSoftmax)
        {
            LayerParams lp;
            Net netSoftmax;
            netSoftmax.addLayerToPrev("softmaxLayer", "Softmax", lp);
            netSoftmax.setPreferableBackend(DNN_BACKEND_OPENCV);

            netSoftmax.setInput(out);
            out = netSoftmax.forward();

            netSoftmax.setInput(ref);
            ref = netSoftmax.forward();
        }
        normAssert(ref, out, "", l1 ? l1 : default_l1, lInf ? lInf : default_lInf);
        if (checkNoFallbacks)
            expectNoFallbacksFromIE(net);
    }
};

TEST_P(Test_ONNX_layers, InstanceNorm)
{
    if(backend == DNN_BACKEND_CUDA)
        applyTestTag(CV_TEST_TAG_DNN_SKIP_CUDA); /* MVN is not supported */

    if (target == DNN_TARGET_MYRIAD)
        testONNXModels("instancenorm", npy, 0, 0, false, false);
    else
        testONNXModels("instancenorm", npy);
}

TEST_P(Test_ONNX_layers, MaxPooling)
{
#if defined(INF_ENGINE_RELEASE) && INF_ENGINE_VER_MAJOR_GE(2020020000)
    if (backend == DNN_BACKEND_INFERENCE_ENGINE_NGRAPH && target == DNN_TARGET_MYRIAD)
        applyTestTag(CV_TEST_TAG_DNN_SKIP_IE_MYRIAD, CV_TEST_TAG_DNN_SKIP_IE_NGRAPH, CV_TEST_TAG_DNN_SKIP_IE_VERSION);
#endif
    testONNXModels("maxpooling", npy, 0, 0, false, false);
}
TEST_P(Test_ONNX_layers, MaxPooling_2)
{
    testONNXModels("two_maxpooling", npy, 0, 0, false, false);
}

TEST_P(Test_ONNX_layers, Convolution)
{
    testONNXModels("convolution");
    testONNXModels("conv_asymmetric_pads");
}

TEST_P(Test_ONNX_layers, Convolution_variable_weight)
{
    if ((backend == DNN_BACKEND_INFERENCE_ENGINE_NGRAPH ||
         backend == DNN_BACKEND_INFERENCE_ENGINE_NN_BUILDER_2019) && target == DNN_TARGET_MYRIAD)
        applyTestTag(CV_TEST_TAG_DNN_SKIP_IE_MYRIAD, CV_TEST_TAG_DNN_SKIP_IE_NN_BUILDER, CV_TEST_TAG_DNN_SKIP_IE_NGRAPH);

    if (backend == DNN_BACKEND_CUDA)
        applyTestTag(CV_TEST_TAG_DNN_SKIP_CUDA); // not supported
    if (backend == DNN_BACKEND_VKCOM)
        applyTestTag(CV_TEST_TAG_DNN_SKIP_VULKAN); // not supported
    String basename = "conv_variable_w";
    Net net = readNetFromONNX(_tf("models/" + basename + ".onnx"));
    ASSERT_FALSE(net.empty());

    net.setPreferableBackend(backend);
    net.setPreferableTarget(target);

    for (int i = 0; i < 2; i++)
    {
        Mat input = blobFromNPY(_tf("data/input_" + basename + format("_%d", i) + "_0.npy"));
        Mat weights = blobFromNPY(_tf("data/input_" + basename + format("_%d", i) + "_1.npy"));
        Mat ref = blobFromNPY(_tf("data/output_" + basename + format("_%d", i) + ".npy"));

        net.setInput(input, "0");
        net.setInput(weights, "1");

        Mat out = net.forward();
        normAssert(ref, out, "", default_l1, default_lInf);
    }
}

TEST_P(Test_ONNX_layers, Convolution_variable_weight_bias)
{
    if ((backend == DNN_BACKEND_INFERENCE_ENGINE_NGRAPH ||
         backend == DNN_BACKEND_INFERENCE_ENGINE_NN_BUILDER_2019) && target == DNN_TARGET_MYRIAD)
        applyTestTag(CV_TEST_TAG_DNN_SKIP_IE_MYRIAD, CV_TEST_TAG_DNN_SKIP_IE_NN_BUILDER, CV_TEST_TAG_DNN_SKIP_IE_NGRAPH);

    if (backend == DNN_BACKEND_CUDA)
        applyTestTag(CV_TEST_TAG_DNN_SKIP_CUDA); // not supported
    if (backend == DNN_BACKEND_VKCOM)
        applyTestTag(CV_TEST_TAG_DNN_SKIP_VULKAN); // not supported

    if (backend == DNN_BACKEND_INFERENCE_ENGINE_NGRAPH && target == DNN_TARGET_CPU &&
        getInferenceEngineCPUType() == CV_DNN_INFERENCE_ENGINE_CPU_TYPE_ARM_COMPUTE)
        applyTestTag(CV_TEST_TAG_DNN_SKIP_IE_ARM_CPU, CV_TEST_TAG_DNN_SKIP_IE_NGRAPH);

    String basename = "conv_variable_wb";
    Net net = readNetFromONNX(_tf("models/" + basename + ".onnx"));
    ASSERT_FALSE(net.empty());

    net.setPreferableBackend(backend);
    net.setPreferableTarget(target);

    for (int i = 0; i < 2; i++)
    {
        Mat input = blobFromNPY(_tf("data/input_" + basename + format("_%d", i) + "_0.npy"));
        Mat weights = blobFromNPY(_tf("data/input_" + basename + format("_%d", i) + "_1.npy"));
        Mat bias = blobFromNPY(_tf("data/input_" + basename + format("_%d", i) + "_2.npy"));
        Mat ref = blobFromNPY(_tf("data/output_" + basename + format("_%d", i) + ".npy"));

        net.setInput(input, "0");
        net.setInput(weights, "1");
        net.setInput(bias, "bias");

        Mat out = net.forward();
        normAssert(ref, out, "", default_l1, default_lInf);
    }
}

TEST_P(Test_ONNX_layers, Gather)
{
    if (backend == DNN_BACKEND_INFERENCE_ENGINE_NN_BUILDER_2019 && target == DNN_TARGET_MYRIAD)
        applyTestTag(CV_TEST_TAG_DNN_SKIP_IE_MYRIAD, CV_TEST_TAG_DNN_SKIP_IE_NN_BUILDER);
    testONNXModels("gather");
    // GPU plugin unsupported slice for constant
    if (backend == DNN_BACKEND_INFERENCE_ENGINE_NGRAPH && (target == DNN_TARGET_OPENCL || target == DNN_TARGET_OPENCL_FP16))
        applyTestTag(CV_TEST_TAG_DNN_SKIP_IE_OPENCL, CV_TEST_TAG_DNN_SKIP_IE_OPENCL_FP16, CV_TEST_TAG_DNN_SKIP_IE_NGRAPH);
    testONNXModels("gather_scalar", npy, 0, 0, false, false);
}

TEST_P(Test_ONNX_layers, Convolution3D)
{
    testONNXModels("conv3d");
}

TEST_P(Test_ONNX_layers, Convolution3D_bias)
{
    testONNXModels("conv3d_bias");
}

TEST_P(Test_ONNX_layers, Two_convolution)
{
#if defined(INF_ENGINE_RELEASE)
    if (backend == DNN_BACKEND_INFERENCE_ENGINE_NN_BUILDER_2019 && target == DNN_TARGET_MYRIAD
        && getInferenceEngineVPUType() == CV_DNN_INFERENCE_ENGINE_VPU_TYPE_MYRIAD_X
    )
        applyTestTag(CV_TEST_TAG_DNN_SKIP_IE_MYRIAD_X, CV_TEST_TAG_DNN_SKIP_IE_NN_BUILDER);
#endif
    // Reference output values are in range [-0.855, 0.611]
    testONNXModels("two_convolution");
}

TEST_P(Test_ONNX_layers, Deconvolution)
{
    testONNXModels("deconvolution", npy, 0, 0, false, false);
    testONNXModels("two_deconvolution", npy, 0, 0, false, false);
    testONNXModels("deconvolution_group", npy, 0, 0, false, false);
    testONNXModels("deconvolution_output_shape", npy, 0, 0, false, false);
    if (target != DNN_TARGET_CUDA_FP16) // bug
        testONNXModels("deconv_adjpad_2d", npy, 0, 0, false, false);
}

TEST_P(Test_ONNX_layers, Deconvolution3D)
{
#if defined(INF_ENGINE_RELEASE) && INF_ENGINE_VER_MAJOR_EQ(2021040000)
    if (backend == DNN_BACKEND_INFERENCE_ENGINE_NGRAPH)
    {
        // [ GENERAL_ERROR ] vpu/graph_transformer/src/frontend/frontend.cpp:439 Failed to compile layer "2":
        // [ GENERAL_ERROR ] vpu/graph_transformer/src/model/model.cpp:198 duplicateData error: while duplicating 2@weights Const data got different desc and content byte sizes (162 and 486 respectively)
        if (target == DNN_TARGET_MYRIAD)
            applyTestTag(CV_TEST_TAG_DNN_SKIP_IE_MYRIAD, CV_TEST_TAG_DNN_SKIP_IE_NGRAPH, CV_TEST_TAG_DNN_SKIP_IE_VERSION);
    }
#endif

    if (backend == DNN_BACKEND_OPENCV)
        throw SkipTestException("OpenCV backend is not supported");  // FIXIT use tags

    if (backend == DNN_BACKEND_VKCOM)
        applyTestTag(CV_TEST_TAG_DNN_SKIP_VULKAN);

    testONNXModels("deconv3d");
}

TEST_P(Test_ONNX_layers, Deconvolution3D_bias)
{
#if defined(INF_ENGINE_RELEASE) && INF_ENGINE_VER_MAJOR_EQ(2021040000)
    if (backend == DNN_BACKEND_INFERENCE_ENGINE_NGRAPH)
    {
        // [ GENERAL_ERROR ] vpu/graph_transformer/src/frontend/frontend.cpp:439 Failed to compile layer "2":
        // [ GENERAL_ERROR ] vpu/graph_transformer/src/model/model.cpp:198 duplicateData error: while duplicating 2@weights Const data got different desc and content byte sizes (162 and 486 respectively)
        if (target == DNN_TARGET_MYRIAD)
            applyTestTag(CV_TEST_TAG_DNN_SKIP_IE_MYRIAD, CV_TEST_TAG_DNN_SKIP_IE_NGRAPH, CV_TEST_TAG_DNN_SKIP_IE_VERSION);
    }
#endif

    if (backend == DNN_BACKEND_OPENCV)
        throw SkipTestException("OpenCV backend is not supported");  // FIXIT use tags

    if (backend == DNN_BACKEND_VKCOM)
        applyTestTag(CV_TEST_TAG_DNN_SKIP_VULKAN);

    testONNXModels("deconv3d_bias");
}

TEST_P(Test_ONNX_layers, Deconvolution3D_pad)
{
#if defined(INF_ENGINE_RELEASE) && INF_ENGINE_VER_MAJOR_EQ(2021040000)
    if (backend == DNN_BACKEND_INFERENCE_ENGINE_NGRAPH)
    {
        // [ GENERAL_ERROR ] vpu/graph_transformer/src/frontend/frontend.cpp:439 Failed to compile layer "2":
        // [ GENERAL_ERROR ] vpu/graph_transformer/src/model/model.cpp:198 duplicateData error: while duplicating 2@weights Const data got different desc and content byte sizes (162 and 486 respectively)
        if (target == DNN_TARGET_MYRIAD)
            applyTestTag(CV_TEST_TAG_DNN_SKIP_IE_MYRIAD, CV_TEST_TAG_DNN_SKIP_IE_NGRAPH, CV_TEST_TAG_DNN_SKIP_IE_VERSION);
    }
#endif

    if (backend == DNN_BACKEND_OPENCV)
        throw SkipTestException("OpenCV backend is not supported");  // FIXIT use tags

    if (backend == DNN_BACKEND_VKCOM)
        applyTestTag(CV_TEST_TAG_DNN_SKIP_VULKAN);

    testONNXModels("deconv3d_pad");
}

TEST_P(Test_ONNX_layers, Deconvolution3D_adjpad)
{
#if defined(INF_ENGINE_RELEASE) && INF_ENGINE_VER_MAJOR_EQ(2021040000)
    if (backend == DNN_BACKEND_INFERENCE_ENGINE_NGRAPH)
    {
        // [ GENERAL_ERROR ] vpu/graph_transformer/src/frontend/frontend.cpp:439 Failed to compile layer "2":
        // [ GENERAL_ERROR ] vpu/graph_transformer/src/model/model.cpp:198 duplicateData error: while duplicating 2@weights Const data got different desc and content byte sizes (162 and 486 respectively)
        if (target == DNN_TARGET_MYRIAD)
            applyTestTag(CV_TEST_TAG_DNN_SKIP_IE_MYRIAD, CV_TEST_TAG_DNN_SKIP_IE_NGRAPH, CV_TEST_TAG_DNN_SKIP_IE_VERSION);
    }
#endif

    if (backend == DNN_BACKEND_OPENCV)
        throw SkipTestException("OpenCV backend is not supported");  // FIXIT use tags

    if (backend == DNN_BACKEND_VKCOM)
        applyTestTag(CV_TEST_TAG_DNN_SKIP_VULKAN);

    testONNXModels("deconv3d_adjpad");
}

TEST_P(Test_ONNX_layers, Dropout)
{
    testONNXModels("dropout");
}

TEST_P(Test_ONNX_layers, Linear)
{
    if (backend == DNN_BACKEND_OPENCV && target == DNN_TARGET_OPENCL_FP16)
        applyTestTag(CV_TEST_TAG_DNN_SKIP_OPENCL_FP16);
    testONNXModels("linear");
}

TEST_P(Test_ONNX_layers, ReLU)
{
    testONNXModels("ReLU");
}

TEST_P(Test_ONNX_layers, PReLU)
{
    testONNXModels("PReLU_slope");
}

TEST_P(Test_ONNX_layers, Clip)
{
    testONNXModels("clip", npy);
}

TEST_P(Test_ONNX_layers, Shape)
{
    testONNXModels("shape_of_constant");
}

TEST_P(Test_ONNX_layers, ReduceMean)
{
    testONNXModels("reduce_mean");
    testONNXModels("reduce_mean_axis1");
    testONNXModels("reduce_mean_axis2");
}

TEST_P(Test_ONNX_layers, ReduceSum)
{
    testONNXModels("reduce_sum");
}

TEST_P(Test_ONNX_layers, ReduceMax)
{
    testONNXModels("reduce_max");
    testONNXModels("reduce_max_axis_0");
    testONNXModels("reduce_max_axis_1");
}

TEST_P(Test_ONNX_layers, Min)
{
    testONNXModels("min", npy, 0, 0, false, true, 2);
}

TEST_P(Test_ONNX_layers, ArgLayer)
{
    if (backend != DNN_BACKEND_OPENCV || target != DNN_TARGET_CPU)
        throw SkipTestException("Only CPU is supported");  // FIXIT use tags

    testONNXModels("argmax");
    testONNXModels("argmin");
}

TEST_P(Test_ONNX_layers, Scale)
{
    if (backend == DNN_BACKEND_INFERENCE_ENGINE_NN_BUILDER_2019)
        applyTestTag(CV_TEST_TAG_DNN_SKIP_IE_NN_BUILDER);
    testONNXModels("scale");
    testONNXModels("scale_broadcast", npy, 0, 0, false, true, 3);
    testONNXModels("scale_broadcast_mid", npy, 0, 0, false, true, 2);
}

TEST_P(Test_ONNX_layers, ReduceMean3D)
{
#if defined(INF_ENGINE_RELEASE) && INF_ENGINE_VER_MAJOR_LT(2021040000)
    if (backend == DNN_BACKEND_INFERENCE_ENGINE_NN_BUILDER_2019 && target != DNN_TARGET_CPU)
        applyTestTag(CV_TEST_TAG_DNN_SKIP_IE_NN_BUILDER);  // Only CPU on DLIE backend is supported
    else if (backend == DNN_BACKEND_INFERENCE_ENGINE_NGRAPH && target != DNN_TARGET_CPU)
        applyTestTag(CV_TEST_TAG_DNN_SKIP_IE_NGRAPH);  // Only CPU on DLIE backend is supported
#endif
    if (backend == DNN_BACKEND_OPENCV && target != DNN_TARGET_CPU)
        throw SkipTestException("Only CPU is supported");  // FIXIT use tags

    if (backend == DNN_BACKEND_VKCOM)
        applyTestTag(CV_TEST_TAG_DNN_SKIP_VULKAN);

    testONNXModels("reduce_mean3d");
}

TEST_P(Test_ONNX_layers, MaxPooling_Sigmoid)
{
    testONNXModels("maxpooling_sigmoid");
}

TEST_P(Test_ONNX_layers, Cast)
{
    testONNXModels("cast");
}

TEST_P(Test_ONNX_layers, Power)
{
    testONNXModels("pow2", npy, 0, 0, false, false);
}

TEST_P(Test_ONNX_layers, Exp)
{
    if (backend == DNN_BACKEND_INFERENCE_ENGINE_NN_BUILDER_2019)
        applyTestTag(CV_TEST_TAG_DNN_SKIP_IE_NN_BUILDER);
    testONNXModels("exp");
}

TEST_P(Test_ONNX_layers, Elementwise_Ceil)
{
#if defined(INF_ENGINE_RELEASE) && INF_ENGINE_VER_MAJOR_LT(2021040000)
    if (backend == DNN_BACKEND_INFERENCE_ENGINE_NN_BUILDER_2019)
        applyTestTag(CV_TEST_TAG_DNN_SKIP_IE_NN_BUILDER);
    if (backend == DNN_BACKEND_INFERENCE_ENGINE_NGRAPH)
        applyTestTag(CV_TEST_TAG_DNN_SKIP_IE_NGRAPH);
#endif
    testONNXModels("ceil");
}

TEST_P(Test_ONNX_layers, Elementwise_Floor)
{
#if defined(INF_ENGINE_RELEASE) && INF_ENGINE_VER_MAJOR_LT(2021040000)
    if (backend == DNN_BACKEND_INFERENCE_ENGINE_NN_BUILDER_2019)
        applyTestTag(CV_TEST_TAG_DNN_SKIP_IE_NN_BUILDER);
    if (backend == DNN_BACKEND_INFERENCE_ENGINE_NGRAPH)
        applyTestTag(CV_TEST_TAG_DNN_SKIP_IE_NGRAPH);
#endif
    testONNXModels("floor");
}

TEST_P(Test_ONNX_layers, Elementwise_Log)
{
#if defined(INF_ENGINE_RELEASE) && INF_ENGINE_VER_MAJOR_LT(2021040000)
    if (backend == DNN_BACKEND_INFERENCE_ENGINE_NN_BUILDER_2019)
        applyTestTag(CV_TEST_TAG_DNN_SKIP_IE_NN_BUILDER);
    if (backend == DNN_BACKEND_INFERENCE_ENGINE_NGRAPH)
        applyTestTag(CV_TEST_TAG_DNN_SKIP_IE_NGRAPH);
#endif
    testONNXModels("log");
}

TEST_P(Test_ONNX_layers, Elementwise_Round)
{
#if defined(INF_ENGINE_RELEASE) && INF_ENGINE_VER_MAJOR_LT(2021040000)
    if (backend == DNN_BACKEND_INFERENCE_ENGINE_NN_BUILDER_2019)
        applyTestTag(CV_TEST_TAG_DNN_SKIP_IE_NN_BUILDER);
    if (backend == DNN_BACKEND_INFERENCE_ENGINE_NGRAPH)
        applyTestTag(CV_TEST_TAG_DNN_SKIP_IE_NGRAPH);
#endif
    testONNXModels("round");
}

TEST_P(Test_ONNX_layers, Elementwise_Sqrt)
{
#if defined(INF_ENGINE_RELEASE) && INF_ENGINE_VER_MAJOR_LT(2021040000)
    if (backend == DNN_BACKEND_INFERENCE_ENGINE_NN_BUILDER_2019)
        applyTestTag(CV_TEST_TAG_DNN_SKIP_IE_NN_BUILDER);
    if (backend == DNN_BACKEND_INFERENCE_ENGINE_NGRAPH)
        applyTestTag(CV_TEST_TAG_DNN_SKIP_IE_NGRAPH);
    testONNXModels("sqrt");
#endif
}

TEST_P(Test_ONNX_layers, Elementwise_not)
{
#if defined(INF_ENGINE_RELEASE) && INF_ENGINE_VER_MAJOR_LT(2021040000)
    if (backend == DNN_BACKEND_INFERENCE_ENGINE_NN_BUILDER_2019)
        applyTestTag(CV_TEST_TAG_DNN_SKIP_IE_NN_BUILDER);
    if (backend == DNN_BACKEND_INFERENCE_ENGINE_NGRAPH)
        applyTestTag(CV_TEST_TAG_DNN_SKIP_IE_NGRAPH);
#endif
    testONNXModels("not");
}

TEST_P(Test_ONNX_layers, Compare_EQ)
{
#if defined(INF_ENGINE_RELEASE) && INF_ENGINE_VER_MAJOR_LT(2021040000)
    if (backend == DNN_BACKEND_INFERENCE_ENGINE_NN_BUILDER_2019)
        applyTestTag(CV_TEST_TAG_DNN_SKIP_IE_NN_BUILDER);
    if (backend == DNN_BACKEND_INFERENCE_ENGINE_NGRAPH)
        applyTestTag(CV_TEST_TAG_DNN_SKIP_IE_NGRAPH);
#endif
#if defined(INF_ENGINE_RELEASE) && INF_ENGINE_VER_MAJOR_EQ(2021040000)
    if (backend == DNN_BACKEND_INFERENCE_ENGINE_NGRAPH)
    {
        // IE exception: Function contains several inputs and outputs with one friendly name!
        if (target == DNN_TARGET_OPENCL || target == DNN_TARGET_OPENCL_FP16)
            applyTestTag(target == DNN_TARGET_OPENCL ? CV_TEST_TAG_DNN_SKIP_IE_OPENCL : CV_TEST_TAG_DNN_SKIP_IE_OPENCL_FP16,
                CV_TEST_TAG_DNN_SKIP_IE_NGRAPH, CV_TEST_TAG_DNN_SKIP_IE_VERSION
            );
        // IE exception: Function contains several inputs and outputs with one friendly name!
        if (target == DNN_TARGET_MYRIAD)
            applyTestTag(CV_TEST_TAG_DNN_SKIP_IE_MYRIAD, CV_TEST_TAG_DNN_SKIP_IE_NGRAPH, CV_TEST_TAG_DNN_SKIP_IE_VERSION);
    }
#endif
    testONNXModels("equal");
}

TEST_P(Test_ONNX_layers, Compare_GT)
{
#if defined(INF_ENGINE_RELEASE) && INF_ENGINE_VER_MAJOR_LT(2021040000)
    if (backend == DNN_BACKEND_INFERENCE_ENGINE_NN_BUILDER_2019)
        applyTestTag(CV_TEST_TAG_DNN_SKIP_IE_NN_BUILDER);
    if (backend == DNN_BACKEND_INFERENCE_ENGINE_NGRAPH)
        applyTestTag(CV_TEST_TAG_DNN_SKIP_IE_NGRAPH);
#endif
#if defined(INF_ENGINE_RELEASE) && INF_ENGINE_VER_MAJOR_EQ(2021040000)
    if (backend == DNN_BACKEND_INFERENCE_ENGINE_NGRAPH)
    {
        // IE exception: Function contains several inputs and outputs with one friendly name!
        if (target == DNN_TARGET_OPENCL || target == DNN_TARGET_OPENCL_FP16)
            applyTestTag(target == DNN_TARGET_OPENCL ? CV_TEST_TAG_DNN_SKIP_IE_OPENCL : CV_TEST_TAG_DNN_SKIP_IE_OPENCL_FP16,
                CV_TEST_TAG_DNN_SKIP_IE_NGRAPH, CV_TEST_TAG_DNN_SKIP_IE_VERSION
            );
        // IE exception: Function contains several inputs and outputs with one friendly name!
        if (target == DNN_TARGET_MYRIAD)
            applyTestTag(CV_TEST_TAG_DNN_SKIP_IE_MYRIAD, CV_TEST_TAG_DNN_SKIP_IE_NGRAPH, CV_TEST_TAG_DNN_SKIP_IE_VERSION);
    }
#endif
    testONNXModels("greater");
}

TEST_P(Test_ONNX_layers, Compare_LT)
{
#if defined(INF_ENGINE_RELEASE) && INF_ENGINE_VER_MAJOR_LT(2021040000)
    if (backend == DNN_BACKEND_INFERENCE_ENGINE_NN_BUILDER_2019)
        applyTestTag(CV_TEST_TAG_DNN_SKIP_IE_NN_BUILDER);
    if (backend == DNN_BACKEND_INFERENCE_ENGINE_NGRAPH)
        applyTestTag(CV_TEST_TAG_DNN_SKIP_IE_NGRAPH);
#endif
#if defined(INF_ENGINE_RELEASE) && INF_ENGINE_VER_MAJOR_EQ(2021040000)
    if (backend == DNN_BACKEND_INFERENCE_ENGINE_NGRAPH)
    {
        // IE exception: Function contains several inputs and outputs with one friendly name!
        if (target == DNN_TARGET_OPENCL || target == DNN_TARGET_OPENCL_FP16)
            applyTestTag(target == DNN_TARGET_OPENCL ? CV_TEST_TAG_DNN_SKIP_IE_OPENCL : CV_TEST_TAG_DNN_SKIP_IE_OPENCL_FP16,
                CV_TEST_TAG_DNN_SKIP_IE_NGRAPH, CV_TEST_TAG_DNN_SKIP_IE_VERSION
            );
        // IE exception: Function contains several inputs and outputs with one friendly name!
        if (target == DNN_TARGET_MYRIAD)
            applyTestTag(CV_TEST_TAG_DNN_SKIP_IE_MYRIAD, CV_TEST_TAG_DNN_SKIP_IE_NGRAPH, CV_TEST_TAG_DNN_SKIP_IE_VERSION);
    }
#endif
    testONNXModels("less");
}

TEST_P(Test_ONNX_layers, CompareSameDims_EQ)
{
#if defined(INF_ENGINE_RELEASE) && INF_ENGINE_VER_MAJOR_LT(2021040000)
    if (backend == DNN_BACKEND_INFERENCE_ENGINE_NN_BUILDER_2019)
        applyTestTag(CV_TEST_TAG_DNN_SKIP_IE_NN_BUILDER);
    if (backend == DNN_BACKEND_INFERENCE_ENGINE_NGRAPH)
        applyTestTag(CV_TEST_TAG_DNN_SKIP_IE_NGRAPH);
#endif
#if defined(INF_ENGINE_RELEASE) && INF_ENGINE_VER_MAJOR_EQ(2021040000)
    if (backend == DNN_BACKEND_INFERENCE_ENGINE_NGRAPH)
    {
        // IE exception: Function contains several inputs and outputs with one friendly name!
        if (target == DNN_TARGET_OPENCL || target == DNN_TARGET_OPENCL_FP16)
            applyTestTag(target == DNN_TARGET_OPENCL ? CV_TEST_TAG_DNN_SKIP_IE_OPENCL : CV_TEST_TAG_DNN_SKIP_IE_OPENCL_FP16,
                CV_TEST_TAG_DNN_SKIP_IE_NGRAPH, CV_TEST_TAG_DNN_SKIP_IE_VERSION
            );
        // IE exception: Function contains several inputs and outputs with one friendly name!
        if (target == DNN_TARGET_MYRIAD)
            applyTestTag(CV_TEST_TAG_DNN_SKIP_IE_MYRIAD, CV_TEST_TAG_DNN_SKIP_IE_NGRAPH, CV_TEST_TAG_DNN_SKIP_IE_VERSION);
    }
#endif
    testONNXModels("equal_same_dims", npy, 0, 0, false, true, 2);
}

TEST_P(Test_ONNX_layers, CompareSameDims_GT)
{
#if defined(INF_ENGINE_RELEASE) && INF_ENGINE_VER_MAJOR_LT(2021040000)
    if (backend == DNN_BACKEND_INFERENCE_ENGINE_NN_BUILDER_2019)
        applyTestTag(CV_TEST_TAG_DNN_SKIP_IE_NN_BUILDER);
    if (backend == DNN_BACKEND_INFERENCE_ENGINE_NGRAPH)
        applyTestTag(CV_TEST_TAG_DNN_SKIP_IE_NGRAPH);
#endif
#if defined(INF_ENGINE_RELEASE) && INF_ENGINE_VER_MAJOR_EQ(2021040000)
    if (backend == DNN_BACKEND_INFERENCE_ENGINE_NGRAPH)
    {
        // IE exception: Function contains several inputs and outputs with one friendly name!
        if (target == DNN_TARGET_OPENCL || target == DNN_TARGET_OPENCL_FP16)
            applyTestTag(target == DNN_TARGET_OPENCL ? CV_TEST_TAG_DNN_SKIP_IE_OPENCL : CV_TEST_TAG_DNN_SKIP_IE_OPENCL_FP16,
                CV_TEST_TAG_DNN_SKIP_IE_NGRAPH, CV_TEST_TAG_DNN_SKIP_IE_VERSION
            );
        // IE exception: Function contains several inputs and outputs with one friendly name!
        if (target == DNN_TARGET_MYRIAD)
            applyTestTag(CV_TEST_TAG_DNN_SKIP_IE_MYRIAD, CV_TEST_TAG_DNN_SKIP_IE_NGRAPH, CV_TEST_TAG_DNN_SKIP_IE_VERSION);
    }
#endif
    testONNXModels("greater_same_dims", npy, 0, 0, false, true, 2);
}

TEST_P(Test_ONNX_layers, CompareSameDims_LT)
{
#if defined(INF_ENGINE_RELEASE) && INF_ENGINE_VER_MAJOR_LT(2021040000)
    if (backend == DNN_BACKEND_INFERENCE_ENGINE_NN_BUILDER_2019)
        applyTestTag(CV_TEST_TAG_DNN_SKIP_IE_NN_BUILDER);
    if (backend == DNN_BACKEND_INFERENCE_ENGINE_NGRAPH)
        applyTestTag(CV_TEST_TAG_DNN_SKIP_IE_NGRAPH);
#endif
#if defined(INF_ENGINE_RELEASE) && INF_ENGINE_VER_MAJOR_EQ(2021040000)
    if (backend == DNN_BACKEND_INFERENCE_ENGINE_NGRAPH)
    {
        // IE exception: Function contains several inputs and outputs with one friendly name!
        if (target == DNN_TARGET_OPENCL || target == DNN_TARGET_OPENCL_FP16)
            applyTestTag(target == DNN_TARGET_OPENCL ? CV_TEST_TAG_DNN_SKIP_IE_OPENCL : CV_TEST_TAG_DNN_SKIP_IE_OPENCL_FP16,
                CV_TEST_TAG_DNN_SKIP_IE_NGRAPH, CV_TEST_TAG_DNN_SKIP_IE_VERSION
            );
        // IE exception: Function contains several inputs and outputs with one friendly name!
        if (target == DNN_TARGET_MYRIAD)
            applyTestTag(CV_TEST_TAG_DNN_SKIP_IE_MYRIAD, CV_TEST_TAG_DNN_SKIP_IE_NGRAPH, CV_TEST_TAG_DNN_SKIP_IE_VERSION);
    }
#endif
    testONNXModels("less_same_dims", npy, 0, 0, false, true, 2);
}

TEST_P(Test_ONNX_layers, Concatenation)
{
    if (backend == DNN_BACKEND_INFERENCE_ENGINE_NN_BUILDER_2019)
    {
        if (target == DNN_TARGET_OPENCL_FP16) applyTestTag(CV_TEST_TAG_DNN_SKIP_IE_OPENCL_FP16, CV_TEST_TAG_DNN_SKIP_IE_NN_BUILDER);
        if (target == DNN_TARGET_OPENCL)      applyTestTag(CV_TEST_TAG_DNN_SKIP_IE_OPENCL, CV_TEST_TAG_DNN_SKIP_IE_NN_BUILDER);
        if (target == DNN_TARGET_MYRIAD)      applyTestTag(CV_TEST_TAG_DNN_SKIP_IE_MYRIAD, CV_TEST_TAG_DNN_SKIP_IE_NN_BUILDER);
    }
    testONNXModels("concatenation");
    testONNXModels("concat_const_blobs");
}

TEST_P(Test_ONNX_layers, Eltwise3D)
{
#if defined(INF_ENGINE_RELEASE) && INF_ENGINE_VER_MAJOR_LT(2021040000)
    if (backend == DNN_BACKEND_INFERENCE_ENGINE_NN_BUILDER_2019 && target != DNN_TARGET_CPU)
        applyTestTag(CV_TEST_TAG_DNN_SKIP_IE_NN_BUILDER);  // Only CPU on DLIE backend is supported
    else if (backend == DNN_BACKEND_INFERENCE_ENGINE_NGRAPH && target != DNN_TARGET_CPU)
        applyTestTag(CV_TEST_TAG_DNN_SKIP_IE_NGRAPH);  // Only CPU on DLIE backend is supported
#endif
    testONNXModels("eltwise3d");
}

TEST_P(Test_ONNX_layers, AveragePooling)
{
    testONNXModels("average_pooling");
}

TEST_P(Test_ONNX_layers, MaxPooling3D)
{
#if defined(INF_ENGINE_RELEASE) && INF_ENGINE_VER_MAJOR_EQ(2021040000)
    if (backend == DNN_BACKEND_INFERENCE_ENGINE_NGRAPH)
    {
        // accuracy
        if (target == DNN_TARGET_OPENCL || target == DNN_TARGET_OPENCL_FP16)
            applyTestTag(target == DNN_TARGET_OPENCL ? CV_TEST_TAG_DNN_SKIP_IE_OPENCL : CV_TEST_TAG_DNN_SKIP_IE_OPENCL_FP16,
                CV_TEST_TAG_DNN_SKIP_IE_NGRAPH, CV_TEST_TAG_DNN_SKIP_IE_VERSION
            );
        // IE exception: [ GENERAL_ERROR ]  AssertionFailed: !expired()
        if (target == DNN_TARGET_MYRIAD)
            applyTestTag(CV_TEST_TAG_DNN_SKIP_IE_MYRIAD, CV_TEST_TAG_DNN_SKIP_IE_NGRAPH, CV_TEST_TAG_DNN_SKIP_IE_VERSION);
    }
#endif
#if defined(INF_ENGINE_RELEASE) && INF_ENGINE_VER_MAJOR_LT(2021040000)
    if (backend == DNN_BACKEND_INFERENCE_ENGINE_NN_BUILDER_2019 && target != DNN_TARGET_CPU)
        applyTestTag(CV_TEST_TAG_DNN_SKIP_IE_NN_BUILDER);  // Only CPU on DLIE backend is supported
    else if (backend == DNN_BACKEND_INFERENCE_ENGINE_NGRAPH && target != DNN_TARGET_CPU)
        applyTestTag(CV_TEST_TAG_DNN_SKIP_IE_NGRAPH);  // Only CPU on DLIE backend is supported
#endif
    if (backend == DNN_BACKEND_OPENCV && target != DNN_TARGET_CPU)
        throw SkipTestException("Only CPU is supported");  // FIXIT use tags

    if (backend == DNN_BACKEND_VKCOM)
        applyTestTag(CV_TEST_TAG_DNN_SKIP_VULKAN);

    testONNXModels("max_pool3d", npy, 0, 0, false, false);
}

TEST_P(Test_ONNX_layers, AvePooling3D)
{
#if defined(INF_ENGINE_RELEASE) && INF_ENGINE_VER_MAJOR_LT(2021040000)
    if (backend == DNN_BACKEND_INFERENCE_ENGINE_NN_BUILDER_2019 && target != DNN_TARGET_CPU)
        applyTestTag(CV_TEST_TAG_DNN_SKIP_IE_NN_BUILDER);  // Only CPU on DLIE backend is supported
    else if (backend == DNN_BACKEND_INFERENCE_ENGINE_NGRAPH && target != DNN_TARGET_CPU)
        applyTestTag(CV_TEST_TAG_DNN_SKIP_IE_NGRAPH);  // Only CPU on DLIE backend is supported
#endif
    if (backend == DNN_BACKEND_OPENCV && target != DNN_TARGET_CPU)
        throw SkipTestException("Only CPU is supported");  // FIXIT use tags

    if (backend == DNN_BACKEND_VKCOM)
        applyTestTag(CV_TEST_TAG_DNN_SKIP_VULKAN);

    testONNXModels("ave_pool3d");
}

TEST_P(Test_ONNX_layers, PoolConv3D)
{
#if defined(INF_ENGINE_RELEASE) && INF_ENGINE_VER_MAJOR_LT(2021040000)
    if (backend == DNN_BACKEND_INFERENCE_ENGINE_NN_BUILDER_2019 && target != DNN_TARGET_CPU)
        applyTestTag(CV_TEST_TAG_DNN_SKIP_IE_NN_BUILDER);  // Only CPU on DLIE backend is supported
    else if (backend == DNN_BACKEND_INFERENCE_ENGINE_NGRAPH && target != DNN_TARGET_CPU)
        applyTestTag(CV_TEST_TAG_DNN_SKIP_IE_NGRAPH);  // Only CPU on DLIE backend is supported
#endif
    if (backend == DNN_BACKEND_OPENCV && target != DNN_TARGET_CPU)
        throw SkipTestException("Only CPU is supported");  // FIXIT use tags

    if (backend == DNN_BACKEND_VKCOM)
        applyTestTag(CV_TEST_TAG_DNN_SKIP_VULKAN);

    testONNXModels("pool_conv_3d");
}

TEST_P(Test_ONNX_layers, BatchNormalization)
{
    testONNXModels("batch_norm");
}

TEST_P(Test_ONNX_layers, BatchNormalization3D)
{
    if (backend == DNN_BACKEND_INFERENCE_ENGINE_NN_BUILDER_2019)
    {
        if (target == DNN_TARGET_OPENCL_FP16) applyTestTag(CV_TEST_TAG_DNN_SKIP_IE_OPENCL_FP16, CV_TEST_TAG_DNN_SKIP_IE_NN_BUILDER);
        if (target == DNN_TARGET_OPENCL)      applyTestTag(CV_TEST_TAG_DNN_SKIP_IE_OPENCL, CV_TEST_TAG_DNN_SKIP_IE_NN_BUILDER);
        if (target == DNN_TARGET_MYRIAD)      applyTestTag(CV_TEST_TAG_DNN_SKIP_IE_MYRIAD, CV_TEST_TAG_DNN_SKIP_IE_NN_BUILDER);
    }
    testONNXModels("batch_norm_3d");
}

TEST_P(Test_ONNX_layers, BatchNormalizationUnfused)
{
#if defined(INF_ENGINE_RELEASE) && INF_ENGINE_VER_MAJOR_EQ(2021030000)
    if (backend == DNN_BACKEND_INFERENCE_ENGINE_NGRAPH && target == DNN_TARGET_CPU)
        applyTestTag(CV_TEST_TAG_DNN_SKIP_IE_CPU, CV_TEST_TAG_DNN_SKIP_IE_NGRAPH);  // exception
#endif
    testONNXModels("frozenBatchNorm2d");
}

TEST_P(Test_ONNX_layers, BatchNormalizationSubgraph)
{
#if defined(INF_ENGINE_RELEASE) && INF_ENGINE_VER_MAJOR_EQ(2021030000)
    if (backend == DNN_BACKEND_INFERENCE_ENGINE_NGRAPH && target == DNN_TARGET_CPU)
        applyTestTag(CV_TEST_TAG_DNN_SKIP_IE_CPU, CV_TEST_TAG_DNN_SKIP_IE_NGRAPH);  // exception
#endif
    testONNXModels("batch_norm_subgraph");
}

TEST_P(Test_ONNX_layers, NormalizeFusionSubgraph)
{
    testONNXModels("normalize_fusion");
}

TEST_P(Test_ONNX_layers, Transpose)
{
    if (backend == DNN_BACKEND_INFERENCE_ENGINE_NN_BUILDER_2019)
    {
        if (target == DNN_TARGET_OPENCL_FP16) applyTestTag(CV_TEST_TAG_DNN_SKIP_IE_OPENCL_FP16, CV_TEST_TAG_DNN_SKIP_IE_NN_BUILDER);
        if (target == DNN_TARGET_OPENCL)      applyTestTag(CV_TEST_TAG_DNN_SKIP_IE_OPENCL, CV_TEST_TAG_DNN_SKIP_IE_NN_BUILDER);
        if (target == DNN_TARGET_MYRIAD)      applyTestTag(CV_TEST_TAG_DNN_SKIP_IE_MYRIAD, CV_TEST_TAG_DNN_SKIP_IE_NN_BUILDER);
    }
    testONNXModels("transpose");
}

TEST_P(Test_ONNX_layers, Multiplication)
{
    if (backend == DNN_BACKEND_OPENCV && target == DNN_TARGET_OPENCL_FP16)
        applyTestTag(CV_TEST_TAG_DNN_SKIP_OPENCL_FP16);
    if (backend == DNN_BACKEND_INFERENCE_ENGINE_NN_BUILDER_2019 && target == DNN_TARGET_MYRIAD)
        applyTestTag(CV_TEST_TAG_DNN_SKIP_IE_MYRIAD, CV_TEST_TAG_DNN_SKIP_IE_NN_BUILDER);
    testONNXModels("mul");
}

TEST_P(Test_ONNX_layers, MatMul)
{
    if (backend == DNN_BACKEND_INFERENCE_ENGINE_NN_BUILDER_2019)
        applyTestTag(CV_TEST_TAG_DNN_SKIP_IE_NN_BUILDER);

    testONNXModels("matmul_2d");
    testONNXModels("matmul_3d");
    testONNXModels("matmul_4d");
}

TEST_P(Test_ONNX_layers, MatMulAdd)
{
    if (backend == DNN_BACKEND_INFERENCE_ENGINE_NN_BUILDER_2019)
        applyTestTag(CV_TEST_TAG_DNN_SKIP_IE_NN_BUILDER);
    if (backend == DNN_BACKEND_OPENCV && target == DNN_TARGET_OPENCL_FP16)
        applyTestTag(CV_TEST_TAG_DNN_SKIP_OPENCL_FP16);
    testONNXModels("matmul_add");
}

TEST_P(Test_ONNX_layers, Expand)
{
    testONNXModels("expand");
    testONNXModels("expand_identity");
    testONNXModels("expand_batch");
    testONNXModels("expand_channels");
    testONNXModels("expand_neg_batch");
}

TEST_P(Test_ONNX_layers, ExpandHW)
{
    if (backend == DNN_BACKEND_INFERENCE_ENGINE_NN_BUILDER_2019)
        applyTestTag(CV_TEST_TAG_DNN_SKIP_IE_NN_BUILDER);
    testONNXModels("expand_hw");
}

TEST_P(Test_ONNX_layers, Constant)
{
#if defined(INF_ENGINE_RELEASE) && INF_ENGINE_VER_MAJOR_EQ(2018050000)
    if (backend == DNN_BACKEND_INFERENCE_ENGINE_NN_BUILDER_2019 && target == DNN_TARGET_MYRIAD
            && getInferenceEngineVPUType() == CV_DNN_INFERENCE_ENGINE_VPU_TYPE_MYRIAD_X)
       applyTestTag(CV_TEST_TAG_DNN_SKIP_IE_MYRIAD_X, CV_TEST_TAG_DNN_SKIP_IE_NN_BUILDER, CV_TEST_TAG_DNN_SKIP_IE_VERSION);
#endif
    testONNXModels("constant");
}

TEST_P(Test_ONNX_layers, Padding)
{
#if defined(INF_ENGINE_RELEASE) && INF_ENGINE_VER_MAJOR_LT(2019010000)
    testONNXModels("padding", npy, 0, 0, false, false);
#else
    testONNXModels("padding");
#endif
}

TEST_P(Test_ONNX_layers, Resize)
{
    testONNXModels("resize_nearest");
    if (backend == DNN_BACKEND_INFERENCE_ENGINE_NN_BUILDER_2019)
        applyTestTag(CV_TEST_TAG_DNN_SKIP_IE_NN_BUILDER);
    testONNXModels("resize_bilinear");
}

TEST_P(Test_ONNX_layers, ResizeUnfused)
{
    if (backend == DNN_BACKEND_INFERENCE_ENGINE_NN_BUILDER_2019)
        applyTestTag(CV_TEST_TAG_DNN_SKIP_IE_NN_BUILDER);
    testONNXModels("upsample_unfused_torch1.2");
    testONNXModels("upsample_unfused_opset9_torch1.4");
    testONNXModels("resize_nearest_unfused_opset11_torch1.4");
    testONNXModels("resize_nearest_unfused_opset11_torch1.3");
    testONNXModels("resize_bilinear_unfused_opset11_torch1.4");
}

TEST_P(Test_ONNX_layers, ResizeUnfusedTwoInputs)
{
    if (backend == DNN_BACKEND_INFERENCE_ENGINE_NN_BUILDER_2019)
        applyTestTag(CV_TEST_TAG_DNN_SKIP_IE_NN_BUILDER);
    if (backend == DNN_BACKEND_INFERENCE_ENGINE_NGRAPH)
        applyTestTag(CV_TEST_TAG_DNN_SKIP_IE_NGRAPH);
    testONNXModels("upsample_unfused_two_inputs_opset9_torch1.4", npy, 0, 0, false, true, 2);
    testONNXModels("upsample_unfused_two_inputs_opset11_torch1.4", npy, 0, 0, false, true, 2);
}

TEST_P(Test_ONNX_layers, MultyInputs)
{
    testONNXModels("multy_inputs", npy, 0, 0, false, true, 2);
}

TEST_P(Test_ONNX_layers, Broadcast)
{
    if (backend == DNN_BACKEND_INFERENCE_ENGINE_NN_BUILDER_2019)
        applyTestTag(CV_TEST_TAG_DNN_SKIP_IE_NN_BUILDER);
    testONNXModels("channel_broadcast", npy, 0, 0, false, true, 2);
}

TEST_P(Test_ONNX_layers, DynamicResize)
{
    testONNXModels("dynamic_resize_9", npy, 0, 0, false, true, 2);
    testONNXModels("dynamic_resize_10", npy, 0, 0, false, true, 2);
    testONNXModels("dynamic_resize_11", npy, 0, 0, false, true, 2);
    testONNXModels("dynamic_resize_13", npy, 0, 0, false, true, 2);
    testONNXModels("dynamic_resize_scale_9", npy, 0, 0, false, true, 2);
    testONNXModels("dynamic_resize_scale_10", npy, 0, 0, false, true, 2);
    testONNXModels("dynamic_resize_scale_11", npy, 0, 0, false, true, 2);
    testONNXModels("dynamic_resize_scale_13", npy, 0, 0, false, true, 2);

    testONNXModels("resize_size_opset11");
    testONNXModels("resize_size_opset13");
}

TEST_P(Test_ONNX_layers, Resize_HumanSeg)
{
    testONNXModels("resize_humanseg");
}

TEST_P(Test_ONNX_layers, Div)
{
    const String model =  _tf("models/div.onnx");
    Net net = readNetFromONNX(model);
    ASSERT_FALSE(net.empty());

    net.setPreferableBackend(backend);
    net.setPreferableTarget(target);

    // Reference output values range is -68.80928, 2.991873. So to avoid computational
    // difference for FP16 we'll perform reversed division (just swap inputs).
    Mat inp1 = blobFromNPY(_tf("data/input_div_1.npy"));
    Mat inp2 = blobFromNPY(_tf("data/input_div_0.npy"));
    Mat ref  = blobFromNPY(_tf("data/output_div.npy"));
    cv::divide(1.0, ref, ref);
    checkBackend(&inp1, &ref);

    net.setInput(inp1, "0");
    net.setInput(inp2, "1");
    Mat out = net.forward();

    normAssert(ref, out, "", default_l1,  default_lInf);
    expectNoFallbacksFromIE(net);
    expectNoFallbacksFromCUDA(net);
}

TEST_P(Test_ONNX_layers, DynamicReshape)
{
    if (backend == DNN_BACKEND_INFERENCE_ENGINE_NN_BUILDER_2019)
        applyTestTag(CV_TEST_TAG_DNN_SKIP_IE_NN_BUILDER);

    testONNXModels("dynamic_reshape");
    testONNXModels("dynamic_reshape_opset_11");
    testONNXModels("flatten_by_prod");
    testONNXModels("flatten_const");
}

TEST_P(Test_ONNX_layers, Reshape)
{
    testONNXModels("unsqueeze");
    testONNXModels("unsqueeze_opset_13");
}

TEST_P(Test_ONNX_layers, Squeeze)
{
    if (backend == DNN_BACKEND_INFERENCE_ENGINE_NN_BUILDER_2019 && target == DNN_TARGET_MYRIAD)
        applyTestTag(CV_TEST_TAG_DNN_SKIP_IE_MYRIAD, CV_TEST_TAG_DNN_SKIP_IE_NN_BUILDER);
    testONNXModels("squeeze");
}

TEST_P(Test_ONNX_layers, ReduceL2)
{
    testONNXModels("reduceL2");
    testONNXModels("reduceL2_subgraph");
    testONNXModels("reduceL2_subgraph_2");
    testONNXModels("reduceL2_subgraph2_2");
}

TEST_P(Test_ONNX_layers, Split)
{
    if (backend == DNN_BACKEND_INFERENCE_ENGINE_NN_BUILDER_2019)
        applyTestTag(CV_TEST_TAG_DNN_SKIP_IE_NN_BUILDER);
    if (backend == DNN_BACKEND_INFERENCE_ENGINE_NGRAPH)
        applyTestTag(CV_TEST_TAG_DNN_SKIP_IE_NGRAPH);
    testONNXModels("split_1");
    testONNXModels("split_2");
    testONNXModels("split_3");
    testONNXModels("split_4");
    testONNXModels("split_sizes");
    testONNXModels("split_neg_axis");
}

TEST_P(Test_ONNX_layers, Slice)
{
#if defined(INF_ENGINE_RELEASE) && INF_ENGINE_VER_MAJOR_LT(2019010000)
    testONNXModels("slice", npy, 0, 0, false, false);
#else
    testONNXModels("slice");
    testONNXModels("slice_neg_starts");
    testONNXModels("slice_opset_11");
#endif
}

TEST_P(Test_ONNX_layers, Slice_Steps_2DInput)
{
    testONNXModels("slice_opset_11_steps_2d");
}

TEST_P(Test_ONNX_layers, Slice_Steps_3DInput)
{
    testONNXModels("slice_opset_11_steps_3d");
}

TEST_P(Test_ONNX_layers, Slice_Steps_4DInput)
{
    testONNXModels("slice_opset_11_steps_4d");
}

TEST_P(Test_ONNX_layers, Slice_Steps_5DInput)
{
    testONNXModels("slice_opset_11_steps_5d");
}

TEST_P(Test_ONNX_layers, Softmax)
{
    testONNXModels("softmax");
    testONNXModels("log_softmax", npy, 0, 0, false, false);
    testONNXModels("softmax_unfused");
}

TEST_P(Test_ONNX_layers, Split_EltwiseMax)
{
    if (backend == DNN_BACKEND_INFERENCE_ENGINE_NN_BUILDER_2019)
        applyTestTag(CV_TEST_TAG_DNN_SKIP_IE_NN_BUILDER);
    if (backend == DNN_BACKEND_INFERENCE_ENGINE_NGRAPH)
        applyTestTag(CV_TEST_TAG_DNN_SKIP_IE_NGRAPH);
    testONNXModels("split_max");
}

TEST_P(Test_ONNX_layers, LSTM_Activations)
{
#if defined(INF_ENGINE_RELEASE) && INF_ENGINE_VER_MAJOR_EQ(2021040000)
    // IE Exception: Ngraph operation Reshape with name Block1237_Output_0_before_reshape has dynamic output shape on 0 port, but CPU plug-in supports only static shape
    if (backend == DNN_BACKEND_INFERENCE_ENGINE_NGRAPH && (target == DNN_TARGET_OPENCL || target == DNN_TARGET_OPENCL_FP16))
        applyTestTag(target == DNN_TARGET_OPENCL ? CV_TEST_TAG_DNN_SKIP_IE_OPENCL : CV_TEST_TAG_DNN_SKIP_IE_OPENCL_FP16,
            CV_TEST_TAG_DNN_SKIP_IE_NGRAPH, CV_TEST_TAG_DNN_SKIP_IE_VERSION
        );
#endif

    testONNXModels("lstm_cntk_tanh", pb, 0, 0, false, false);
}

// disabled due to poor handling of 1-d mats
TEST_P(Test_ONNX_layers, DISABLED_LSTM)
{
    testONNXModels("lstm", npy, 0, 0, false, false);
}

// disabled due to poor handling of 1-d mats
TEST_P(Test_ONNX_layers, DISABLED_LSTM_bidirectional)
{
    testONNXModels("lstm_bidirectional", npy, 0, 0, false, false);
}

TEST_P(Test_ONNX_layers, LSTM_hidden)
{
    testONNXModels("hidden_lstm", npy, 0, 0, false, false);
}

TEST_P(Test_ONNX_layers, LSTM_hidden_bidirectional)
{
    testONNXModels("hidden_lstm_bi", npy, 0, 0, false, false);
}

<<<<<<< HEAD
TEST_P(Test_ONNX_layers, GRU)
{
    testONNXModels("gru", npy, 0, 0, false, false);
}

TEST_P(Test_ONNX_layers, GRU_bidirectional)
{
    testONNXModels("gru_bi", npy, 0, 0, false, false);
=======
TEST_P(Test_ONNX_layers, LSTM_cell)
{
    testONNXModels("lstm_cell_forward", npy, 0, 0, false, false);
    testONNXModels("lstm_cell_bidirectional", npy, 0, 0, false, false);
    testONNXModels("lstm_cell_with_peepholes", npy, 0, 0, false, false);
>>>>>>> 9b2b2c88
}

TEST_P(Test_ONNX_layers, Pad2d_Unfused)
{
    testONNXModels("ReflectionPad2d");
    testONNXModels("ZeroPad2d");
}

TEST_P(Test_ONNX_layers, LinearWithConstant)
{
    if (backend == DNN_BACKEND_OPENCV && target == DNN_TARGET_OPENCL_FP16)
        applyTestTag(CV_TEST_TAG_DNN_SKIP_OPENCL_FP16);
#if defined(INF_ENGINE_RELEASE) && INF_ENGINE_VER_MAJOR_LT(2020040000)
    applyTestTag(CV_TEST_TAG_DNN_SKIP_IE);
#endif
    if (backend == DNN_BACKEND_CUDA)
        applyTestTag(CV_TEST_TAG_DNN_SKIP_CUDA);
    testONNXModels("lin_with_constant");
}

TEST_P(Test_ONNX_layers, MatmulWithTwoInputs)
{
    if (backend == DNN_BACKEND_OPENCV && target == DNN_TARGET_OPENCL_FP16)
        applyTestTag(CV_TEST_TAG_DNN_SKIP_OPENCL_FP16);
#if defined(INF_ENGINE_RELEASE) && INF_ENGINE_VER_MAJOR_LT(2020040000)
    applyTestTag(CV_TEST_TAG_DNN_SKIP_IE);
#endif
    testONNXModels("matmul_with_two_inputs");
}

TEST_P(Test_ONNX_layers, ResizeOpset11_Torch1_6)
{
    testONNXModels("resize_opset11_torch1.6");
}

TEST_P(Test_ONNX_layers, Mish)
{
    testONNXModels("mish");
}

TEST_P(Test_ONNX_layers, CalculatePads)
{
    testONNXModels("calc_pads");
}

TEST_P(Test_ONNX_layers, Conv1d)
{
    testONNXModels("conv1d");
}

TEST_P(Test_ONNX_layers, Conv1d_bias)
{
    testONNXModels("conv1d_bias");
}

TEST_P(Test_ONNX_layers, Conv1d_variable_weight)
{
    if (backend == DNN_BACKEND_CUDA)
        applyTestTag(CV_TEST_TAG_DNN_SKIP_CUDA); // not supported
    if (backend == DNN_BACKEND_VKCOM)
        applyTestTag(CV_TEST_TAG_DNN_SKIP_VULKAN); // not supported
    String basename = "conv1d_variable_w";
    Net net = readNetFromONNX(_tf("models/" + basename + ".onnx"));
    ASSERT_FALSE(net.empty());

    net.setPreferableBackend(backend);
    net.setPreferableTarget(target);

    Mat input = blobFromNPY(_tf("data/input_" + basename + "_0.npy"));
    Mat weights = blobFromNPY(_tf("data/input_" + basename + "_1.npy"));
    Mat ref = blobFromNPY(_tf("data/output_" + basename + ".npy"));

    net.setInput(input, "0");
    net.setInput(weights, "1");

    Mat out = net.forward();
    normAssert(ref, out, "", default_l1, default_lInf);
}

TEST_P(Test_ONNX_layers, Conv1d_variable_weight_bias)
{
    if (backend == DNN_BACKEND_CUDA)
        applyTestTag(CV_TEST_TAG_DNN_SKIP_CUDA); // not supported
    if (backend == DNN_BACKEND_VKCOM)
        applyTestTag(CV_TEST_TAG_DNN_SKIP_VULKAN); // not supported
    if (backend == DNN_BACKEND_INFERENCE_ENGINE_NGRAPH)
    {
        if (target == DNN_TARGET_MYRIAD) applyTestTag(CV_TEST_TAG_DNN_SKIP_IE_MYRIAD, CV_TEST_TAG_DNN_SKIP_IE_NGRAPH);
        if (target == DNN_TARGET_CPU && getInferenceEngineCPUType() == CV_DNN_INFERENCE_ENGINE_CPU_TYPE_ARM_COMPUTE)
            applyTestTag(CV_TEST_TAG_DNN_SKIP_IE_ARM_CPU, CV_TEST_TAG_DNN_SKIP_IE_NGRAPH);
    }
    String basename = "conv1d_variable_wb";
    Net net = readNetFromONNX(_tf("models/" + basename + ".onnx"));
    ASSERT_FALSE(net.empty());

    net.setPreferableBackend(backend);
    net.setPreferableTarget(target);

    Mat input = blobFromNPY(_tf("data/input_" + basename + "_0.npy"));
    Mat weights = blobFromNPY(_tf("data/input_" + basename + "_1.npy"));
    Mat bias = blobFromNPY(_tf("data/input_" + basename + "_2.npy"));
    Mat ref = blobFromNPY(_tf("data/output_" + basename + ".npy"));

    net.setInput(input, "0");
    net.setInput(weights, "1");
    net.setInput(bias, "bias");

    Mat out = net.forward();
    normAssert(ref, out, "", default_l1, default_lInf);
}

TEST_P(Test_ONNX_layers, GatherMultiOutput)
{
#if defined(INF_ENGINE_RELEASE) && INF_ENGINE_VER_MAJOR_EQ(2021040000)
    // IE Exception: Ngraph operation Reshape with name 6 has dynamic output shape on 0 port, but CPU plug-in supports only static shape
    if (backend == DNN_BACKEND_INFERENCE_ENGINE_NGRAPH && (target == DNN_TARGET_OPENCL || target == DNN_TARGET_OPENCL_FP16))
        applyTestTag(target == DNN_TARGET_OPENCL ? CV_TEST_TAG_DNN_SKIP_IE_OPENCL : CV_TEST_TAG_DNN_SKIP_IE_OPENCL_FP16,
            CV_TEST_TAG_DNN_SKIP_IE_NGRAPH, CV_TEST_TAG_DNN_SKIP_IE_VERSION
        );
#endif
#if defined(INF_ENGINE_RELEASE) && INF_ENGINE_VER_MAJOR_EQ(2021030000)
    if (backend == DNN_BACKEND_INFERENCE_ENGINE_NGRAPH && target == DNN_TARGET_OPENCL)
        applyTestTag(CV_TEST_TAG_DNN_SKIP_IE_OPENCL, CV_TEST_TAG_DNN_SKIP_IE_NGRAPH);  // exception
    if (backend == DNN_BACKEND_INFERENCE_ENGINE_NGRAPH && target == DNN_TARGET_OPENCL_FP16)
        applyTestTag(CV_TEST_TAG_DNN_SKIP_IE_OPENCL_FP16, CV_TEST_TAG_DNN_SKIP_IE_NGRAPH);  // exception
#endif

#if defined(INF_ENGINE_RELEASE) && INF_ENGINE_VER_MAJOR_LE(2021030000)
    if (target == DNN_TARGET_MYRIAD)
        applyTestTag(CV_TEST_TAG_DNN_SKIP_IE_MYRIAD, CV_TEST_TAG_DNN_SKIP_IE);
#endif

    testONNXModels("gather_multi_output");
}

TEST_P(Test_ONNX_layers, DynamicAxes_squeeze_and_conv)
{
#if defined(INF_ENGINE_RELEASE)
    if (backend == DNN_BACKEND_INFERENCE_ENGINE_NN_BUILDER_2019)
    {
        if (target == DNN_TARGET_MYRIAD) applyTestTag(CV_TEST_TAG_DNN_SKIP_IE_MYRIAD, CV_TEST_TAG_DNN_SKIP_IE_NN_BUILDER);
    }
#if INF_ENGINE_VER_MAJOR_LT(2021000000)
    if (backend == DNN_BACKEND_INFERENCE_ENGINE_NGRAPH)
    {
        if (target == DNN_TARGET_MYRIAD) applyTestTag(CV_TEST_TAG_DNN_SKIP_IE_MYRIAD, CV_TEST_TAG_DNN_SKIP_IE_NGRAPH);
    }
#endif
#endif
    testONNXModels("squeeze_and_conv_dynamic_axes");
}

TEST_P(Test_ONNX_layers, DynamicAxes_unsqueeze_and_conv)
{
#if defined(INF_ENGINE_RELEASE)
    if (backend == DNN_BACKEND_INFERENCE_ENGINE_NN_BUILDER_2019)
    {
        if (target == DNN_TARGET_MYRIAD) applyTestTag(CV_TEST_TAG_DNN_SKIP_IE_MYRIAD, CV_TEST_TAG_DNN_SKIP_IE_NN_BUILDER);
    }
#if INF_ENGINE_VER_MAJOR_LT(2021000000)
    if (backend == DNN_BACKEND_INFERENCE_ENGINE_NGRAPH)
    {
        if (target == DNN_TARGET_MYRIAD) applyTestTag(CV_TEST_TAG_DNN_SKIP_IE_MYRIAD, CV_TEST_TAG_DNN_SKIP_IE_NGRAPH);
    }
#endif
#endif
    testONNXModels("unsqueeze_and_conv_dynamic_axes");
}

TEST_P(Test_ONNX_layers, DynamicAxes_gather)
{
#if defined(INF_ENGINE_RELEASE)
    if (backend == DNN_BACKEND_INFERENCE_ENGINE_NN_BUILDER_2019)
    {
        if (target == DNN_TARGET_MYRIAD) applyTestTag(CV_TEST_TAG_DNN_SKIP_IE_MYRIAD, CV_TEST_TAG_DNN_SKIP_IE_NN_BUILDER);
    }
#if INF_ENGINE_VER_MAJOR_LT(2021000000)
    if (backend == DNN_BACKEND_INFERENCE_ENGINE_NGRAPH)
    {
        if (target == DNN_TARGET_MYRIAD) applyTestTag(CV_TEST_TAG_DNN_SKIP_IE_MYRIAD, CV_TEST_TAG_DNN_SKIP_IE_NGRAPH);
    }
#endif
#endif
    testONNXModels("gather_dynamic_axes");
}

TEST_P(Test_ONNX_layers, DynamicAxes_gather_scalar)
{
#if defined(INF_ENGINE_RELEASE) && INF_ENGINE_VER_MAJOR_EQ(2021040000)
    // accuracy
    if (backend == DNN_BACKEND_INFERENCE_ENGINE_NGRAPH && (target == DNN_TARGET_OPENCL || target == DNN_TARGET_OPENCL_FP16))
        applyTestTag(target == DNN_TARGET_OPENCL ? CV_TEST_TAG_DNN_SKIP_IE_OPENCL : CV_TEST_TAG_DNN_SKIP_IE_OPENCL_FP16,
            CV_TEST_TAG_DNN_SKIP_IE_NGRAPH, CV_TEST_TAG_DNN_SKIP_IE_VERSION
        );
#endif
#if defined(INF_ENGINE_RELEASE)
    if (backend == DNN_BACKEND_INFERENCE_ENGINE_NN_BUILDER_2019)
    {
        if (target == DNN_TARGET_MYRIAD) applyTestTag(CV_TEST_TAG_DNN_SKIP_IE_MYRIAD, CV_TEST_TAG_DNN_SKIP_IE_NN_BUILDER);
    }
#if INF_ENGINE_VER_MAJOR_LT(2021000000)
    if (backend == DNN_BACKEND_INFERENCE_ENGINE_NGRAPH)
    {
        if (target == DNN_TARGET_MYRIAD) applyTestTag(CV_TEST_TAG_DNN_SKIP_IE_MYRIAD, CV_TEST_TAG_DNN_SKIP_IE_NGRAPH);
    }
#endif
#endif
    testONNXModels("gather_scalar_dynamic_axes");
}

TEST_P(Test_ONNX_layers, DynamicAxes_slice)
{
#if defined(INF_ENGINE_RELEASE)
    if (backend == DNN_BACKEND_INFERENCE_ENGINE_NN_BUILDER_2019)
    {
        if (target == DNN_TARGET_MYRIAD) applyTestTag(CV_TEST_TAG_DNN_SKIP_IE_MYRIAD, CV_TEST_TAG_DNN_SKIP_IE_NN_BUILDER);
    }
#if INF_ENGINE_VER_MAJOR_LT(2021000000)
    if (backend == DNN_BACKEND_INFERENCE_ENGINE_NGRAPH)
    {
        if (target == DNN_TARGET_MYRIAD) applyTestTag(CV_TEST_TAG_DNN_SKIP_IE_MYRIAD, CV_TEST_TAG_DNN_SKIP_IE_NGRAPH);
    }
#endif
#endif
    testONNXModels("slice_dynamic_axes");
}

TEST_P(Test_ONNX_layers, DynamicAxes_slice_opset_11)
{
#if defined(INF_ENGINE_RELEASE)
    if (backend == DNN_BACKEND_INFERENCE_ENGINE_NN_BUILDER_2019)
    {
        if (target == DNN_TARGET_MYRIAD) applyTestTag(CV_TEST_TAG_DNN_SKIP_IE_MYRIAD, CV_TEST_TAG_DNN_SKIP_IE_NN_BUILDER);
    }
#if INF_ENGINE_VER_MAJOR_LT(2021000000)
    if (backend == DNN_BACKEND_INFERENCE_ENGINE_NGRAPH)
    {
        if (target == DNN_TARGET_MYRIAD) applyTestTag(CV_TEST_TAG_DNN_SKIP_IE_MYRIAD, CV_TEST_TAG_DNN_SKIP_IE_NGRAPH);
    }
#endif
#endif
    testONNXModels("slice_opset_11_dynamic_axes");
}

TEST_P(Test_ONNX_layers, DynamicAxes_resize_opset11_torch16)
{
#if defined(INF_ENGINE_RELEASE)
    if (backend == DNN_BACKEND_INFERENCE_ENGINE_NN_BUILDER_2019)
    {
        if (target == DNN_TARGET_MYRIAD) applyTestTag(CV_TEST_TAG_DNN_SKIP_IE_MYRIAD, CV_TEST_TAG_DNN_SKIP_IE_NN_BUILDER);
    }
#if INF_ENGINE_VER_MAJOR_LT(2021000000)
    if (backend == DNN_BACKEND_INFERENCE_ENGINE_NGRAPH)
    {
        if (target == DNN_TARGET_MYRIAD) applyTestTag(CV_TEST_TAG_DNN_SKIP_IE_MYRIAD, CV_TEST_TAG_DNN_SKIP_IE_NGRAPH);
    }
#endif
#endif
    testONNXModels("resize_opset11_torch1.6_dynamic_axes");
}

TEST_P(Test_ONNX_layers, DynamicAxes_average_pooling)
{
#if defined(INF_ENGINE_RELEASE)
    if (backend == DNN_BACKEND_INFERENCE_ENGINE_NN_BUILDER_2019)
    {
        if (target == DNN_TARGET_MYRIAD) applyTestTag(CV_TEST_TAG_DNN_SKIP_IE_MYRIAD, CV_TEST_TAG_DNN_SKIP_IE_NN_BUILDER);
    }
#if INF_ENGINE_VER_MAJOR_LT(2021000000)
    if (backend == DNN_BACKEND_INFERENCE_ENGINE_NGRAPH)
    {
        if (target == DNN_TARGET_MYRIAD) applyTestTag(CV_TEST_TAG_DNN_SKIP_IE_MYRIAD, CV_TEST_TAG_DNN_SKIP_IE_NGRAPH);
    }
#endif
#endif
    testONNXModels("average_pooling_dynamic_axes");
}

TEST_P(Test_ONNX_layers, DynamicAxes_maxpooling_sigmoid)
{
#if defined(INF_ENGINE_RELEASE)
    if (backend == DNN_BACKEND_INFERENCE_ENGINE_NN_BUILDER_2019)
    {
        if (target == DNN_TARGET_MYRIAD) applyTestTag(CV_TEST_TAG_DNN_SKIP_IE_MYRIAD, CV_TEST_TAG_DNN_SKIP_IE_NN_BUILDER);
    }
#if INF_ENGINE_VER_MAJOR_LT(2021000000)
    if (backend == DNN_BACKEND_INFERENCE_ENGINE_NGRAPH)
    {
        if (target == DNN_TARGET_MYRIAD) applyTestTag(CV_TEST_TAG_DNN_SKIP_IE_MYRIAD, CV_TEST_TAG_DNN_SKIP_IE_NGRAPH);
    }
#endif
#endif
    testONNXModels("maxpooling_sigmoid_dynamic_axes");
}

TEST_P(Test_ONNX_layers, DynamicAxes_dynamic_batch)
{
#if defined(INF_ENGINE_RELEASE)
    if (backend == DNN_BACKEND_INFERENCE_ENGINE_NN_BUILDER_2019)
    {
        if (target == DNN_TARGET_MYRIAD) applyTestTag(CV_TEST_TAG_DNN_SKIP_IE_MYRIAD, CV_TEST_TAG_DNN_SKIP_IE_NN_BUILDER);
    }
#if INF_ENGINE_VER_MAJOR_LT(2021000000)
    if (backend == DNN_BACKEND_INFERENCE_ENGINE_NGRAPH)
    {
        if (target == DNN_TARGET_MYRIAD) applyTestTag(CV_TEST_TAG_DNN_SKIP_IE_MYRIAD, CV_TEST_TAG_DNN_SKIP_IE_NGRAPH);
    }
#endif
#endif
    testONNXModels("dynamic_batch");
}


TEST_P(Test_ONNX_layers, MaxPool1d)
{
#if defined(INF_ENGINE_RELEASE) && INF_ENGINE_VER_MAJOR_LT(2021040000)
    if (backend == DNN_BACKEND_INFERENCE_ENGINE_NN_BUILDER_2019)
    {
        if (target == DNN_TARGET_MYRIAD) applyTestTag(CV_TEST_TAG_DNN_SKIP_IE_MYRIAD, CV_TEST_TAG_DNN_SKIP_IE_NN_BUILDER);
    }
    if (backend == DNN_BACKEND_INFERENCE_ENGINE_NGRAPH)
    {
        if (target == DNN_TARGET_MYRIAD) applyTestTag(CV_TEST_TAG_DNN_SKIP_IE_MYRIAD, CV_TEST_TAG_DNN_SKIP_IE_NGRAPH);
    }
#endif
#if defined(INF_ENGINE_RELEASE) && INF_ENGINE_VER_MAJOR_GE(2021040000)
    if (backend == DNN_BACKEND_INFERENCE_ENGINE_NGRAPH && target == DNN_TARGET_MYRIAD)
    {
        // 2021.4: [ GENERAL_ERROR ]  AssertionFailed: !expired()
        applyTestTag(CV_TEST_TAG_DNN_SKIP_IE_MYRIAD, CV_TEST_TAG_DNN_SKIP_IE_NGRAPH);
    }
#endif
    testONNXModels("maxpooling_1d");
}

TEST_P(Test_ONNX_layers, MaxPoolSigmoid1d)
{
#if defined(INF_ENGINE_RELEASE) && INF_ENGINE_VER_MAJOR_LT(2021040000)
    if (backend == DNN_BACKEND_INFERENCE_ENGINE_NN_BUILDER_2019)
    {
        if (target == DNN_TARGET_MYRIAD) applyTestTag(CV_TEST_TAG_DNN_SKIP_IE_MYRIAD, CV_TEST_TAG_DNN_SKIP_IE_NN_BUILDER);
    }
    if (backend == DNN_BACKEND_INFERENCE_ENGINE_NGRAPH)
    {
        if (target == DNN_TARGET_MYRIAD) applyTestTag(CV_TEST_TAG_DNN_SKIP_IE_MYRIAD, CV_TEST_TAG_DNN_SKIP_IE_NGRAPH);
    }
#endif
    testONNXModels("maxpooling_sigmoid_1d");
}

TEST_P(Test_ONNX_layers, MaxPool1d_Twise)
{
#if defined(INF_ENGINE_RELEASE) && INF_ENGINE_VER_MAJOR_LT(2021040000)
    if (backend == DNN_BACKEND_INFERENCE_ENGINE_NN_BUILDER_2019)
    {
        if (target == DNN_TARGET_MYRIAD) applyTestTag(CV_TEST_TAG_DNN_SKIP_IE_MYRIAD, CV_TEST_TAG_DNN_SKIP_IE_NN_BUILDER);
    }
    if (backend == DNN_BACKEND_INFERENCE_ENGINE_NGRAPH)
    {
        if (target == DNN_TARGET_MYRIAD) applyTestTag(CV_TEST_TAG_DNN_SKIP_IE_MYRIAD, CV_TEST_TAG_DNN_SKIP_IE_NGRAPH);
    }
#endif
    testONNXModels("two_maxpooling_1d");
}

TEST_P(Test_ONNX_layers, AvePool1d)
{
#if defined(INF_ENGINE_RELEASE) && INF_ENGINE_VER_MAJOR_LT(2021040000)
    if (backend == DNN_BACKEND_INFERENCE_ENGINE_NN_BUILDER_2019)
    {
        if (target == DNN_TARGET_MYRIAD) applyTestTag(CV_TEST_TAG_DNN_SKIP_IE_MYRIAD, CV_TEST_TAG_DNN_SKIP_IE_NN_BUILDER);
    }
    if (backend == DNN_BACKEND_INFERENCE_ENGINE_NGRAPH)
    {
        if (target == DNN_TARGET_MYRIAD) applyTestTag(CV_TEST_TAG_DNN_SKIP_IE_MYRIAD, CV_TEST_TAG_DNN_SKIP_IE_NGRAPH);
    }
#endif
    testONNXModels("average_pooling_1d");
}

TEST_P(Test_ONNX_layers, PoolConv1d)
{
#if defined(INF_ENGINE_RELEASE) && INF_ENGINE_VER_MAJOR_LT(2021040000)
    if (backend == DNN_BACKEND_INFERENCE_ENGINE_NN_BUILDER_2019)
    {
        if (target == DNN_TARGET_MYRIAD) applyTestTag(CV_TEST_TAG_DNN_SKIP_IE_MYRIAD, CV_TEST_TAG_DNN_SKIP_IE_NN_BUILDER);
    }
    if (backend == DNN_BACKEND_INFERENCE_ENGINE_NGRAPH)
    {
        if (target == DNN_TARGET_MYRIAD) applyTestTag(CV_TEST_TAG_DNN_SKIP_IE_MYRIAD, CV_TEST_TAG_DNN_SKIP_IE_NGRAPH);
    }
#endif
    testONNXModels("pool_conv_1d");
}

TEST_P(Test_ONNX_layers, ConvResizePool1d)
{
#if defined(INF_ENGINE_RELEASE) && INF_ENGINE_VER_MAJOR_EQ(2021040000)
    // IE Exception: Ngraph operation Reshape with name 15 has dynamic output shape on 0 port, but CPU plug-in supports only static shape
    if (backend == DNN_BACKEND_INFERENCE_ENGINE_NGRAPH && (target == DNN_TARGET_OPENCL || target == DNN_TARGET_OPENCL_FP16))
        applyTestTag(target == DNN_TARGET_OPENCL ? CV_TEST_TAG_DNN_SKIP_IE_OPENCL : CV_TEST_TAG_DNN_SKIP_IE_OPENCL_FP16,
            CV_TEST_TAG_DNN_SKIP_IE_NGRAPH, CV_TEST_TAG_DNN_SKIP_IE_VERSION
        );
#endif
#if defined(INF_ENGINE_RELEASE)
    if (backend == DNN_BACKEND_INFERENCE_ENGINE_NN_BUILDER_2019)
    {
        if (target == DNN_TARGET_MYRIAD) applyTestTag(CV_TEST_TAG_DNN_SKIP_IE_MYRIAD, CV_TEST_TAG_DNN_SKIP_IE_NN_BUILDER);
    }
    if (backend == DNN_BACKEND_INFERENCE_ENGINE_NGRAPH)
    {
        if (target == DNN_TARGET_MYRIAD) applyTestTag(CV_TEST_TAG_DNN_SKIP_IE_MYRIAD, CV_TEST_TAG_DNN_SKIP_IE_NGRAPH);
#if INF_ENGINE_VER_MAJOR_EQ(2021030000)
        if (target == DNN_TARGET_OPENCL) applyTestTag(CV_TEST_TAG_DNN_SKIP_IE_OPENCL, CV_TEST_TAG_DNN_SKIP_IE_NGRAPH);  // exception
        if (target == DNN_TARGET_OPENCL_FP16) applyTestTag(CV_TEST_TAG_DNN_SKIP_IE_OPENCL_FP16, CV_TEST_TAG_DNN_SKIP_IE_NGRAPH);  // exception
#endif
    }
#endif
    testONNXModels("conv_resize_pool_1d");
}

TEST_P(Test_ONNX_layers, SubFromConst)
{
    testONNXModels("sub_from_const1");
    testONNXModels("sub_from_const_eltwise");
    testONNXModels("sub_from_const_broadcast");
}

TEST_P(Test_ONNX_layers, DivConst)
{
    testONNXModels("div_const");
}


TEST_P(Test_ONNX_layers, Quantized_Convolution)
{
    testONNXModels("quantized_conv_uint8_weights", npy, 0.004, 0.02);
    testONNXModels("quantized_conv_int8_weights", npy, 0.03, 0.5);
    testONNXModels("quantized_conv_per_channel_weights", npy, 0.06, 0.4);
}

TEST_P(Test_ONNX_layers, Quantized_MatMul)
{
    testONNXModels("quantized_matmul_uint8_weights", npy, 0.005, 0.007);
    testONNXModels("quantized_matmul_int8_weights", npy, 0.06, 0.2);
    testONNXModels("quantized_matmul_per_channel_weights", npy, 0.06, 0.22);
}

TEST_P(Test_ONNX_layers, Quantized_MatMul_Variable_Weights)
{
    // Unsupported
    EXPECT_THROW(
    {
        testONNXModels("quantized_matmul_variable_inputs");
    }, cv::Exception);
}

TEST_P(Test_ONNX_layers, Quantized_Eltwise)
{
    testONNXModels("quantized_eltwise");
}

TEST_P(Test_ONNX_layers, Quantized_Eltwise_Scalar)
{
    testONNXModels("quantized_eltwise_scalar");
}

TEST_P(Test_ONNX_layers, Quantized_Eltwise_Broadcast)
{
    testONNXModels("quantized_eltwise_broadcast");
}

TEST_P(Test_ONNX_layers, Quantized_LeakyReLU)
{
    testONNXModels("quantized_leaky_relu");
}

TEST_P(Test_ONNX_layers, Quantized_Sigmoid)
{
    testONNXModels("quantized_sigmoid");
}

TEST_P(Test_ONNX_layers, Quantized_MaxPool)
{
    testONNXModels("quantized_maxpool");
}

TEST_P(Test_ONNX_layers, Quantized_AvgPool)
{
    testONNXModels("quantized_avgpool");
}

TEST_P(Test_ONNX_layers, Quantized_Split)
{
    testONNXModels("quantized_split");
}

TEST_P(Test_ONNX_layers, Quantized_Pad)
{
    testONNXModels("quantized_padding");
}

TEST_P(Test_ONNX_layers, Quantized_Reshape)
{
    testONNXModels("quantized_reshape");
}

TEST_P(Test_ONNX_layers, Quantized_Transpose)
{
    testONNXModels("quantized_transpose");
}

TEST_P(Test_ONNX_layers, Quantized_Squeeze)
{
    testONNXModels("quantized_squeeze");
}

TEST_P(Test_ONNX_layers, Quantized_Unsqueeze)
{
    testONNXModels("quantized_unsqueeze");
}

TEST_P(Test_ONNX_layers, Quantized_Resize)
{
    testONNXModels("quantized_resize_nearest");
    testONNXModels("quantized_resize_bilinear", npy, 2e-4, 0.003);
    testONNXModels("quantized_resize_bilinear_align", npy, 3e-4, 0.003);
}

TEST_P(Test_ONNX_layers, Quantized_Concat)
{
    testONNXModels("quantized_concat");
    testONNXModels("quantized_concat_const_blob");
}

TEST_P(Test_ONNX_layers, Quantized_Constant)
{
    testONNXModels("quantized_constant", npy, 0.002, 0.008);
}

INSTANTIATE_TEST_CASE_P(/*nothing*/, Test_ONNX_layers, dnnBackendsAndTargets());

class Test_ONNX_nets : public Test_ONNX_layers
{
public:
    Test_ONNX_nets() { required = false; }
};

TEST_P(Test_ONNX_nets, Alexnet)
{
#if defined(OPENCV_32BIT_CONFIGURATION) && (defined(HAVE_OPENCL) || defined(_WIN32))
    applyTestTag(CV_TEST_TAG_MEMORY_2GB);
#else
    applyTestTag(target == DNN_TARGET_CPU ? CV_TEST_TAG_MEMORY_512MB : CV_TEST_TAG_MEMORY_1GB);
#endif

    const String model =  _tf("models/alexnet.onnx", false);

    Net net = readNetFromONNX(model);
    ASSERT_FALSE(net.empty());

    net.setPreferableBackend(backend);
    net.setPreferableTarget(target);

    Mat inp = imread(_tf("../grace_hopper_227.png"));
    Mat ref = blobFromNPY(_tf("../caffe_alexnet_prob.npy"));
    checkBackend(&inp, &ref);

    net.setInput(blobFromImage(inp, 1.0f, Size(227, 227), Scalar(), false));
    ASSERT_FALSE(net.empty());
    Mat out = net.forward();

    normAssert(out, ref, "", default_l1,  default_lInf);
    expectNoFallbacksFromIE(net);
}

TEST_P(Test_ONNX_nets, Squeezenet)
{
    testONNXModels("squeezenet", pb);
}

TEST_P(Test_ONNX_nets, Googlenet)
{
#if defined(INF_ENGINE_RELEASE) && INF_ENGINE_VER_MAJOR_LT(2021040000)
    if (backend == DNN_BACKEND_INFERENCE_ENGINE_NN_BUILDER_2019)
        applyTestTag(CV_TEST_TAG_DNN_SKIP_IE_NN_BUILDER);

    if (backend == DNN_BACKEND_INFERENCE_ENGINE_NGRAPH)
        applyTestTag(CV_TEST_TAG_DNN_SKIP_IE_NGRAPH);
#endif
#if defined(INF_ENGINE_RELEASE) && INF_ENGINE_VER_MAJOR_EQ(2021040000)
    // accuracy
    if (target == DNN_TARGET_MYRIAD)
        applyTestTag(CV_TEST_TAG_DNN_SKIP_IE_MYRIAD, CV_TEST_TAG_DNN_SKIP_IE_NGRAPH, CV_TEST_TAG_DNN_SKIP_IE_VERSION);
#endif

    const String model = _tf("models/googlenet.onnx", false);

    Net net = readNetFromONNX(model);
    ASSERT_FALSE(net.empty());

    net.setPreferableBackend(backend);
    net.setPreferableTarget(target);

    std::vector<Mat> images;
    images.push_back( imread(_tf("../googlenet_0.png")) );
    images.push_back( imread(_tf("../googlenet_1.png")) );
    Mat inp = blobFromImages(images, 1.0f, Size(), Scalar(), false);
    Mat ref = blobFromNPY(_tf("../googlenet_prob.npy"));
    checkBackend(&inp, &ref);

    net.setInput(inp);
    ASSERT_FALSE(net.empty());
    Mat out = net.forward();

    normAssert(ref, out, "", default_l1,  default_lInf);
    expectNoFallbacksFromIE(net);
}

TEST_P(Test_ONNX_nets, CaffeNet)
{
#if defined(OPENCV_32BIT_CONFIGURATION) && (defined(HAVE_OPENCL) || defined(_WIN32))
    applyTestTag(CV_TEST_TAG_MEMORY_2GB);
#else
    applyTestTag(target == DNN_TARGET_CPU ? CV_TEST_TAG_MEMORY_512MB : CV_TEST_TAG_MEMORY_1GB);
#endif

#if defined(INF_ENGINE_RELEASE) && INF_ENGINE_VER_MAJOR_EQ(2019030000)
    if (backend == DNN_BACKEND_INFERENCE_ENGINE_NN_BUILDER_2019 && target == DNN_TARGET_MYRIAD
        && getInferenceEngineVPUType() == CV_DNN_INFERENCE_ENGINE_VPU_TYPE_MYRIAD_X)
        applyTestTag(CV_TEST_TAG_DNN_SKIP_IE_MYRIAD_X, CV_TEST_TAG_DNN_SKIP_IE_NN_BUILDER, CV_TEST_TAG_DNN_SKIP_IE_VERSION);
#endif
    testONNXModels("caffenet", pb);
}

TEST_P(Test_ONNX_nets, RCNN_ILSVRC13)
{
#if defined(OPENCV_32BIT_CONFIGURATION) && (defined(HAVE_OPENCL) || defined(_WIN32))
    applyTestTag(CV_TEST_TAG_MEMORY_2GB);
#else
    applyTestTag(target == DNN_TARGET_CPU ? CV_TEST_TAG_MEMORY_512MB : CV_TEST_TAG_MEMORY_1GB);
#endif

#if defined(INF_ENGINE_RELEASE) && INF_ENGINE_VER_MAJOR_EQ(2019030000)
    if (backend == DNN_BACKEND_INFERENCE_ENGINE_NN_BUILDER_2019 && target == DNN_TARGET_MYRIAD
        && getInferenceEngineVPUType() == CV_DNN_INFERENCE_ENGINE_VPU_TYPE_MYRIAD_X)
        applyTestTag(CV_TEST_TAG_DNN_SKIP_IE_MYRIAD_X, CV_TEST_TAG_DNN_SKIP_IE_NN_BUILDER, CV_TEST_TAG_DNN_SKIP_IE_VERSION);
#endif
    // Reference output values are in range [-4.992, -1.161]
    testONNXModels("rcnn_ilsvrc13", pb, 0.0046);
}

TEST_P(Test_ONNX_nets, VGG16_bn)
{
    applyTestTag(CV_TEST_TAG_MEMORY_6GB);  // > 2.3Gb

    // output range: [-16; 27], after Softmax [0; 0.67]
    const double lInf = (target == DNN_TARGET_MYRIAD) ? 0.038 : default_lInf;
    testONNXModels("vgg16-bn", pb, default_l1, lInf, true);
}

TEST_P(Test_ONNX_nets, ZFNet)
{
    applyTestTag(CV_TEST_TAG_MEMORY_2GB);
    testONNXModels("zfnet512", pb);
}

TEST_P(Test_ONNX_nets, ResNet18v1)
{
    applyTestTag(CV_TEST_TAG_MEMORY_512MB);

    // output range: [-16; 22], after Softmax [0, 0.51]
    testONNXModels("resnet18v1", pb, default_l1, default_lInf, true, target != DNN_TARGET_MYRIAD);
}

TEST_P(Test_ONNX_nets, ResNet50v1)
{
    applyTestTag(CV_TEST_TAG_MEMORY_512MB);

    // output range: [-67; 75], after Softmax [0, 0.98]
    testONNXModels("resnet50v1", pb, default_l1, default_lInf, true, target != DNN_TARGET_MYRIAD);
}

TEST_P(Test_ONNX_nets, ResNet50_Int8)
{
    testONNXModels("resnet50_int8", pb, default_l1, default_lInf, true);
}

TEST_P(Test_ONNX_nets, ResNet101_DUC_HDC)
{
    applyTestTag(CV_TEST_TAG_VERYLONG);

#if defined(INF_ENGINE_RELEASE) && INF_ENGINE_VER_MAJOR_GE(2019010000)
    if (backend == DNN_BACKEND_INFERENCE_ENGINE_NN_BUILDER_2019)
        applyTestTag(CV_TEST_TAG_DNN_SKIP_IE_NN_BUILDER, CV_TEST_TAG_DNN_SKIP_IE_VERSION);
#endif
#if defined(INF_ENGINE_RELEASE)
    if (backend == DNN_BACKEND_INFERENCE_ENGINE_NN_BUILDER_2019 && target == DNN_TARGET_MYRIAD)
        applyTestTag(CV_TEST_TAG_DNN_SKIP_IE_MYRIAD, CV_TEST_TAG_DNN_SKIP_IE_NN_BUILDER);
#endif
    if (target == DNN_TARGET_OPENCL_FP16 || target == DNN_TARGET_OPENCL)
    {
        if (backend == DNN_BACKEND_OPENCV)
            applyTestTag(target == DNN_TARGET_OPENCL ? CV_TEST_TAG_DNN_SKIP_OPENCL : CV_TEST_TAG_DNN_SKIP_OPENCL_FP16);
        throw SkipTestException("Test is disabled for OpenCL targets");
    }
    testONNXModels("resnet101_duc_hdc", pb);
}

TEST_P(Test_ONNX_nets, TinyYolov2)
{
    applyTestTag(CV_TEST_TAG_MEMORY_512MB);

    if (cvtest::skipUnstableTests)
        throw SkipTestException("Skip unstable test");
#if defined(INF_ENGINE_RELEASE)
    if (backend == DNN_BACKEND_INFERENCE_ENGINE_NN_BUILDER_2019
            && (target == DNN_TARGET_OPENCL || target == DNN_TARGET_OPENCL_FP16)
    )
        applyTestTag(target == DNN_TARGET_OPENCL ? CV_TEST_TAG_DNN_SKIP_IE_OPENCL : CV_TEST_TAG_DNN_SKIP_IE_OPENCL_FP16, CV_TEST_TAG_DNN_SKIP_IE_NN_BUILDER);

    if (target == DNN_TARGET_MYRIAD && getInferenceEngineVPUType() == CV_DNN_INFERENCE_ENGINE_VPU_TYPE_MYRIAD_X
    )
        applyTestTag(CV_TEST_TAG_DNN_SKIP_IE_MYRIAD_X,
                     backend == DNN_BACKEND_INFERENCE_ENGINE_NN_BUILDER_2019 ?
                     CV_TEST_TAG_DNN_SKIP_IE_NN_BUILDER :
                     CV_TEST_TAG_DNN_SKIP_IE_NGRAPH);
#endif

    // output range: [-11; 8]
    double l1 =  default_l1, lInf = default_lInf;
    if (target == DNN_TARGET_OPENCL_FP16 || target == DNN_TARGET_MYRIAD)
    {
        l1 = 0.02;
        lInf = 0.2;
    }
    else if (target == DNN_TARGET_CUDA_FP16)
    {
        l1 = 0.018;
        lInf = 0.16;
    }
#if defined(INF_ENGINE_RELEASE) && INF_ENGINE_VER_MAJOR_EQ(2020040000)
    if (backend == DNN_BACKEND_INFERENCE_ENGINE_NGRAPH && target == DNN_TARGET_OPENCL_FP16)
    {
        l1 = 0.018f; lInf = 0.16f;
    }
#endif

    testONNXModels("tiny_yolo2", pb, l1, lInf);
}

TEST_P(Test_ONNX_nets, CNN_MNIST)
{
    // output range: [-1952; 6574], after Softmax [0; 1]
    testONNXModels("cnn_mnist", pb, default_l1, default_lInf, true);
}

TEST_P(Test_ONNX_nets, MobileNet_v2)
{
    // output range: [-166; 317], after Softmax [0; 1]
    testONNXModels("mobilenetv2", pb, default_l1, default_lInf, true);
}

TEST_P(Test_ONNX_nets, LResNet100E_IR)
{
    applyTestTag(
#if defined(OPENCV_32BIT_CONFIGURATION) && defined(HAVE_OPENCL)
        CV_TEST_TAG_MEMORY_2GB,
#else
        (target == DNN_TARGET_CPU ? CV_TEST_TAG_MEMORY_512MB : CV_TEST_TAG_MEMORY_1GB),
#endif
        CV_TEST_TAG_DEBUG_LONG
    );
    if (backend == DNN_BACKEND_INFERENCE_ENGINE_NN_BUILDER_2019)
    {
        if (target == DNN_TARGET_OPENCL_FP16) applyTestTag(CV_TEST_TAG_DNN_SKIP_IE_OPENCL_FP16, CV_TEST_TAG_DNN_SKIP_IE_NN_BUILDER);
        if (target == DNN_TARGET_OPENCL)      applyTestTag(CV_TEST_TAG_DNN_SKIP_IE_OPENCL, CV_TEST_TAG_DNN_SKIP_IE_NN_BUILDER);
        if (target == DNN_TARGET_MYRIAD)      applyTestTag(CV_TEST_TAG_DNN_SKIP_IE_MYRIAD, CV_TEST_TAG_DNN_SKIP_IE_NN_BUILDER);
    }
    if (backend == DNN_BACKEND_INFERENCE_ENGINE_NGRAPH)
    {
        if (target == DNN_TARGET_OPENCL_FP16) applyTestTag(CV_TEST_TAG_DNN_SKIP_IE_OPENCL_FP16, CV_TEST_TAG_DNN_SKIP_IE_NGRAPH);
        if (target == DNN_TARGET_OPENCL)      applyTestTag(CV_TEST_TAG_DNN_SKIP_IE_OPENCL, CV_TEST_TAG_DNN_SKIP_IE_NGRAPH);
        if (target == DNN_TARGET_MYRIAD)      applyTestTag(CV_TEST_TAG_DNN_SKIP_IE_MYRIAD, CV_TEST_TAG_DNN_SKIP_IE_NGRAPH);
    }

    double l1 = default_l1, lInf = default_lInf;
    // output range: [-3; 3]
    if (backend == DNN_BACKEND_OPENCV && target == DNN_TARGET_OPENCL_FP16)
    {
        l1 = 0.009;
        lInf = 0.035;
    }
    else if (backend == DNN_BACKEND_INFERENCE_ENGINE_NN_BUILDER_2019 && target == DNN_TARGET_CPU)
    {
        l1 = 4.6e-5;
        lInf = 1.9e-4;
    }
    else if (target == DNN_TARGET_CUDA_FP16)
    {
        l1 = 0.008;
        lInf = 0.04;
    }
    testONNXModels("LResNet100E_IR", pb, l1, lInf);
}

TEST_P(Test_ONNX_nets, Emotion_ferplus)
{
#if defined(INF_ENGINE_RELEASE)
    if (target == DNN_TARGET_MYRIAD && getInferenceEngineVPUType() == CV_DNN_INFERENCE_ENGINE_VPU_TYPE_MYRIAD_X)
        applyTestTag(CV_TEST_TAG_DNN_SKIP_IE_MYRIAD_X,
                     backend == DNN_BACKEND_INFERENCE_ENGINE_NN_BUILDER_2019 ?
                     CV_TEST_TAG_DNN_SKIP_IE_NN_BUILDER :
                     CV_TEST_TAG_DNN_SKIP_IE_NGRAPH);
#endif

    double l1 = default_l1;
    double lInf = default_lInf;

    // Output values are in range [-2.011, 2.111]
    if (backend == DNN_BACKEND_OPENCV && target == DNN_TARGET_OPENCL_FP16)
        l1 = 0.007;
    else if (backend == DNN_BACKEND_INFERENCE_ENGINE_NN_BUILDER_2019 && target == DNN_TARGET_OPENCL_FP16)
    {
        l1 = 0.021;
        lInf = 0.034;
    }
    else if (backend == DNN_BACKEND_INFERENCE_ENGINE_NN_BUILDER_2019 && (target == DNN_TARGET_CPU || target == DNN_TARGET_OPENCL)) {
        l1 = 2.4e-4;
        lInf = 6e-4;
    }
#if defined(INF_ENGINE_RELEASE) && INF_ENGINE_VER_MAJOR_GE(2020040000)
    if (backend == DNN_BACKEND_INFERENCE_ENGINE_NGRAPH && target == DNN_TARGET_OPENCL_FP16)
    {
        l1 = 0.013f; lInf = 0.035f;
    }
#endif

    testONNXModels("emotion_ferplus", pb, l1, lInf);
}

TEST_P(Test_ONNX_nets, Inception_v2)
{
    testONNXModels("inception_v2", pb, default_l1, default_lInf, true);
}

TEST_P(Test_ONNX_nets, DenseNet121)
{
    applyTestTag(CV_TEST_TAG_MEMORY_512MB);

    // output range: [-87; 138], after Softmax [0; 1]
    testONNXModels("densenet121", pb, default_l1, default_lInf, true, target != DNN_TARGET_MYRIAD);
}

TEST_P(Test_ONNX_nets, Inception_v1)
{
#if defined(INF_ENGINE_RELEASE) && INF_ENGINE_VER_MAJOR_LT(2021040000)
    if ((backend == DNN_BACKEND_INFERENCE_ENGINE_NN_BUILDER_2019 ||
         backend == DNN_BACKEND_INFERENCE_ENGINE_NGRAPH) && target == DNN_TARGET_MYRIAD)
        applyTestTag(CV_TEST_TAG_DNN_SKIP_IE_MYRIAD);
#endif
    testONNXModels("inception_v1", pb);
}

TEST_P(Test_ONNX_nets, Shufflenet)
{
#if defined(INF_ENGINE_RELEASE) && INF_ENGINE_VER_MAJOR_LT(2021040000)
    if (backend == DNN_BACKEND_INFERENCE_ENGINE_NN_BUILDER_2019)
    {
        if (target == DNN_TARGET_OPENCL_FP16) applyTestTag(CV_TEST_TAG_DNN_SKIP_IE_OPENCL_FP16, CV_TEST_TAG_DNN_SKIP_IE_NN_BUILDER);
        if (target == DNN_TARGET_OPENCL)      applyTestTag(CV_TEST_TAG_DNN_SKIP_IE_OPENCL, CV_TEST_TAG_DNN_SKIP_IE_NN_BUILDER);
        if (target == DNN_TARGET_MYRIAD)      applyTestTag(CV_TEST_TAG_DNN_SKIP_IE_MYRIAD, CV_TEST_TAG_DNN_SKIP_IE_NN_BUILDER);
    }
#endif
    testONNXModels("shufflenet", pb);
}

TEST_P(Test_ONNX_nets, Resnet34_kinetics)
{
#if defined(INF_ENGINE_RELEASE) && INF_ENGINE_VER_MAJOR_LT(2021040000)
    if (backend == DNN_BACKEND_INFERENCE_ENGINE_NN_BUILDER_2019 && target != DNN_TARGET_CPU)
        applyTestTag(CV_TEST_TAG_DNN_SKIP_IE_NN_BUILDER);  // Only CPU on DLIE backend is supported
    else if (backend == DNN_BACKEND_INFERENCE_ENGINE_NGRAPH && target != DNN_TARGET_CPU)
        applyTestTag(CV_TEST_TAG_DNN_SKIP_IE_NGRAPH);  // Only CPU on DLIE backend is supported
#endif
#if defined(INF_ENGINE_RELEASE) && INF_ENGINE_VER_MAJOR_EQ(2021040000)
    if (backend == DNN_BACKEND_INFERENCE_ENGINE_NGRAPH)
    {
        // IE exception: Function contains several inputs and outputs with one friendly name!
        if (target == DNN_TARGET_MYRIAD)
            applyTestTag(CV_TEST_TAG_DNN_SKIP_IE_MYRIAD, CV_TEST_TAG_DNN_SKIP_IE_NGRAPH, CV_TEST_TAG_DNN_SKIP_IE_VERSION);
    }
#endif
    if (backend == DNN_BACKEND_OPENCV && target != DNN_TARGET_CPU)
        throw SkipTestException("Only CPU is supported");  // FIXIT use tags

    if (backend == DNN_BACKEND_VKCOM)
        applyTestTag(CV_TEST_TAG_DNN_SKIP_VULKAN);

    String onnxmodel = findDataFile("dnn/resnet-34_kinetics.onnx", false);
    Mat image0 = imread(findDataFile("dnn/dog416.png"));
    Mat image1 = imread(findDataFile("dnn/street.png"));

    Mat ref0 = blobFromNPY(_tf("data/output_kinetics0.npy"));
    Mat ref1 = blobFromNPY(_tf("data/output_kinetics1.npy"));

    std::vector<Mat> images_0(16, image0);
    std::vector<Mat> images_1(16, image1);
    Mat blob0 = blobFromImages(images_0, 1.0, Size(112, 112), Scalar(114.7748, 107.7354, 99.4750), true, true);
    Mat blob1 = blobFromImages(images_1, 1.0, Size(112, 112), Scalar(114.7748, 107.7354, 99.4750), true, true);

    Net permute;
    LayerParams lp;
    int order[] = {1, 0, 2, 3};
    lp.set("order", DictValue::arrayInt<int*>(&order[0], 4));
    permute.addLayerToPrev("perm", "Permute", lp);

    permute.setPreferableBackend(backend);
    permute.setPreferableTarget(target);

    permute.setInput(blob0);
    Mat input0 = permute.forward().clone();

    permute.setInput(blob1);
    Mat input1 = permute.forward().clone();

    int dims[] = {1, 3, 16, 112, 112};
    input0 = input0.reshape(0, 5, &dims[0]);
    input1 = input1.reshape(0, 5, &dims[0]);

    Net net = readNetFromONNX(onnxmodel);
    ASSERT_FALSE(net.empty());
    net.setPreferableBackend(backend);
    net.setPreferableTarget(target);

    // output range [-5, 11]
    float l1 = 0.0013;
    float lInf = 0.009;
    if (backend == DNN_BACKEND_INFERENCE_ENGINE_NGRAPH && target == DNN_TARGET_OPENCL_FP16)
    {
        l1 = 0.02;
        lInf = 0.07;
    }
    if (target == DNN_TARGET_CUDA_FP16)
    {
        l1 = 0.01;
        lInf = 0.06;
    }

    checkBackend(&input0, &ref0);
    net.setInput(input0);
    Mat out = net.forward().clone();
    normAssert(ref0, out, "", l1, lInf);

    checkBackend(&input1, &ref1);
    net.setInput(input1);
    out = net.forward().clone();
    normAssert(ref1, out, "", l1, lInf);

    expectNoFallbacksFromIE(net);
}

TEST_P(Test_ONNX_layers, CumSum)
{
    testONNXModels("cumsum_1d_exclusive_1");
    testONNXModels("cumsum_1d_reverse");
    testONNXModels("cumsum_1d_exclusive_1_reverse");
    testONNXModels("cumsum_2d_dim_1");
    testONNXModels("cumsum_3d_dim_2");
}

INSTANTIATE_TEST_CASE_P(/**/, Test_ONNX_nets, dnnBackendsAndTargets());

}} // namespace<|MERGE_RESOLUTION|>--- conflicted
+++ resolved
@@ -1054,7 +1054,6 @@
     testONNXModels("hidden_lstm_bi", npy, 0, 0, false, false);
 }
 
-<<<<<<< HEAD
 TEST_P(Test_ONNX_layers, GRU)
 {
     testONNXModels("gru", npy, 0, 0, false, false);
@@ -1063,13 +1062,13 @@
 TEST_P(Test_ONNX_layers, GRU_bidirectional)
 {
     testONNXModels("gru_bi", npy, 0, 0, false, false);
-=======
+}
+
 TEST_P(Test_ONNX_layers, LSTM_cell)
 {
     testONNXModels("lstm_cell_forward", npy, 0, 0, false, false);
     testONNXModels("lstm_cell_bidirectional", npy, 0, 0, false, false);
     testONNXModels("lstm_cell_with_peepholes", npy, 0, 0, false, false);
->>>>>>> 9b2b2c88
 }
 
 TEST_P(Test_ONNX_layers, Pad2d_Unfused)
