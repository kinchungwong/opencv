// This file is part of OpenCV project.
// It is subject to the license terms in the LICENSE file found in the top-level directory
// of this distribution and at http://opencv.org/license.html.

// Copyright (C) 2018-2019, Intel Corporation, all rights reserved.
// Third party copyrights are property of their respective owners.


#include "test_precomp.hpp"
#include "npy_blob.hpp"
#include <opencv2/dnn/shape_utils.hpp>
namespace opencv_test { namespace {

template<typename TString>
static std::string _tf(TString filename, bool required = true)
{
    return findDataFile(std::string("dnn/onnx/") + filename, required);
}

class Test_ONNX_layers : public DNNTestLayer
{
public:
    bool required;

    Test_ONNX_layers() : required(true) { }

    enum Extension
    {
        npy,
        pb
    };

    void testONNXModels(const String& basename, const Extension ext = npy,
                        const double l1 = 0, const float lInf = 0, const bool useSoftmax = false,
                        bool checkNoFallbacks = true, int numInps = 1)
    {
        String onnxmodel = _tf("models/" + basename + ".onnx", required);
        std::vector<Mat> inps(numInps);
        Mat ref;
        if (ext == npy) {
            for (int i = 0; i < numInps; ++i)
                inps[i] = blobFromNPY(_tf("data/input_" + basename + (numInps > 1 ? format("_%d", i) : "") + ".npy"));
            ref = blobFromNPY(_tf("data/output_" + basename + ".npy"));
        }
        else if (ext == pb) {
            for (int i = 0; i < numInps; ++i)
                inps[i] = readTensorFromONNX(_tf("data/input_" + basename + (numInps > 1 ? format("_%d", i) : "") + ".pb"));
            ref = readTensorFromONNX(_tf("data/output_" + basename + ".pb"));
        }
        else
            CV_Error(Error::StsUnsupportedFormat, "Unsupported extension");

        checkBackend(&inps[0], &ref);
        Net net = readNetFromONNX(onnxmodel);
        ASSERT_FALSE(net.empty());

        net.setPreferableBackend(backend);
        net.setPreferableTarget(target);

        std::vector<String> inputNames;
        for (int i = 0; i < numInps; ++i)
            inputNames.push_back(format("%d", i));
        net.setInputsNames(inputNames);

        for (int i = 0; i < numInps; ++i)
            net.setInput(inps[i], inputNames[i]);
        Mat out = net.forward("");

        if (useSoftmax)
        {
            LayerParams lp;
            Net netSoftmax;
            netSoftmax.addLayerToPrev("softmaxLayer", "Softmax", lp);
            netSoftmax.setPreferableBackend(DNN_BACKEND_OPENCV);

            netSoftmax.setInput(out);
            out = netSoftmax.forward();

            netSoftmax.setInput(ref);
            ref = netSoftmax.forward();
        }
        normAssert(ref, out, "", l1 ? l1 : default_l1, lInf ? lInf : default_lInf);
        if (checkNoFallbacks)
            expectNoFallbacksFromIE(net);
    }
};

TEST_P(Test_ONNX_layers, InstanceNorm)
{
    if(backend == DNN_BACKEND_CUDA)
        applyTestTag(CV_TEST_TAG_DNN_SKIP_CUDA); /* MVN is not supported */

    if (target == DNN_TARGET_MYRIAD)
        testONNXModels("instancenorm", npy, 0, 0, false, false);
    else
        testONNXModels("instancenorm", npy);
}

TEST_P(Test_ONNX_layers, MaxPooling)
{
#if defined(INF_ENGINE_RELEASE) && INF_ENGINE_VER_MAJOR_GE(2020020000)
    if (backend == DNN_BACKEND_INFERENCE_ENGINE_NGRAPH && target == DNN_TARGET_MYRIAD)
        applyTestTag(CV_TEST_TAG_DNN_SKIP_IE_MYRIAD, CV_TEST_TAG_DNN_SKIP_IE_NGRAPH, CV_TEST_TAG_DNN_SKIP_IE_VERSION);
#endif
    testONNXModels("maxpooling", npy, 0, 0, false, false);
}
TEST_P(Test_ONNX_layers, MaxPooling_2)
{
#if defined(INF_ENGINE_RELEASE) && INF_ENGINE_VER_MAJOR_EQ(2022010000)
    // IE exception: Cannot get memory!
    if (backend == DNN_BACKEND_INFERENCE_ENGINE_NGRAPH && target == DNN_TARGET_CPU)
        applyTestTag(CV_TEST_TAG_DNN_SKIP_IE_CPU, CV_TEST_TAG_DNN_SKIP_IE_NGRAPH, CV_TEST_TAG_DNN_SKIP_IE_VERSION);
#endif

    testONNXModels("two_maxpooling", npy, 0, 0, false, false);
}

TEST_P(Test_ONNX_layers, Convolution)
{
    testONNXModels("convolution");
    testONNXModels("conv_asymmetric_pads");
}

TEST_P(Test_ONNX_layers, Convolution_variable_weight)
{
    if ((backend == DNN_BACKEND_INFERENCE_ENGINE_NGRAPH ||
         backend == DNN_BACKEND_INFERENCE_ENGINE_NN_BUILDER_2019) && target == DNN_TARGET_MYRIAD)
        applyTestTag(CV_TEST_TAG_DNN_SKIP_IE_MYRIAD, CV_TEST_TAG_DNN_SKIP_IE_NN_BUILDER, CV_TEST_TAG_DNN_SKIP_IE_NGRAPH);

    if (backend == DNN_BACKEND_CUDA)
        applyTestTag(CV_TEST_TAG_DNN_SKIP_CUDA); // not supported
    if (backend == DNN_BACKEND_VKCOM)
        applyTestTag(CV_TEST_TAG_DNN_SKIP_VULKAN); // not supported
    String basename = "conv_variable_w";
    Net net = readNetFromONNX(_tf("models/" + basename + ".onnx"));
    ASSERT_FALSE(net.empty());

    net.setPreferableBackend(backend);
    net.setPreferableTarget(target);

    for (int i = 0; i < 2; i++)
    {
        Mat input = blobFromNPY(_tf("data/input_" + basename + format("_%d", i) + "_0.npy"));
        Mat weights = blobFromNPY(_tf("data/input_" + basename + format("_%d", i) + "_1.npy"));
        Mat ref = blobFromNPY(_tf("data/output_" + basename + format("_%d", i) + ".npy"));

        net.setInput(input, "0");
        net.setInput(weights, "1");

        Mat out = net.forward();
        normAssert(ref, out, "", default_l1, default_lInf);
    }
}

TEST_P(Test_ONNX_layers, Convolution_variable_weight_bias)
{
#if defined(INF_ENGINE_RELEASE) && INF_ENGINE_VER_MAJOR_EQ(2022010000)
    // openvino/src/plugins/intel_myriad/common/src/ngraph/transformations/extract_dynamic_batch/slice_convolution.cpp:14 Expecting operation v1::GroupConvolution GroupConvolution_6904725 (Reshape_17[0]:f32{1,4,5,5}, Reshape_6904719[0]:f32{4,1,1,2,2}) -> (f32{1,4,4,4}) to have constant kernel, got Reshape_6904719[0]:f32{4,1,1,2,2}
    // openvino\src\plugins\intel_myriad\common\src\ngraph\transformations\extract_dynamic_batch\slice_convolution.cpp:15 Expecting operation v1::GroupConvolution GroupConvolution_6904692 (Reshape_17[0]:f32{1,4,5,5}, Reshape_6904686[0]:f32{4,1,1,2,2}) -> (f32{1,4,4,4}) to have constant kernel, got Reshape_6904686[0]:f32{4,1,1,2,2}
    if (backend == DNN_BACKEND_INFERENCE_ENGINE_NGRAPH && target == DNN_TARGET_MYRIAD)
        applyTestTag(CV_TEST_TAG_DNN_SKIP_IE_MYRIAD, CV_TEST_TAG_DNN_SKIP_IE_NGRAPH, CV_TEST_TAG_DNN_SKIP_IE_VERSION);
    // accuracy (depends on OpenCL version / HW)
    if (backend == DNN_BACKEND_INFERENCE_ENGINE_NGRAPH && (target == DNN_TARGET_OPENCL || target == DNN_TARGET_OPENCL_FP16))
        applyTestTag(target == DNN_TARGET_OPENCL ? CV_TEST_TAG_DNN_SKIP_IE_OPENCL : CV_TEST_TAG_DNN_SKIP_IE_OPENCL_FP16,
            CV_TEST_TAG_DNN_SKIP_IE_NGRAPH, CV_TEST_TAG_DNN_SKIP_IE_VERSION
        );
#elif defined(INF_ENGINE_RELEASE)
    if ((backend == DNN_BACKEND_INFERENCE_ENGINE_NGRAPH ||
         backend == DNN_BACKEND_INFERENCE_ENGINE_NN_BUILDER_2019) && target == DNN_TARGET_MYRIAD)
        applyTestTag(CV_TEST_TAG_DNN_SKIP_IE_MYRIAD, CV_TEST_TAG_DNN_SKIP_IE_NN_BUILDER, CV_TEST_TAG_DNN_SKIP_IE_NGRAPH);

    if (backend == DNN_BACKEND_CUDA)
        applyTestTag(CV_TEST_TAG_DNN_SKIP_CUDA); // not supported
    if (backend == DNN_BACKEND_VKCOM)
        applyTestTag(CV_TEST_TAG_DNN_SKIP_VULKAN); // not supported

    if (backend == DNN_BACKEND_INFERENCE_ENGINE_NGRAPH && target == DNN_TARGET_CPU &&
        getInferenceEngineCPUType() == CV_DNN_INFERENCE_ENGINE_CPU_TYPE_ARM_COMPUTE)
        applyTestTag(CV_TEST_TAG_DNN_SKIP_IE_ARM_CPU, CV_TEST_TAG_DNN_SKIP_IE_NGRAPH);
#endif

    String basename = "conv_variable_wb";
    Net net = readNetFromONNX(_tf("models/" + basename + ".onnx"));
    ASSERT_FALSE(net.empty());

    net.setPreferableBackend(backend);
    net.setPreferableTarget(target);

    for (int i = 0; i < 2; i++)
    {
        Mat input = blobFromNPY(_tf("data/input_" + basename + format("_%d", i) + "_0.npy"));
        Mat weights = blobFromNPY(_tf("data/input_" + basename + format("_%d", i) + "_1.npy"));
        Mat bias = blobFromNPY(_tf("data/input_" + basename + format("_%d", i) + "_2.npy"));
        Mat ref = blobFromNPY(_tf("data/output_" + basename + format("_%d", i) + ".npy"));

        net.setInput(input, "0");
        net.setInput(weights, "1");
        net.setInput(bias, "bias");

        Mat out = net.forward();
        normAssert(ref, out, "", default_l1, default_lInf);
    }
}

TEST_P(Test_ONNX_layers, Gather)
{
    if (backend == DNN_BACKEND_INFERENCE_ENGINE_NN_BUILDER_2019 && target == DNN_TARGET_MYRIAD)
        applyTestTag(CV_TEST_TAG_DNN_SKIP_IE_MYRIAD, CV_TEST_TAG_DNN_SKIP_IE_NN_BUILDER);
    testONNXModels("gather");
    // GPU plugin unsupported slice for constant
    if (backend == DNN_BACKEND_INFERENCE_ENGINE_NGRAPH && (target == DNN_TARGET_OPENCL || target == DNN_TARGET_OPENCL_FP16))
        applyTestTag(CV_TEST_TAG_DNN_SKIP_IE_OPENCL, CV_TEST_TAG_DNN_SKIP_IE_OPENCL_FP16, CV_TEST_TAG_DNN_SKIP_IE_NGRAPH);
    testONNXModels("gather_scalar", npy, 0, 0, false, false);
}

TEST_P(Test_ONNX_layers, Convolution3D)
{
    testONNXModels("conv3d");
}

TEST_P(Test_ONNX_layers, Convolution3D_bias)
{
    testONNXModels("conv3d_bias");
}

TEST_P(Test_ONNX_layers, Two_convolution)
{
#if defined(INF_ENGINE_RELEASE)
    if (backend == DNN_BACKEND_INFERENCE_ENGINE_NN_BUILDER_2019 && target == DNN_TARGET_MYRIAD
        && getInferenceEngineVPUType() == CV_DNN_INFERENCE_ENGINE_VPU_TYPE_MYRIAD_X
    )
        applyTestTag(CV_TEST_TAG_DNN_SKIP_IE_MYRIAD_X, CV_TEST_TAG_DNN_SKIP_IE_NN_BUILDER);
#endif
    // Reference output values are in range [-0.855, 0.611]
    testONNXModels("two_convolution");
}

TEST_P(Test_ONNX_layers, Deconvolution)
{
    testONNXModels("deconvolution", npy, 0, 0, false, false);
    testONNXModels("two_deconvolution", npy, 0, 0, false, false);
    testONNXModels("deconvolution_group", npy, 0, 0, false, false);
    testONNXModels("deconvolution_output_shape", npy, 0, 0, false, false);
    if (target != DNN_TARGET_CUDA_FP16) // bug
        testONNXModels("deconv_adjpad_2d", npy, 0, 0, false, false);
}

TEST_P(Test_ONNX_layers, Deconvolution3D)
{
#if defined(INF_ENGINE_RELEASE) && INF_ENGINE_VER_MAJOR_EQ(2022010000)
    if (backend == DNN_BACKEND_INFERENCE_ENGINE_NGRAPH)
    {
        // [ GENERAL_ERROR ] openvino/src/plugins/intel_myriad/graph_transformer/src/frontend/frontend.cpp:592 Failed to compile layer "2":
        // [ GENERAL_ERROR ] openvino/src/plugins/intel_myriad/graph_transformer/src/model/model.cpp:198 duplicateData error: while duplicating 2@weights Const data got different desc and content byte sizes (162 and 486 respectively)
        if (target == DNN_TARGET_MYRIAD)
            applyTestTag(CV_TEST_TAG_DNN_SKIP_IE_MYRIAD, CV_TEST_TAG_DNN_SKIP_IE_NGRAPH, CV_TEST_TAG_DNN_SKIP_IE_VERSION);
    }
#elif defined(INF_ENGINE_RELEASE) && INF_ENGINE_VER_MAJOR_EQ(2021040000)
    if (backend == DNN_BACKEND_INFERENCE_ENGINE_NGRAPH)
    {
        // [ GENERAL_ERROR ] vpu/graph_transformer/src/frontend/frontend.cpp:439 Failed to compile layer "2":
        // [ GENERAL_ERROR ] vpu/graph_transformer/src/model/model.cpp:198 duplicateData error: while duplicating 2@weights Const data got different desc and content byte sizes (162 and 486 respectively)
        if (target == DNN_TARGET_MYRIAD)
            applyTestTag(CV_TEST_TAG_DNN_SKIP_IE_MYRIAD, CV_TEST_TAG_DNN_SKIP_IE_NGRAPH, CV_TEST_TAG_DNN_SKIP_IE_VERSION);
    }
#endif

    if (backend == DNN_BACKEND_OPENCV)
        throw SkipTestException("OpenCV backend is not supported");  // FIXIT use tags

    if (backend == DNN_BACKEND_VKCOM)
        applyTestTag(CV_TEST_TAG_DNN_SKIP_VULKAN);

    testONNXModels("deconv3d");
}

TEST_P(Test_ONNX_layers, Deconvolution3D_bias)
{
#if defined(INF_ENGINE_RELEASE) && INF_ENGINE_VER_MAJOR_EQ(2022010000)
    if (backend == DNN_BACKEND_INFERENCE_ENGINE_NGRAPH)
    {
        // [ GENERAL_ERROR ] openvino/src/plugins/intel_myriad/graph_transformer/src/frontend/frontend.cpp:592 Failed to compile layer "3":
        // [ GENERAL_ERROR ] openvino/src/plugins/intel_myriad/graph_transformer/src/model/model.cpp:198 duplicateData error: while duplicating 3@weights Const data got different desc and content byte sizes (270 and 810 respectively)
        if (target == DNN_TARGET_MYRIAD)
            applyTestTag(CV_TEST_TAG_DNN_SKIP_IE_MYRIAD, CV_TEST_TAG_DNN_SKIP_IE_NGRAPH, CV_TEST_TAG_DNN_SKIP_IE_VERSION);
    }
#elif defined(INF_ENGINE_RELEASE) && INF_ENGINE_VER_MAJOR_EQ(2021040000)
    if (backend == DNN_BACKEND_INFERENCE_ENGINE_NGRAPH)
    {
        // [ GENERAL_ERROR ] vpu/graph_transformer/src/frontend/frontend.cpp:439 Failed to compile layer "2":
        // [ GENERAL_ERROR ] vpu/graph_transformer/src/model/model.cpp:198 duplicateData error: while duplicating 2@weights Const data got different desc and content byte sizes (162 and 486 respectively)
        if (target == DNN_TARGET_MYRIAD)
            applyTestTag(CV_TEST_TAG_DNN_SKIP_IE_MYRIAD, CV_TEST_TAG_DNN_SKIP_IE_NGRAPH, CV_TEST_TAG_DNN_SKIP_IE_VERSION);
    }
#endif

    if (backend == DNN_BACKEND_OPENCV)
        throw SkipTestException("OpenCV backend is not supported");  // FIXIT use tags

    if (backend == DNN_BACKEND_VKCOM)
        applyTestTag(CV_TEST_TAG_DNN_SKIP_VULKAN);

    testONNXModels("deconv3d_bias");
}

TEST_P(Test_ONNX_layers, Deconvolution3D_pad)
{
#if defined(INF_ENGINE_RELEASE) && INF_ENGINE_VER_MAJOR_EQ(2022010000)
    if (backend == DNN_BACKEND_INFERENCE_ENGINE_NGRAPH)
    {
        // [ GENERAL_ERROR ] openvino/src/plugins/intel_myriad/graph_transformer/src/frontend/frontend.cpp:592 Failed to compile layer "3":
        // [ GENERAL_ERROR ] openvino/src/plugins/intel_myriad/graph_transformer/src/model/model.cpp:198 duplicateData error: while duplicating 3@weights Const data got different desc and content byte sizes (108 and 432 respectively)
        if (target == DNN_TARGET_MYRIAD)
            applyTestTag(CV_TEST_TAG_DNN_SKIP_IE_MYRIAD, CV_TEST_TAG_DNN_SKIP_IE_NGRAPH, CV_TEST_TAG_DNN_SKIP_IE_VERSION);
    }
#elif defined(INF_ENGINE_RELEASE) && INF_ENGINE_VER_MAJOR_EQ(2021040000)
    if (backend == DNN_BACKEND_INFERENCE_ENGINE_NGRAPH)
    {
        // [ GENERAL_ERROR ] vpu/graph_transformer/src/frontend/frontend.cpp:439 Failed to compile layer "2":
        // [ GENERAL_ERROR ] vpu/graph_transformer/src/model/model.cpp:198 duplicateData error: while duplicating 2@weights Const data got different desc and content byte sizes (162 and 486 respectively)
        if (target == DNN_TARGET_MYRIAD)
            applyTestTag(CV_TEST_TAG_DNN_SKIP_IE_MYRIAD, CV_TEST_TAG_DNN_SKIP_IE_NGRAPH, CV_TEST_TAG_DNN_SKIP_IE_VERSION);
    }
#endif

    if (backend == DNN_BACKEND_OPENCV)
        throw SkipTestException("OpenCV backend is not supported");  // FIXIT use tags

    if (backend == DNN_BACKEND_VKCOM)
        applyTestTag(CV_TEST_TAG_DNN_SKIP_VULKAN);

    testONNXModels("deconv3d_pad");
}

TEST_P(Test_ONNX_layers, Deconvolution3D_adjpad)
{
#if defined(INF_ENGINE_RELEASE) && INF_ENGINE_VER_MAJOR_EQ(2022010000)
    if (backend == DNN_BACKEND_INFERENCE_ENGINE_NGRAPH)
    {
        // [ GENERAL_ERROR ] openvino/src/plugins/intel_myriad/graph_transformer/src/frontend/frontend.cpp:592 Failed to compile layer "3":
        // [ GENERAL_ERROR ] openvino/src/plugins/intel_myriad/graph_transformer/src/model/model.cpp:198 duplicateData error: while duplicating 3@weights Const data got different desc and content byte sizes (90 and 180 respectively)
        if (target == DNN_TARGET_MYRIAD)
            applyTestTag(CV_TEST_TAG_DNN_SKIP_IE_MYRIAD, CV_TEST_TAG_DNN_SKIP_IE_NGRAPH, CV_TEST_TAG_DNN_SKIP_IE_VERSION);
    }
#elif defined(INF_ENGINE_RELEASE) && INF_ENGINE_VER_MAJOR_EQ(2021040000)
    if (backend == DNN_BACKEND_INFERENCE_ENGINE_NGRAPH)
    {
        // [ GENERAL_ERROR ] vpu/graph_transformer/src/frontend/frontend.cpp:439 Failed to compile layer "2":
        // [ GENERAL_ERROR ] vpu/graph_transformer/src/model/model.cpp:198 duplicateData error: while duplicating 2@weights Const data got different desc and content byte sizes (162 and 486 respectively)
        if (target == DNN_TARGET_MYRIAD)
            applyTestTag(CV_TEST_TAG_DNN_SKIP_IE_MYRIAD, CV_TEST_TAG_DNN_SKIP_IE_NGRAPH, CV_TEST_TAG_DNN_SKIP_IE_VERSION);
    }
#endif

    if (backend == DNN_BACKEND_OPENCV)
        throw SkipTestException("OpenCV backend is not supported");  // FIXIT use tags

    if (backend == DNN_BACKEND_VKCOM)
        applyTestTag(CV_TEST_TAG_DNN_SKIP_VULKAN);

    testONNXModels("deconv3d_adjpad");
}

TEST_P(Test_ONNX_layers, Dropout)
{
    testONNXModels("dropout");
}

TEST_P(Test_ONNX_layers, Linear)
{
    if (backend == DNN_BACKEND_OPENCV && target == DNN_TARGET_OPENCL_FP16)
        applyTestTag(CV_TEST_TAG_DNN_SKIP_OPENCL_FP16);
    testONNXModels("linear");
}

TEST_P(Test_ONNX_layers, ReLU)
{
    testONNXModels("ReLU");
}

TEST_P(Test_ONNX_layers, PReLU)
{
    testONNXModels("PReLU_slope");
}

TEST_P(Test_ONNX_layers, Clip)
{
    testONNXModels("clip", npy);
}

TEST_P(Test_ONNX_layers, Shape)
{
    testONNXModels("shape_of_constant");
}

TEST_P(Test_ONNX_layers, ReduceMean)
{
    testONNXModels("reduce_mean");
    testONNXModels("reduce_mean_axis1");
    testONNXModels("reduce_mean_axis2");
}

TEST_P(Test_ONNX_layers, ReduceSum)
{
    testONNXModels("reduce_sum");
}

TEST_P(Test_ONNX_layers, ReduceMax)
{
    testONNXModels("reduce_max");
}
TEST_P(Test_ONNX_layers, ReduceMax_axis_0)
{
    testONNXModels("reduce_max_axis_0");
}
TEST_P(Test_ONNX_layers, ReduceMax_axis_1)
{
#if defined(INF_ENGINE_RELEASE) && INF_ENGINE_VER_MAJOR_EQ(2021040000)
    // [ GENERAL_ERROR ]  AssertionFailed: !out.networkInputs.empty()
    if (backend == DNN_BACKEND_INFERENCE_ENGINE_NGRAPH && target == DNN_TARGET_MYRIAD)
        applyTestTag(CV_TEST_TAG_DNN_SKIP_IE_MYRIAD, CV_TEST_TAG_DNN_SKIP_IE_NGRAPH, CV_TEST_TAG_DNN_SKIP_IE_VERSION);
#endif
    testONNXModels("reduce_max_axis_1");
}

TEST_P(Test_ONNX_layers, Min)
{
    testONNXModels("min", npy, 0, 0, false, true, 2);
}

TEST_P(Test_ONNX_layers, ArgLayer)
{
    if (backend != DNN_BACKEND_OPENCV || target != DNN_TARGET_CPU)
        throw SkipTestException("Only CPU is supported");  // FIXIT use tags

    testONNXModels("argmax");
    testONNXModels("argmin");
}

TEST_P(Test_ONNX_layers, Scale)
{
#if defined(INF_ENGINE_RELEASE) && INF_ENGINE_VER_MAJOR_EQ(2021040000)
    // Ngraph operation Reshape with name ReduceMean_0 has dynamic output shape on 0 port, but CPU plug-in supports only static shape
    if (backend == DNN_BACKEND_INFERENCE_ENGINE_NGRAPH && target == DNN_TARGET_OPENCL)
        applyTestTag(CV_TEST_TAG_DNN_SKIP_IE_OPENCL, CV_TEST_TAG_DNN_SKIP_IE_VERSION);
    if (backend == DNN_BACKEND_INFERENCE_ENGINE_NGRAPH && target == DNN_TARGET_OPENCL_FP16)
        applyTestTag(CV_TEST_TAG_DNN_SKIP_IE_OPENCL_FP16, CV_TEST_TAG_DNN_SKIP_IE_VERSION);
#endif
#if defined(INF_ENGINE_RELEASE) && INF_ENGINE_VER_MAJOR_EQ(2021040000)
    // accuracy
    if (backend == DNN_BACKEND_INFERENCE_ENGINE_NGRAPH && target == DNN_TARGET_MYRIAD)
        applyTestTag(CV_TEST_TAG_DNN_SKIP_IE_MYRIAD, CV_TEST_TAG_DNN_SKIP_IE_NGRAPH, CV_TEST_TAG_DNN_SKIP_IE_VERSION);
#endif
    testONNXModels("scale");
}

TEST_P(Test_ONNX_layers, Scale_broadcast)
{
    testONNXModels("scale_broadcast", npy, 0, 0, false, true, 3);
}

TEST_P(Test_ONNX_layers, Scale_broadcast_mid)
{
    testONNXModels("scale_broadcast_mid", npy, 0, 0, false, true, 2);
}

TEST_P(Test_ONNX_layers, ReduceMean3D)
{
#if defined(INF_ENGINE_RELEASE) && INF_ENGINE_VER_MAJOR_LT(2021040000)
    if (backend == DNN_BACKEND_INFERENCE_ENGINE_NN_BUILDER_2019 && target != DNN_TARGET_CPU)
        applyTestTag(CV_TEST_TAG_DNN_SKIP_IE_NN_BUILDER);  // Only CPU on DLIE backend is supported
    else if (backend == DNN_BACKEND_INFERENCE_ENGINE_NGRAPH && target != DNN_TARGET_CPU)
        applyTestTag(CV_TEST_TAG_DNN_SKIP_IE_NGRAPH);  // Only CPU on DLIE backend is supported
#endif
    if (backend == DNN_BACKEND_OPENCV && target != DNN_TARGET_CPU)
        throw SkipTestException("Only CPU is supported");  // FIXIT use tags

    if (backend == DNN_BACKEND_VKCOM)
        applyTestTag(CV_TEST_TAG_DNN_SKIP_VULKAN);

    testONNXModels("reduce_mean3d");
}

TEST_P(Test_ONNX_layers, MaxPooling_Sigmoid)
{
    testONNXModels("maxpooling_sigmoid");
}

TEST_P(Test_ONNX_layers, Cast)
{
    testONNXModels("cast");
}

TEST_P(Test_ONNX_layers, Power)
{
    testONNXModels("pow2", npy, 0, 0, false, false);
}

TEST_P(Test_ONNX_layers, Exp)
{
    if (backend == DNN_BACKEND_INFERENCE_ENGINE_NN_BUILDER_2019)
        applyTestTag(CV_TEST_TAG_DNN_SKIP_IE_NN_BUILDER);
    testONNXModels("exp");
}

TEST_P(Test_ONNX_layers, Elementwise_Ceil)
{
#if defined(INF_ENGINE_RELEASE) && INF_ENGINE_VER_MAJOR_LT(2021040000)
    if (backend == DNN_BACKEND_INFERENCE_ENGINE_NN_BUILDER_2019)
        applyTestTag(CV_TEST_TAG_DNN_SKIP_IE_NN_BUILDER);
    if (backend == DNN_BACKEND_INFERENCE_ENGINE_NGRAPH)
        applyTestTag(CV_TEST_TAG_DNN_SKIP_IE_NGRAPH);
#endif
    testONNXModels("ceil");
}

TEST_P(Test_ONNX_layers, Elementwise_Floor)
{
#if defined(INF_ENGINE_RELEASE) && INF_ENGINE_VER_MAJOR_LT(2021040000)
    if (backend == DNN_BACKEND_INFERENCE_ENGINE_NN_BUILDER_2019)
        applyTestTag(CV_TEST_TAG_DNN_SKIP_IE_NN_BUILDER);
    if (backend == DNN_BACKEND_INFERENCE_ENGINE_NGRAPH)
        applyTestTag(CV_TEST_TAG_DNN_SKIP_IE_NGRAPH);
#endif
    testONNXModels("floor");
}

TEST_P(Test_ONNX_layers, Elementwise_Log)
{
#if defined(INF_ENGINE_RELEASE) && INF_ENGINE_VER_MAJOR_LT(2021040000)
    if (backend == DNN_BACKEND_INFERENCE_ENGINE_NN_BUILDER_2019)
        applyTestTag(CV_TEST_TAG_DNN_SKIP_IE_NN_BUILDER);
    if (backend == DNN_BACKEND_INFERENCE_ENGINE_NGRAPH)
        applyTestTag(CV_TEST_TAG_DNN_SKIP_IE_NGRAPH);
#endif
    testONNXModels("log");
}

TEST_P(Test_ONNX_layers, Elementwise_Round)
{
#if defined(INF_ENGINE_RELEASE) && INF_ENGINE_VER_MAJOR_LT(2021040000)
    if (backend == DNN_BACKEND_INFERENCE_ENGINE_NN_BUILDER_2019)
        applyTestTag(CV_TEST_TAG_DNN_SKIP_IE_NN_BUILDER);
    if (backend == DNN_BACKEND_INFERENCE_ENGINE_NGRAPH)
        applyTestTag(CV_TEST_TAG_DNN_SKIP_IE_NGRAPH);
#endif
    testONNXModels("round");
}

TEST_P(Test_ONNX_layers, Elementwise_Sqrt)
{
#if defined(INF_ENGINE_RELEASE) && INF_ENGINE_VER_MAJOR_LT(2021040000)
    if (backend == DNN_BACKEND_INFERENCE_ENGINE_NN_BUILDER_2019)
        applyTestTag(CV_TEST_TAG_DNN_SKIP_IE_NN_BUILDER);
    if (backend == DNN_BACKEND_INFERENCE_ENGINE_NGRAPH)
        applyTestTag(CV_TEST_TAG_DNN_SKIP_IE_NGRAPH);
    testONNXModels("sqrt");
#endif
}

TEST_P(Test_ONNX_layers, Elementwise_not)
{
#if defined(INF_ENGINE_RELEASE) && INF_ENGINE_VER_MAJOR_LT(2021040000)
    if (backend == DNN_BACKEND_INFERENCE_ENGINE_NN_BUILDER_2019)
        applyTestTag(CV_TEST_TAG_DNN_SKIP_IE_NN_BUILDER);
    if (backend == DNN_BACKEND_INFERENCE_ENGINE_NGRAPH)
        applyTestTag(CV_TEST_TAG_DNN_SKIP_IE_NGRAPH);
#endif
    testONNXModels("not");
}

TEST_P(Test_ONNX_layers, Compare_EQ)
{
#if defined(INF_ENGINE_RELEASE) && INF_ENGINE_VER_MAJOR_LT(2021040000)
    if (backend == DNN_BACKEND_INFERENCE_ENGINE_NN_BUILDER_2019)
        applyTestTag(CV_TEST_TAG_DNN_SKIP_IE_NN_BUILDER);
    if (backend == DNN_BACKEND_INFERENCE_ENGINE_NGRAPH)
        applyTestTag(CV_TEST_TAG_DNN_SKIP_IE_NGRAPH);
#endif
#if defined(INF_ENGINE_RELEASE) && INF_ENGINE_VER_MAJOR_EQ(2021040000)
    if (backend == DNN_BACKEND_INFERENCE_ENGINE_NGRAPH)
    {
        // IE exception: Function contains several inputs and outputs with one friendly name!
        if (target == DNN_TARGET_OPENCL || target == DNN_TARGET_OPENCL_FP16)
            applyTestTag(target == DNN_TARGET_OPENCL ? CV_TEST_TAG_DNN_SKIP_IE_OPENCL : CV_TEST_TAG_DNN_SKIP_IE_OPENCL_FP16,
                CV_TEST_TAG_DNN_SKIP_IE_NGRAPH, CV_TEST_TAG_DNN_SKIP_IE_VERSION
            );
        // IE exception: Function contains several inputs and outputs with one friendly name!
        if (target == DNN_TARGET_MYRIAD)
            applyTestTag(CV_TEST_TAG_DNN_SKIP_IE_MYRIAD, CV_TEST_TAG_DNN_SKIP_IE_NGRAPH, CV_TEST_TAG_DNN_SKIP_IE_VERSION);
    }
#endif
    testONNXModels("equal");
}

TEST_P(Test_ONNX_layers, Compare_GT)
{
#if defined(INF_ENGINE_RELEASE) && INF_ENGINE_VER_MAJOR_LT(2021040000)
    if (backend == DNN_BACKEND_INFERENCE_ENGINE_NN_BUILDER_2019)
        applyTestTag(CV_TEST_TAG_DNN_SKIP_IE_NN_BUILDER);
    if (backend == DNN_BACKEND_INFERENCE_ENGINE_NGRAPH)
        applyTestTag(CV_TEST_TAG_DNN_SKIP_IE_NGRAPH);
#endif
#if defined(INF_ENGINE_RELEASE) && INF_ENGINE_VER_MAJOR_EQ(2021040000)
    if (backend == DNN_BACKEND_INFERENCE_ENGINE_NGRAPH)
    {
        // IE exception: Function contains several inputs and outputs with one friendly name!
        if (target == DNN_TARGET_OPENCL || target == DNN_TARGET_OPENCL_FP16)
            applyTestTag(target == DNN_TARGET_OPENCL ? CV_TEST_TAG_DNN_SKIP_IE_OPENCL : CV_TEST_TAG_DNN_SKIP_IE_OPENCL_FP16,
                CV_TEST_TAG_DNN_SKIP_IE_NGRAPH, CV_TEST_TAG_DNN_SKIP_IE_VERSION
            );
        // IE exception: Function contains several inputs and outputs with one friendly name!
        if (target == DNN_TARGET_MYRIAD)
            applyTestTag(CV_TEST_TAG_DNN_SKIP_IE_MYRIAD, CV_TEST_TAG_DNN_SKIP_IE_NGRAPH, CV_TEST_TAG_DNN_SKIP_IE_VERSION);
    }
#endif
    testONNXModels("greater");
}

TEST_P(Test_ONNX_layers, Compare_LT)
{
#if defined(INF_ENGINE_RELEASE) && INF_ENGINE_VER_MAJOR_LT(2021040000)
    if (backend == DNN_BACKEND_INFERENCE_ENGINE_NN_BUILDER_2019)
        applyTestTag(CV_TEST_TAG_DNN_SKIP_IE_NN_BUILDER);
    if (backend == DNN_BACKEND_INFERENCE_ENGINE_NGRAPH)
        applyTestTag(CV_TEST_TAG_DNN_SKIP_IE_NGRAPH);
#endif
#if defined(INF_ENGINE_RELEASE) && INF_ENGINE_VER_MAJOR_EQ(2021040000)
    if (backend == DNN_BACKEND_INFERENCE_ENGINE_NGRAPH)
    {
        // IE exception: Function contains several inputs and outputs with one friendly name!
        if (target == DNN_TARGET_OPENCL || target == DNN_TARGET_OPENCL_FP16)
            applyTestTag(target == DNN_TARGET_OPENCL ? CV_TEST_TAG_DNN_SKIP_IE_OPENCL : CV_TEST_TAG_DNN_SKIP_IE_OPENCL_FP16,
                CV_TEST_TAG_DNN_SKIP_IE_NGRAPH, CV_TEST_TAG_DNN_SKIP_IE_VERSION
            );
        // IE exception: Function contains several inputs and outputs with one friendly name!
        if (target == DNN_TARGET_MYRIAD)
            applyTestTag(CV_TEST_TAG_DNN_SKIP_IE_MYRIAD, CV_TEST_TAG_DNN_SKIP_IE_NGRAPH, CV_TEST_TAG_DNN_SKIP_IE_VERSION);
    }
#endif
    testONNXModels("less");
}

TEST_P(Test_ONNX_layers, CompareSameDims_EQ)
{
#if defined(INF_ENGINE_RELEASE) && INF_ENGINE_VER_MAJOR_LT(2021040000)
    if (backend == DNN_BACKEND_INFERENCE_ENGINE_NN_BUILDER_2019)
        applyTestTag(CV_TEST_TAG_DNN_SKIP_IE_NN_BUILDER);
    if (backend == DNN_BACKEND_INFERENCE_ENGINE_NGRAPH)
        applyTestTag(CV_TEST_TAG_DNN_SKIP_IE_NGRAPH);
#endif
#if defined(INF_ENGINE_RELEASE) && INF_ENGINE_VER_MAJOR_EQ(2021040000)
    if (backend == DNN_BACKEND_INFERENCE_ENGINE_NGRAPH)
    {
        // IE exception: Function contains several inputs and outputs with one friendly name!
        if (target == DNN_TARGET_OPENCL || target == DNN_TARGET_OPENCL_FP16)
            applyTestTag(target == DNN_TARGET_OPENCL ? CV_TEST_TAG_DNN_SKIP_IE_OPENCL : CV_TEST_TAG_DNN_SKIP_IE_OPENCL_FP16,
                CV_TEST_TAG_DNN_SKIP_IE_NGRAPH, CV_TEST_TAG_DNN_SKIP_IE_VERSION
            );
        // IE exception: Function contains several inputs and outputs with one friendly name!
        if (target == DNN_TARGET_MYRIAD)
            applyTestTag(CV_TEST_TAG_DNN_SKIP_IE_MYRIAD, CV_TEST_TAG_DNN_SKIP_IE_NGRAPH, CV_TEST_TAG_DNN_SKIP_IE_VERSION);
    }
#endif
    testONNXModels("equal_same_dims", npy, 0, 0, false, true, 2);
}

TEST_P(Test_ONNX_layers, CompareSameDims_GT)
{
#if defined(INF_ENGINE_RELEASE) && INF_ENGINE_VER_MAJOR_LT(2021040000)
    if (backend == DNN_BACKEND_INFERENCE_ENGINE_NN_BUILDER_2019)
        applyTestTag(CV_TEST_TAG_DNN_SKIP_IE_NN_BUILDER);
    if (backend == DNN_BACKEND_INFERENCE_ENGINE_NGRAPH)
        applyTestTag(CV_TEST_TAG_DNN_SKIP_IE_NGRAPH);
#endif
#if defined(INF_ENGINE_RELEASE) && INF_ENGINE_VER_MAJOR_EQ(2021040000)
    if (backend == DNN_BACKEND_INFERENCE_ENGINE_NGRAPH)
    {
        // IE exception: Function contains several inputs and outputs with one friendly name!
        if (target == DNN_TARGET_OPENCL || target == DNN_TARGET_OPENCL_FP16)
            applyTestTag(target == DNN_TARGET_OPENCL ? CV_TEST_TAG_DNN_SKIP_IE_OPENCL : CV_TEST_TAG_DNN_SKIP_IE_OPENCL_FP16,
                CV_TEST_TAG_DNN_SKIP_IE_NGRAPH, CV_TEST_TAG_DNN_SKIP_IE_VERSION
            );
        // IE exception: Function contains several inputs and outputs with one friendly name!
        if (target == DNN_TARGET_MYRIAD)
            applyTestTag(CV_TEST_TAG_DNN_SKIP_IE_MYRIAD, CV_TEST_TAG_DNN_SKIP_IE_NGRAPH, CV_TEST_TAG_DNN_SKIP_IE_VERSION);
    }
#endif
    testONNXModels("greater_same_dims", npy, 0, 0, false, true, 2);
}

TEST_P(Test_ONNX_layers, CompareSameDims_LT)
{
#if defined(INF_ENGINE_RELEASE) && INF_ENGINE_VER_MAJOR_LT(2021040000)
    if (backend == DNN_BACKEND_INFERENCE_ENGINE_NN_BUILDER_2019)
        applyTestTag(CV_TEST_TAG_DNN_SKIP_IE_NN_BUILDER);
    if (backend == DNN_BACKEND_INFERENCE_ENGINE_NGRAPH)
        applyTestTag(CV_TEST_TAG_DNN_SKIP_IE_NGRAPH);
#endif
#if defined(INF_ENGINE_RELEASE) && INF_ENGINE_VER_MAJOR_EQ(2021040000)
    if (backend == DNN_BACKEND_INFERENCE_ENGINE_NGRAPH)
    {
        // IE exception: Function contains several inputs and outputs with one friendly name!
        if (target == DNN_TARGET_OPENCL || target == DNN_TARGET_OPENCL_FP16)
            applyTestTag(target == DNN_TARGET_OPENCL ? CV_TEST_TAG_DNN_SKIP_IE_OPENCL : CV_TEST_TAG_DNN_SKIP_IE_OPENCL_FP16,
                CV_TEST_TAG_DNN_SKIP_IE_NGRAPH, CV_TEST_TAG_DNN_SKIP_IE_VERSION
            );
        // IE exception: Function contains several inputs and outputs with one friendly name!
        if (target == DNN_TARGET_MYRIAD)
            applyTestTag(CV_TEST_TAG_DNN_SKIP_IE_MYRIAD, CV_TEST_TAG_DNN_SKIP_IE_NGRAPH, CV_TEST_TAG_DNN_SKIP_IE_VERSION);
    }
#endif
    testONNXModels("less_same_dims", npy, 0, 0, false, true, 2);
}

TEST_P(Test_ONNX_layers, Concatenation)
{
    if (backend == DNN_BACKEND_INFERENCE_ENGINE_NN_BUILDER_2019)
    {
        if (target == DNN_TARGET_OPENCL_FP16) applyTestTag(CV_TEST_TAG_DNN_SKIP_IE_OPENCL_FP16, CV_TEST_TAG_DNN_SKIP_IE_NN_BUILDER);
        if (target == DNN_TARGET_OPENCL)      applyTestTag(CV_TEST_TAG_DNN_SKIP_IE_OPENCL, CV_TEST_TAG_DNN_SKIP_IE_NN_BUILDER);
        if (target == DNN_TARGET_MYRIAD)      applyTestTag(CV_TEST_TAG_DNN_SKIP_IE_MYRIAD, CV_TEST_TAG_DNN_SKIP_IE_NN_BUILDER);
    }
    testONNXModels("concatenation");
    testONNXModels("concat_const_blobs");
}

TEST_P(Test_ONNX_layers, Eltwise3D)
{
#if defined(INF_ENGINE_RELEASE) && INF_ENGINE_VER_MAJOR_LT(2021040000)
    if (backend == DNN_BACKEND_INFERENCE_ENGINE_NN_BUILDER_2019 && target != DNN_TARGET_CPU)
        applyTestTag(CV_TEST_TAG_DNN_SKIP_IE_NN_BUILDER);  // Only CPU on DLIE backend is supported
    else if (backend == DNN_BACKEND_INFERENCE_ENGINE_NGRAPH && target != DNN_TARGET_CPU)
        applyTestTag(CV_TEST_TAG_DNN_SKIP_IE_NGRAPH);  // Only CPU on DLIE backend is supported
#endif
    testONNXModels("eltwise3d");
}

TEST_P(Test_ONNX_layers, AveragePooling)
{
    testONNXModels("average_pooling");
}

TEST_P(Test_ONNX_layers, MaxPooling3D)
{
#if defined(INF_ENGINE_RELEASE) && INF_ENGINE_VER_MAJOR_EQ(2022010000)
    if (backend == DNN_BACKEND_INFERENCE_ENGINE_NGRAPH)
    {
        // accuracy
        if (target == DNN_TARGET_OPENCL || target == DNN_TARGET_OPENCL_FP16)
            applyTestTag(target == DNN_TARGET_OPENCL ? CV_TEST_TAG_DNN_SKIP_IE_OPENCL : CV_TEST_TAG_DNN_SKIP_IE_OPENCL_FP16,
                CV_TEST_TAG_DNN_SKIP_IE_NGRAPH, CV_TEST_TAG_DNN_SKIP_IE_VERSION
            );
        // IE exception: [ GENERAL_ERROR ]  AssertionFailed: !expired()
        if (target == DNN_TARGET_MYRIAD)
            applyTestTag(CV_TEST_TAG_DNN_SKIP_IE_MYRIAD, CV_TEST_TAG_DNN_SKIP_IE_NGRAPH, CV_TEST_TAG_DNN_SKIP_IE_VERSION);
    }
#elif defined(INF_ENGINE_RELEASE) && INF_ENGINE_VER_MAJOR_EQ(2021040000)
    if (backend == DNN_BACKEND_INFERENCE_ENGINE_NGRAPH)
    {
        // accuracy
        if (target == DNN_TARGET_OPENCL || target == DNN_TARGET_OPENCL_FP16)
            applyTestTag(target == DNN_TARGET_OPENCL ? CV_TEST_TAG_DNN_SKIP_IE_OPENCL : CV_TEST_TAG_DNN_SKIP_IE_OPENCL_FP16,
                CV_TEST_TAG_DNN_SKIP_IE_NGRAPH, CV_TEST_TAG_DNN_SKIP_IE_VERSION
            );
        // IE exception: [ GENERAL_ERROR ]  AssertionFailed: !expired()
        if (target == DNN_TARGET_MYRIAD)
            applyTestTag(CV_TEST_TAG_DNN_SKIP_IE_MYRIAD, CV_TEST_TAG_DNN_SKIP_IE_NGRAPH, CV_TEST_TAG_DNN_SKIP_IE_VERSION);
    }
#endif
#if defined(INF_ENGINE_RELEASE) && INF_ENGINE_VER_MAJOR_LT(2021040000)
    if (backend == DNN_BACKEND_INFERENCE_ENGINE_NN_BUILDER_2019 && target != DNN_TARGET_CPU)
        applyTestTag(CV_TEST_TAG_DNN_SKIP_IE_NN_BUILDER);  // Only CPU on DLIE backend is supported
    else if (backend == DNN_BACKEND_INFERENCE_ENGINE_NGRAPH && target != DNN_TARGET_CPU)
        applyTestTag(CV_TEST_TAG_DNN_SKIP_IE_NGRAPH);  // Only CPU on DLIE backend is supported
#endif
    if (backend == DNN_BACKEND_OPENCV && target != DNN_TARGET_CPU)
        throw SkipTestException("Only CPU is supported");  // FIXIT use tags

    if (backend == DNN_BACKEND_VKCOM)
        applyTestTag(CV_TEST_TAG_DNN_SKIP_VULKAN);

    testONNXModels("max_pool3d", npy, 0, 0, false, false);
}

TEST_P(Test_ONNX_layers, AvePooling3D)
{
#if defined(INF_ENGINE_RELEASE) && INF_ENGINE_VER_MAJOR_LT(2021040000)
    if (backend == DNN_BACKEND_INFERENCE_ENGINE_NN_BUILDER_2019 && target != DNN_TARGET_CPU)
        applyTestTag(CV_TEST_TAG_DNN_SKIP_IE_NN_BUILDER);  // Only CPU on DLIE backend is supported
    else if (backend == DNN_BACKEND_INFERENCE_ENGINE_NGRAPH && target != DNN_TARGET_CPU)
        applyTestTag(CV_TEST_TAG_DNN_SKIP_IE_NGRAPH);  // Only CPU on DLIE backend is supported
#endif
    if (backend == DNN_BACKEND_OPENCV && target != DNN_TARGET_CPU)
        throw SkipTestException("Only CPU is supported");  // FIXIT use tags

    if (backend == DNN_BACKEND_VKCOM)
        applyTestTag(CV_TEST_TAG_DNN_SKIP_VULKAN);

    testONNXModels("ave_pool3d");
}

TEST_P(Test_ONNX_layers, PoolConv3D)
{
#if defined(INF_ENGINE_RELEASE) && INF_ENGINE_VER_MAJOR_LT(2021040000)
    if (backend == DNN_BACKEND_INFERENCE_ENGINE_NN_BUILDER_2019 && target != DNN_TARGET_CPU)
        applyTestTag(CV_TEST_TAG_DNN_SKIP_IE_NN_BUILDER);  // Only CPU on DLIE backend is supported
    else if (backend == DNN_BACKEND_INFERENCE_ENGINE_NGRAPH && target != DNN_TARGET_CPU)
        applyTestTag(CV_TEST_TAG_DNN_SKIP_IE_NGRAPH);  // Only CPU on DLIE backend is supported
#endif
    if (backend == DNN_BACKEND_OPENCV && target != DNN_TARGET_CPU)
        throw SkipTestException("Only CPU is supported");  // FIXIT use tags

    if (backend == DNN_BACKEND_VKCOM)
        applyTestTag(CV_TEST_TAG_DNN_SKIP_VULKAN);

    testONNXModels("pool_conv_3d");
}

TEST_P(Test_ONNX_layers, BatchNormalization)
{
    testONNXModels("batch_norm");
}

TEST_P(Test_ONNX_layers, BatchNormalization3D)
{
    if (backend == DNN_BACKEND_INFERENCE_ENGINE_NN_BUILDER_2019)
    {
        if (target == DNN_TARGET_OPENCL_FP16) applyTestTag(CV_TEST_TAG_DNN_SKIP_IE_OPENCL_FP16, CV_TEST_TAG_DNN_SKIP_IE_NN_BUILDER);
        if (target == DNN_TARGET_OPENCL)      applyTestTag(CV_TEST_TAG_DNN_SKIP_IE_OPENCL, CV_TEST_TAG_DNN_SKIP_IE_NN_BUILDER);
        if (target == DNN_TARGET_MYRIAD)      applyTestTag(CV_TEST_TAG_DNN_SKIP_IE_MYRIAD, CV_TEST_TAG_DNN_SKIP_IE_NN_BUILDER);
    }
    testONNXModels("batch_norm_3d");
}

TEST_P(Test_ONNX_layers, BatchNormalizationUnfused)
{
#if defined(INF_ENGINE_RELEASE) && INF_ENGINE_VER_MAJOR_EQ(2021030000)
    if (backend == DNN_BACKEND_INFERENCE_ENGINE_NGRAPH && target == DNN_TARGET_CPU)
        applyTestTag(CV_TEST_TAG_DNN_SKIP_IE_CPU, CV_TEST_TAG_DNN_SKIP_IE_NGRAPH);  // exception
#endif
    testONNXModels("frozenBatchNorm2d");
}

TEST_P(Test_ONNX_layers, BatchNormalizationSubgraph)
{
#if defined(INF_ENGINE_RELEASE) && INF_ENGINE_VER_MAJOR_EQ(2021030000)
    if (backend == DNN_BACKEND_INFERENCE_ENGINE_NGRAPH && target == DNN_TARGET_CPU)
        applyTestTag(CV_TEST_TAG_DNN_SKIP_IE_CPU, CV_TEST_TAG_DNN_SKIP_IE_NGRAPH);  // exception
#endif
    testONNXModels("batch_norm_subgraph");
}

TEST_P(Test_ONNX_layers, NormalizeFusionSubgraph)
{
    testONNXModels("normalize_fusion");
}

TEST_P(Test_ONNX_layers, Transpose)
{
    if (backend == DNN_BACKEND_INFERENCE_ENGINE_NN_BUILDER_2019)
    {
        if (target == DNN_TARGET_OPENCL_FP16) applyTestTag(CV_TEST_TAG_DNN_SKIP_IE_OPENCL_FP16, CV_TEST_TAG_DNN_SKIP_IE_NN_BUILDER);
        if (target == DNN_TARGET_OPENCL)      applyTestTag(CV_TEST_TAG_DNN_SKIP_IE_OPENCL, CV_TEST_TAG_DNN_SKIP_IE_NN_BUILDER);
        if (target == DNN_TARGET_MYRIAD)      applyTestTag(CV_TEST_TAG_DNN_SKIP_IE_MYRIAD, CV_TEST_TAG_DNN_SKIP_IE_NN_BUILDER);
    }
    testONNXModels("transpose");
}

TEST_P(Test_ONNX_layers, Multiplication)
{
    if (backend == DNN_BACKEND_OPENCV && target == DNN_TARGET_OPENCL_FP16)
        applyTestTag(CV_TEST_TAG_DNN_SKIP_OPENCL_FP16);
    if (backend == DNN_BACKEND_INFERENCE_ENGINE_NN_BUILDER_2019 && target == DNN_TARGET_MYRIAD)
        applyTestTag(CV_TEST_TAG_DNN_SKIP_IE_MYRIAD, CV_TEST_TAG_DNN_SKIP_IE_NN_BUILDER);
    testONNXModels("mul");
}

TEST_P(Test_ONNX_layers, MatMul)
{
    if (backend == DNN_BACKEND_INFERENCE_ENGINE_NN_BUILDER_2019)
        applyTestTag(CV_TEST_TAG_DNN_SKIP_IE_NN_BUILDER);

    testONNXModels("matmul_2d");
    testONNXModels("matmul_3d");
    testONNXModels("matmul_4d");
}

TEST_P(Test_ONNX_layers, MatMulAdd)
{
#if defined(INF_ENGINE_RELEASE) && INF_ENGINE_VER_MAJOR_EQ(2022010000)
    // accuracy
    if (backend == DNN_BACKEND_INFERENCE_ENGINE_NGRAPH && target == DNN_TARGET_CPU)
        applyTestTag(CV_TEST_TAG_DNN_SKIP_IE_CPU, CV_TEST_TAG_DNN_SKIP_IE_NGRAPH, CV_TEST_TAG_DNN_SKIP_IE_VERSION);
#elif defined(INF_ENGINE_RELEASE) && INF_ENGINE_VER_MAJOR_LT(2021010000)
    if (backend == DNN_BACKEND_INFERENCE_ENGINE_NN_BUILDER_2019)
        applyTestTag(CV_TEST_TAG_DNN_SKIP_IE_NN_BUILDER);
#endif
    if (backend == DNN_BACKEND_OPENCV && target == DNN_TARGET_OPENCL_FP16)
        applyTestTag(CV_TEST_TAG_DNN_SKIP_OPENCL_FP16);
    testONNXModels("matmul_add");
}

TEST_P(Test_ONNX_layers, Expand)
{
    testONNXModels("expand");
    testONNXModels("expand_identity");
    testONNXModels("expand_batch");
    testONNXModels("expand_channels");
    testONNXModels("expand_neg_batch");
}

TEST_P(Test_ONNX_layers, ExpandHW)
{
    if (backend == DNN_BACKEND_INFERENCE_ENGINE_NN_BUILDER_2019)
        applyTestTag(CV_TEST_TAG_DNN_SKIP_IE_NN_BUILDER);
    testONNXModels("expand_hw");
}

TEST_P(Test_ONNX_layers, Constant)
{
#if defined(INF_ENGINE_RELEASE) && INF_ENGINE_VER_MAJOR_EQ(2018050000)
    if (backend == DNN_BACKEND_INFERENCE_ENGINE_NN_BUILDER_2019 && target == DNN_TARGET_MYRIAD
            && getInferenceEngineVPUType() == CV_DNN_INFERENCE_ENGINE_VPU_TYPE_MYRIAD_X)
       applyTestTag(CV_TEST_TAG_DNN_SKIP_IE_MYRIAD_X, CV_TEST_TAG_DNN_SKIP_IE_NN_BUILDER, CV_TEST_TAG_DNN_SKIP_IE_VERSION);
#endif
    testONNXModels("constant");
}

TEST_P(Test_ONNX_layers, Padding)
{
#if defined(INF_ENGINE_RELEASE) && INF_ENGINE_VER_MAJOR_LT(2019010000)
    testONNXModels("padding", npy, 0, 0, false, false);
#else
    testONNXModels("padding");
#endif
}

TEST_P(Test_ONNX_layers, Resize)
{
    testONNXModels("resize_nearest");
    if (backend == DNN_BACKEND_INFERENCE_ENGINE_NN_BUILDER_2019)
        applyTestTag(CV_TEST_TAG_DNN_SKIP_IE_NN_BUILDER);
    testONNXModels("resize_bilinear");
}

TEST_P(Test_ONNX_layers, ResizeUnfused)
{
    if (backend == DNN_BACKEND_INFERENCE_ENGINE_NN_BUILDER_2019)
        applyTestTag(CV_TEST_TAG_DNN_SKIP_IE_NN_BUILDER);
    testONNXModels("upsample_unfused_torch1.2");
    testONNXModels("upsample_unfused_opset9_torch1.4");
    testONNXModels("resize_nearest_unfused_opset11_torch1.4");
    testONNXModels("resize_nearest_unfused_opset11_torch1.3");
    testONNXModels("resize_bilinear_unfused_opset11_torch1.4");
}

TEST_P(Test_ONNX_layers, ResizeUnfusedTwoInputs)
{
    if (backend == DNN_BACKEND_INFERENCE_ENGINE_NN_BUILDER_2019)
        applyTestTag(CV_TEST_TAG_DNN_SKIP_IE_NN_BUILDER);
    if (backend == DNN_BACKEND_INFERENCE_ENGINE_NGRAPH)
        applyTestTag(CV_TEST_TAG_DNN_SKIP_IE_NGRAPH);
    testONNXModels("upsample_unfused_two_inputs_opset9_torch1.4", npy, 0, 0, false, true, 2);
    testONNXModels("upsample_unfused_two_inputs_opset11_torch1.4", npy, 0, 0, false, true, 2);
}

TEST_P(Test_ONNX_layers, MultyInputs)
{
    testONNXModels("multy_inputs", npy, 0, 0, false, true, 2);
}

TEST_P(Test_ONNX_layers, Broadcast)
{
    if (backend == DNN_BACKEND_INFERENCE_ENGINE_NN_BUILDER_2019)
        applyTestTag(CV_TEST_TAG_DNN_SKIP_IE_NN_BUILDER);
    testONNXModels("channel_broadcast", npy, 0, 0, false, true, 2);
}

TEST_P(Test_ONNX_layers, DynamicResize)
{
    testONNXModels("dynamic_resize_9", npy, 0, 0, false, true, 2);
    testONNXModels("dynamic_resize_10", npy, 0, 0, false, true, 2);
    testONNXModels("dynamic_resize_11", npy, 0, 0, false, true, 2);
    testONNXModels("dynamic_resize_13", npy, 0, 0, false, true, 2);
    testONNXModels("dynamic_resize_scale_9", npy, 0, 0, false, true, 2);
    testONNXModels("dynamic_resize_scale_10", npy, 0, 0, false, true, 2);
    testONNXModels("dynamic_resize_scale_11", npy, 0, 0, false, true, 2);
    testONNXModels("dynamic_resize_scale_13", npy, 0, 0, false, true, 2);

    testONNXModels("resize_size_opset11");
    testONNXModels("resize_size_opset13");
}

TEST_P(Test_ONNX_layers, Resize_HumanSeg)
{
    testONNXModels("resize_humanseg");
}

TEST_P(Test_ONNX_layers, Div)
{
    const String model =  _tf("models/div.onnx");
    Net net = readNetFromONNX(model);
    ASSERT_FALSE(net.empty());

    net.setPreferableBackend(backend);
    net.setPreferableTarget(target);

    // Reference output values range is -68.80928, 2.991873. So to avoid computational
    // difference for FP16 we'll perform reversed division (just swap inputs).
    Mat inp1 = blobFromNPY(_tf("data/input_div_1.npy"));
    Mat inp2 = blobFromNPY(_tf("data/input_div_0.npy"));
    Mat ref  = blobFromNPY(_tf("data/output_div.npy"));
    cv::divide(1.0, ref, ref);
    checkBackend(&inp1, &ref);

    net.setInput(inp1, "0");
    net.setInput(inp2, "1");
    Mat out = net.forward();

    normAssert(ref, out, "", default_l1,  default_lInf);
    expectNoFallbacksFromIE(net);
    expectNoFallbacksFromCUDA(net);
}

TEST_P(Test_ONNX_layers, DynamicReshape)
{
    if (backend == DNN_BACKEND_INFERENCE_ENGINE_NN_BUILDER_2019)
        applyTestTag(CV_TEST_TAG_DNN_SKIP_IE_NN_BUILDER);

    testONNXModels("dynamic_reshape");
    testONNXModels("dynamic_reshape_opset_11");
    testONNXModels("flatten_by_prod");
    testONNXModels("flatten_const");
}

TEST_P(Test_ONNX_layers, Reshape)
{
    testONNXModels("unsqueeze");
    testONNXModels("unsqueeze_opset_13");
}

TEST_P(Test_ONNX_layers, Squeeze)
{
    if (backend == DNN_BACKEND_INFERENCE_ENGINE_NN_BUILDER_2019 && target == DNN_TARGET_MYRIAD)
        applyTestTag(CV_TEST_TAG_DNN_SKIP_IE_MYRIAD, CV_TEST_TAG_DNN_SKIP_IE_NN_BUILDER);
    testONNXModels("squeeze");
}

TEST_P(Test_ONNX_layers, ReduceL2)
{
    testONNXModels("reduceL2");
    testONNXModels("reduceL2_subgraph");
    testONNXModels("reduceL2_subgraph_2");
    testONNXModels("reduceL2_subgraph2_2");
}

TEST_P(Test_ONNX_layers, Split)
{
    if (backend == DNN_BACKEND_INFERENCE_ENGINE_NN_BUILDER_2019)
        applyTestTag(CV_TEST_TAG_DNN_SKIP_IE_NN_BUILDER);
    if (backend == DNN_BACKEND_INFERENCE_ENGINE_NGRAPH)
        applyTestTag(CV_TEST_TAG_DNN_SKIP_IE_NGRAPH);
    testONNXModels("split_1");
    testONNXModels("split_2");
    testONNXModels("split_3");
    testONNXModels("split_4");
    testONNXModels("split_sizes");
    testONNXModels("split_neg_axis");
}

TEST_P(Test_ONNX_layers, Slice)
{
#if defined(INF_ENGINE_RELEASE) && INF_ENGINE_VER_MAJOR_LT(2019010000)
    testONNXModels("slice", npy, 0, 0, false, false);
#else
    testONNXModels("slice");
    testONNXModels("slice_neg_starts");
    testONNXModels("slice_opset_11");
#endif
}

TEST_P(Test_ONNX_layers, Slice_Steps_2DInput)
{
    testONNXModels("slice_opset_11_steps_2d");
}

TEST_P(Test_ONNX_layers, Slice_Steps_3DInput)
{
#if defined(INF_ENGINE_RELEASE) && INF_ENGINE_VER_MAJOR_EQ(2022010000)
    // Cannot get memory!
    if (backend == DNN_BACKEND_INFERENCE_ENGINE_NGRAPH && target == DNN_TARGET_CPU)
        applyTestTag(CV_TEST_TAG_DNN_SKIP_IE_CPU, CV_TEST_TAG_DNN_SKIP_IE_NGRAPH, CV_TEST_TAG_DNN_SKIP_IE_VERSION);
    // IE exception: Cannot get memory!
    if (backend == DNN_BACKEND_INFERENCE_ENGINE_NGRAPH && (target == DNN_TARGET_OPENCL || target == DNN_TARGET_OPENCL_FP16))
        applyTestTag(target == DNN_TARGET_OPENCL ? CV_TEST_TAG_DNN_SKIP_IE_OPENCL : CV_TEST_TAG_DNN_SKIP_IE_OPENCL_FP16,
            CV_TEST_TAG_DNN_SKIP_IE_NGRAPH, CV_TEST_TAG_DNN_SKIP_IE_VERSION
        );
#endif

    testONNXModels("slice_opset_11_steps_3d");
}

TEST_P(Test_ONNX_layers, Slice_Steps_4DInput)
{
    testONNXModels("slice_opset_11_steps_4d");
}

TEST_P(Test_ONNX_layers, Slice_Steps_5DInput)
{
#if defined(INF_ENGINE_RELEASE) && INF_ENGINE_VER_MAJOR_EQ(2022010000)
    // Cannot get memory!
    if (backend == DNN_BACKEND_INFERENCE_ENGINE_NGRAPH && target == DNN_TARGET_CPU)
        applyTestTag(CV_TEST_TAG_DNN_SKIP_IE_CPU, CV_TEST_TAG_DNN_SKIP_IE_NGRAPH, CV_TEST_TAG_DNN_SKIP_IE_VERSION);
    // IE exception: Cannot get memory!
    if (backend == DNN_BACKEND_INFERENCE_ENGINE_NGRAPH && (target == DNN_TARGET_OPENCL || target == DNN_TARGET_OPENCL_FP16))
        applyTestTag(target == DNN_TARGET_OPENCL ? CV_TEST_TAG_DNN_SKIP_IE_OPENCL : CV_TEST_TAG_DNN_SKIP_IE_OPENCL_FP16,
            CV_TEST_TAG_DNN_SKIP_IE_NGRAPH, CV_TEST_TAG_DNN_SKIP_IE_VERSION
        );
    // Cannot get memory!
    if (backend == DNN_BACKEND_INFERENCE_ENGINE_NGRAPH && target == DNN_TARGET_MYRIAD)
        applyTestTag(CV_TEST_TAG_DNN_SKIP_IE_MYRIAD, CV_TEST_TAG_DNN_SKIP_IE_NGRAPH, CV_TEST_TAG_DNN_SKIP_IE_VERSION);
#endif

    testONNXModels("slice_opset_11_steps_5d");
}

TEST_P(Test_ONNX_layers, Softmax)
{
    testONNXModels("softmax");
    testONNXModels("log_softmax", npy, 0, 0, false, false);
    testONNXModels("softmax_unfused");
}

TEST_P(Test_ONNX_layers, Split_EltwiseMax)
{
    if (backend == DNN_BACKEND_INFERENCE_ENGINE_NN_BUILDER_2019)
        applyTestTag(CV_TEST_TAG_DNN_SKIP_IE_NN_BUILDER);
    if (backend == DNN_BACKEND_INFERENCE_ENGINE_NGRAPH)
        applyTestTag(CV_TEST_TAG_DNN_SKIP_IE_NGRAPH);
    testONNXModels("split_max");
}

TEST_P(Test_ONNX_layers, LSTM_Activations)
{
#if defined(INF_ENGINE_RELEASE) && INF_ENGINE_VER_MAJOR_EQ(2022010000)
    // Cannot get memory!
    if (backend == DNN_BACKEND_INFERENCE_ENGINE_NGRAPH && target == DNN_TARGET_CPU)
        applyTestTag(CV_TEST_TAG_DNN_SKIP_IE_CPU, CV_TEST_TAG_DNN_SKIP_IE_NGRAPH, CV_TEST_TAG_DNN_SKIP_IE_VERSION);
    // IE exception: Node Block1326/lstm/reshape_0/permute was not assigned on any pointed device
    if (backend == DNN_BACKEND_INFERENCE_ENGINE_NGRAPH && (target == DNN_TARGET_OPENCL || target == DNN_TARGET_OPENCL_FP16))
        applyTestTag(target == DNN_TARGET_OPENCL ? CV_TEST_TAG_DNN_SKIP_IE_OPENCL : CV_TEST_TAG_DNN_SKIP_IE_OPENCL_FP16,
            CV_TEST_TAG_DNN_SKIP_IE_NGRAPH, CV_TEST_TAG_DNN_SKIP_IE_VERSION
        );
#elif defined(INF_ENGINE_RELEASE) && INF_ENGINE_VER_MAJOR_EQ(2021040000)
    // IE Exception: Ngraph operation Reshape with name Block1237_Output_0_before_reshape has dynamic output shape on 0 port, but CPU plug-in supports only static shape
    if (backend == DNN_BACKEND_INFERENCE_ENGINE_NGRAPH && (target == DNN_TARGET_OPENCL || target == DNN_TARGET_OPENCL_FP16))
        applyTestTag(target == DNN_TARGET_OPENCL ? CV_TEST_TAG_DNN_SKIP_IE_OPENCL : CV_TEST_TAG_DNN_SKIP_IE_OPENCL_FP16,
            CV_TEST_TAG_DNN_SKIP_IE_NGRAPH, CV_TEST_TAG_DNN_SKIP_IE_VERSION
        );
#endif

    testONNXModels("lstm_cntk_tanh", pb, 0, 0, false, false);
}

// disabled due to poor handling of 1-d mats
TEST_P(Test_ONNX_layers, DISABLED_LSTM)
{
    testONNXModels("lstm", npy, 0, 0, false, false);
}

// disabled due to poor handling of 1-d mats
TEST_P(Test_ONNX_layers, DISABLED_LSTM_bidirectional)
{
    testONNXModels("lstm_bidirectional", npy, 0, 0, false, false);
}

TEST_P(Test_ONNX_layers, LSTM_hidden)
{
    testONNXModels("hidden_lstm", npy, 0, 0, false, false);
}

TEST_P(Test_ONNX_layers, LSTM_hidden_bidirectional)
{
#if defined(INF_ENGINE_RELEASE) && INF_ENGINE_VER_MAJOR_EQ(2022010000)
    // Cannot get memory!
    if (backend == DNN_BACKEND_INFERENCE_ENGINE_NGRAPH && target == DNN_TARGET_CPU)
        applyTestTag(CV_TEST_TAG_DNN_SKIP_IE_CPU, CV_TEST_TAG_DNN_SKIP_IE_NGRAPH, CV_TEST_TAG_DNN_SKIP_IE_VERSION);
    // IE exception: Node Transpose_45 was not assigned on any pointed device.
    if (backend == DNN_BACKEND_INFERENCE_ENGINE_NGRAPH && (target == DNN_TARGET_OPENCL || target == DNN_TARGET_OPENCL_FP16))
        applyTestTag(target == DNN_TARGET_OPENCL ? CV_TEST_TAG_DNN_SKIP_IE_OPENCL : CV_TEST_TAG_DNN_SKIP_IE_OPENCL_FP16,
            CV_TEST_TAG_DNN_SKIP_IE_NGRAPH, CV_TEST_TAG_DNN_SKIP_IE_VERSION
        );
#endif

    testONNXModels("hidden_lstm_bi", npy, 0, 0, false, false);
}

<<<<<<< HEAD
TEST_P(Test_ONNX_layers, GRU)
{
    testONNXModels("gru", npy, 0, 0, false, false);
}

TEST_P(Test_ONNX_layers, GRU_bidirectional)
{
    testONNXModels("gru_bi", npy, 0, 0, false, false);
}

TEST_P(Test_ONNX_layers, LSTM_cell)
=======
TEST_P(Test_ONNX_layers, LSTM_cell_forward)
>>>>>>> a93fb526
{
#if defined(INF_ENGINE_RELEASE) && INF_ENGINE_VER_MAJOR_EQ(2022010000)
    // accuracy!
    if (backend == DNN_BACKEND_INFERENCE_ENGINE_NGRAPH && target == DNN_TARGET_CPU)
        applyTestTag(CV_TEST_TAG_DNN_SKIP_IE_CPU, CV_TEST_TAG_DNN_SKIP_IE_NGRAPH, CV_TEST_TAG_DNN_SKIP_IE_VERSION);
#elif defined(INF_ENGINE_RELEASE) && INF_ENGINE_VER_MAJOR_EQ(2021040000)
    // Ngraph operation Reshape with name LSTM_16/lstm_y/reshape has dynamic output shape on 0 port, but CPU plug-in supports only static shape
    if (backend == DNN_BACKEND_INFERENCE_ENGINE_NGRAPH && target == DNN_TARGET_OPENCL)
        applyTestTag(CV_TEST_TAG_DNN_SKIP_IE_OPENCL, CV_TEST_TAG_DNN_SKIP_IE_VERSION);
    if (backend == DNN_BACKEND_INFERENCE_ENGINE_NGRAPH && target == DNN_TARGET_OPENCL_FP16)
        applyTestTag(CV_TEST_TAG_DNN_SKIP_IE_OPENCL_FP16, CV_TEST_TAG_DNN_SKIP_IE_VERSION);
#endif
    testONNXModels("lstm_cell_forward", npy, 0, 0, false, false);
}
TEST_P(Test_ONNX_layers, LSTM_cell_bidirectional)
{
#if defined(INF_ENGINE_RELEASE) && INF_ENGINE_VER_MAJOR_EQ(2022010000)
    // Cannot get memory!
    if (backend == DNN_BACKEND_INFERENCE_ENGINE_NGRAPH && target == DNN_TARGET_CPU)
        applyTestTag(CV_TEST_TAG_DNN_SKIP_IE_CPU, CV_TEST_TAG_DNN_SKIP_IE_NGRAPH, CV_TEST_TAG_DNN_SKIP_IE_VERSION);
#elif defined(INF_ENGINE_RELEASE) && INF_ENGINE_VER_MAJOR_EQ(2021040000)
    // Ngraph operation Reshape with name LSTM_16/lstm_y/reshape has dynamic output shape on 0 port, but CPU plug-in supports only static shape
    if (backend == DNN_BACKEND_INFERENCE_ENGINE_NGRAPH && target == DNN_TARGET_OPENCL)
        applyTestTag(CV_TEST_TAG_DNN_SKIP_IE_OPENCL, CV_TEST_TAG_DNN_SKIP_IE_VERSION);
    if (backend == DNN_BACKEND_INFERENCE_ENGINE_NGRAPH && target == DNN_TARGET_OPENCL_FP16)
        applyTestTag(CV_TEST_TAG_DNN_SKIP_IE_OPENCL_FP16, CV_TEST_TAG_DNN_SKIP_IE_VERSION);
#endif
    testONNXModels("lstm_cell_bidirectional", npy, 0, 0, false, false);
}
TEST_P(Test_ONNX_layers, LSTM_cell_with_peepholes)
{
    testONNXModels("lstm_cell_with_peepholes", npy, 0, 0, false, false);
}

TEST_P(Test_ONNX_layers, Pad2d_Unfused)
{
    testONNXModels("ReflectionPad2d");
    testONNXModels("ZeroPad2d");
}

TEST_P(Test_ONNX_layers, LinearWithConstant)
{
    if (backend == DNN_BACKEND_OPENCV && target == DNN_TARGET_OPENCL_FP16)
        applyTestTag(CV_TEST_TAG_DNN_SKIP_OPENCL_FP16);
#if defined(INF_ENGINE_RELEASE) && INF_ENGINE_VER_MAJOR_LT(2020040000)
    applyTestTag(CV_TEST_TAG_DNN_SKIP_IE);
#endif
    if (backend == DNN_BACKEND_CUDA)
        applyTestTag(CV_TEST_TAG_DNN_SKIP_CUDA);
    testONNXModels("lin_with_constant");
}

TEST_P(Test_ONNX_layers, MatmulWithTwoInputs)
{
    if (backend == DNN_BACKEND_OPENCV && target == DNN_TARGET_OPENCL_FP16)
        applyTestTag(CV_TEST_TAG_DNN_SKIP_OPENCL_FP16);
#if defined(INF_ENGINE_RELEASE) && INF_ENGINE_VER_MAJOR_LT(2020040000)
    applyTestTag(CV_TEST_TAG_DNN_SKIP_IE);
#endif
    testONNXModels("matmul_with_two_inputs");
}

TEST_P(Test_ONNX_layers, ResizeOpset11_Torch1_6)
{
    testONNXModels("resize_opset11_torch1.6");
}

TEST_P(Test_ONNX_layers, Mish)
{
    testONNXModels("mish");
}

TEST_P(Test_ONNX_layers, CalculatePads)
{
    testONNXModels("calc_pads");
}

TEST_P(Test_ONNX_layers, Conv1d)
{
    testONNXModels("conv1d");
}

TEST_P(Test_ONNX_layers, Conv1d_bias)
{
    testONNXModels("conv1d_bias");
}

TEST_P(Test_ONNX_layers, Conv1d_variable_weight)
{
    if (backend == DNN_BACKEND_CUDA)
        applyTestTag(CV_TEST_TAG_DNN_SKIP_CUDA); // not supported
    if (backend == DNN_BACKEND_VKCOM)
        applyTestTag(CV_TEST_TAG_DNN_SKIP_VULKAN); // not supported
    String basename = "conv1d_variable_w";
    Net net = readNetFromONNX(_tf("models/" + basename + ".onnx"));
    ASSERT_FALSE(net.empty());

    net.setPreferableBackend(backend);
    net.setPreferableTarget(target);

    Mat input = blobFromNPY(_tf("data/input_" + basename + "_0.npy"));
    Mat weights = blobFromNPY(_tf("data/input_" + basename + "_1.npy"));
    Mat ref = blobFromNPY(_tf("data/output_" + basename + ".npy"));

    net.setInput(input, "0");
    net.setInput(weights, "1");

    Mat out = net.forward();
    normAssert(ref, out, "", default_l1, default_lInf);
}

TEST_P(Test_ONNX_layers, Conv1d_variable_weight_bias)
{
    if (backend == DNN_BACKEND_CUDA)
        applyTestTag(CV_TEST_TAG_DNN_SKIP_CUDA); // not supported
    if (backend == DNN_BACKEND_VKCOM)
        applyTestTag(CV_TEST_TAG_DNN_SKIP_VULKAN); // not supported
    if (backend == DNN_BACKEND_INFERENCE_ENGINE_NGRAPH)
    {
        if (target == DNN_TARGET_MYRIAD) applyTestTag(CV_TEST_TAG_DNN_SKIP_IE_MYRIAD, CV_TEST_TAG_DNN_SKIP_IE_NGRAPH);
        if (target == DNN_TARGET_CPU && getInferenceEngineCPUType() == CV_DNN_INFERENCE_ENGINE_CPU_TYPE_ARM_COMPUTE)
            applyTestTag(CV_TEST_TAG_DNN_SKIP_IE_ARM_CPU, CV_TEST_TAG_DNN_SKIP_IE_NGRAPH);
    }
    String basename = "conv1d_variable_wb";
    Net net = readNetFromONNX(_tf("models/" + basename + ".onnx"));
    ASSERT_FALSE(net.empty());

    net.setPreferableBackend(backend);
    net.setPreferableTarget(target);

    Mat input = blobFromNPY(_tf("data/input_" + basename + "_0.npy"));
    Mat weights = blobFromNPY(_tf("data/input_" + basename + "_1.npy"));
    Mat bias = blobFromNPY(_tf("data/input_" + basename + "_2.npy"));
    Mat ref = blobFromNPY(_tf("data/output_" + basename + ".npy"));

    net.setInput(input, "0");
    net.setInput(weights, "1");
    net.setInput(bias, "bias");

    Mat out = net.forward();
    normAssert(ref, out, "", default_l1, default_lInf);
}

TEST_P(Test_ONNX_layers, GatherMultiOutput)
{
#if defined(INF_ENGINE_RELEASE) && INF_ENGINE_VER_MAJOR_EQ(2021040000)
    // IE Exception: Ngraph operation Reshape with name 6 has dynamic output shape on 0 port, but CPU plug-in supports only static shape
    if (backend == DNN_BACKEND_INFERENCE_ENGINE_NGRAPH && (target == DNN_TARGET_OPENCL || target == DNN_TARGET_OPENCL_FP16))
        applyTestTag(target == DNN_TARGET_OPENCL ? CV_TEST_TAG_DNN_SKIP_IE_OPENCL : CV_TEST_TAG_DNN_SKIP_IE_OPENCL_FP16,
            CV_TEST_TAG_DNN_SKIP_IE_NGRAPH, CV_TEST_TAG_DNN_SKIP_IE_VERSION
        );
#endif
#if defined(INF_ENGINE_RELEASE) && INF_ENGINE_VER_MAJOR_EQ(2021030000)
    if (backend == DNN_BACKEND_INFERENCE_ENGINE_NGRAPH && target == DNN_TARGET_OPENCL)
        applyTestTag(CV_TEST_TAG_DNN_SKIP_IE_OPENCL, CV_TEST_TAG_DNN_SKIP_IE_NGRAPH);  // exception
    if (backend == DNN_BACKEND_INFERENCE_ENGINE_NGRAPH && target == DNN_TARGET_OPENCL_FP16)
        applyTestTag(CV_TEST_TAG_DNN_SKIP_IE_OPENCL_FP16, CV_TEST_TAG_DNN_SKIP_IE_NGRAPH);  // exception
#endif

#if defined(INF_ENGINE_RELEASE) && INF_ENGINE_VER_MAJOR_LE(2021030000)
    if (target == DNN_TARGET_MYRIAD)
        applyTestTag(CV_TEST_TAG_DNN_SKIP_IE_MYRIAD, CV_TEST_TAG_DNN_SKIP_IE);
#endif

    testONNXModels("gather_multi_output");
}

TEST_P(Test_ONNX_layers, DynamicAxes_squeeze_and_conv)
{
#if defined(INF_ENGINE_RELEASE)
    if (backend == DNN_BACKEND_INFERENCE_ENGINE_NN_BUILDER_2019)
    {
        if (target == DNN_TARGET_MYRIAD) applyTestTag(CV_TEST_TAG_DNN_SKIP_IE_MYRIAD, CV_TEST_TAG_DNN_SKIP_IE_NN_BUILDER);
    }
#if INF_ENGINE_VER_MAJOR_LT(2021000000)
    if (backend == DNN_BACKEND_INFERENCE_ENGINE_NGRAPH)
    {
        if (target == DNN_TARGET_MYRIAD) applyTestTag(CV_TEST_TAG_DNN_SKIP_IE_MYRIAD, CV_TEST_TAG_DNN_SKIP_IE_NGRAPH);
    }
#endif
#endif
    testONNXModels("squeeze_and_conv_dynamic_axes");
}

TEST_P(Test_ONNX_layers, DynamicAxes_unsqueeze_and_conv)
{
#if defined(INF_ENGINE_RELEASE)
    if (backend == DNN_BACKEND_INFERENCE_ENGINE_NN_BUILDER_2019)
    {
        if (target == DNN_TARGET_MYRIAD) applyTestTag(CV_TEST_TAG_DNN_SKIP_IE_MYRIAD, CV_TEST_TAG_DNN_SKIP_IE_NN_BUILDER);
    }
#if INF_ENGINE_VER_MAJOR_LT(2021000000)
    if (backend == DNN_BACKEND_INFERENCE_ENGINE_NGRAPH)
    {
        if (target == DNN_TARGET_MYRIAD) applyTestTag(CV_TEST_TAG_DNN_SKIP_IE_MYRIAD, CV_TEST_TAG_DNN_SKIP_IE_NGRAPH);
    }
#endif
#endif
    testONNXModels("unsqueeze_and_conv_dynamic_axes");
}

TEST_P(Test_ONNX_layers, DynamicAxes_gather)
{
#if defined(INF_ENGINE_RELEASE)
    if (backend == DNN_BACKEND_INFERENCE_ENGINE_NN_BUILDER_2019)
    {
        if (target == DNN_TARGET_MYRIAD) applyTestTag(CV_TEST_TAG_DNN_SKIP_IE_MYRIAD, CV_TEST_TAG_DNN_SKIP_IE_NN_BUILDER);
    }
#if INF_ENGINE_VER_MAJOR_LT(2021000000)
    if (backend == DNN_BACKEND_INFERENCE_ENGINE_NGRAPH)
    {
        if (target == DNN_TARGET_MYRIAD) applyTestTag(CV_TEST_TAG_DNN_SKIP_IE_MYRIAD, CV_TEST_TAG_DNN_SKIP_IE_NGRAPH);
    }
#endif
#endif
    testONNXModels("gather_dynamic_axes");
}

TEST_P(Test_ONNX_layers, DynamicAxes_gather_scalar)
{
#if defined(INF_ENGINE_RELEASE) && INF_ENGINE_VER_MAJOR_EQ(2022010000)
    // accuracy
    if (backend == DNN_BACKEND_INFERENCE_ENGINE_NGRAPH && (target == DNN_TARGET_OPENCL || target == DNN_TARGET_OPENCL_FP16))
        applyTestTag(target == DNN_TARGET_OPENCL ? CV_TEST_TAG_DNN_SKIP_IE_OPENCL : CV_TEST_TAG_DNN_SKIP_IE_OPENCL_FP16,
            CV_TEST_TAG_DNN_SKIP_IE_NGRAPH, CV_TEST_TAG_DNN_SKIP_IE_VERSION
        );
#elif defined(INF_ENGINE_RELEASE) && INF_ENGINE_VER_MAJOR_EQ(2021040000)
    // accuracy
    if (backend == DNN_BACKEND_INFERENCE_ENGINE_NGRAPH && (target == DNN_TARGET_OPENCL || target == DNN_TARGET_OPENCL_FP16))
        applyTestTag(target == DNN_TARGET_OPENCL ? CV_TEST_TAG_DNN_SKIP_IE_OPENCL : CV_TEST_TAG_DNN_SKIP_IE_OPENCL_FP16,
            CV_TEST_TAG_DNN_SKIP_IE_NGRAPH, CV_TEST_TAG_DNN_SKIP_IE_VERSION
        );
#elif defined(INF_ENGINE_RELEASE)
    if (backend == DNN_BACKEND_INFERENCE_ENGINE_NN_BUILDER_2019)
    {
        if (target == DNN_TARGET_MYRIAD) applyTestTag(CV_TEST_TAG_DNN_SKIP_IE_MYRIAD, CV_TEST_TAG_DNN_SKIP_IE_NN_BUILDER);
    }
#if INF_ENGINE_VER_MAJOR_LT(2021000000)
    if (backend == DNN_BACKEND_INFERENCE_ENGINE_NGRAPH)
    {
        if (target == DNN_TARGET_MYRIAD) applyTestTag(CV_TEST_TAG_DNN_SKIP_IE_MYRIAD, CV_TEST_TAG_DNN_SKIP_IE_NGRAPH);
    }
#endif
#endif
    testONNXModels("gather_scalar_dynamic_axes");
}

TEST_P(Test_ONNX_layers, DynamicAxes_slice)
{
#if defined(INF_ENGINE_RELEASE)
    if (backend == DNN_BACKEND_INFERENCE_ENGINE_NN_BUILDER_2019)
    {
        if (target == DNN_TARGET_MYRIAD) applyTestTag(CV_TEST_TAG_DNN_SKIP_IE_MYRIAD, CV_TEST_TAG_DNN_SKIP_IE_NN_BUILDER);
    }
#if INF_ENGINE_VER_MAJOR_LT(2021000000)
    if (backend == DNN_BACKEND_INFERENCE_ENGINE_NGRAPH)
    {
        if (target == DNN_TARGET_MYRIAD) applyTestTag(CV_TEST_TAG_DNN_SKIP_IE_MYRIAD, CV_TEST_TAG_DNN_SKIP_IE_NGRAPH);
    }
#endif
#endif
    testONNXModels("slice_dynamic_axes");
}

TEST_P(Test_ONNX_layers, DynamicAxes_slice_opset_11)
{
#if defined(INF_ENGINE_RELEASE)
    if (backend == DNN_BACKEND_INFERENCE_ENGINE_NN_BUILDER_2019)
    {
        if (target == DNN_TARGET_MYRIAD) applyTestTag(CV_TEST_TAG_DNN_SKIP_IE_MYRIAD, CV_TEST_TAG_DNN_SKIP_IE_NN_BUILDER);
    }
#if INF_ENGINE_VER_MAJOR_LT(2021000000)
    if (backend == DNN_BACKEND_INFERENCE_ENGINE_NGRAPH)
    {
        if (target == DNN_TARGET_MYRIAD) applyTestTag(CV_TEST_TAG_DNN_SKIP_IE_MYRIAD, CV_TEST_TAG_DNN_SKIP_IE_NGRAPH);
    }
#endif
#endif
    testONNXModels("slice_opset_11_dynamic_axes");
}

TEST_P(Test_ONNX_layers, DynamicAxes_resize_opset11_torch16)
{
#if defined(INF_ENGINE_RELEASE)
    if (backend == DNN_BACKEND_INFERENCE_ENGINE_NN_BUILDER_2019)
    {
        if (target == DNN_TARGET_MYRIAD) applyTestTag(CV_TEST_TAG_DNN_SKIP_IE_MYRIAD, CV_TEST_TAG_DNN_SKIP_IE_NN_BUILDER);
    }
#if INF_ENGINE_VER_MAJOR_LT(2021000000)
    if (backend == DNN_BACKEND_INFERENCE_ENGINE_NGRAPH)
    {
        if (target == DNN_TARGET_MYRIAD) applyTestTag(CV_TEST_TAG_DNN_SKIP_IE_MYRIAD, CV_TEST_TAG_DNN_SKIP_IE_NGRAPH);
    }
#endif
#endif
    testONNXModels("resize_opset11_torch1.6_dynamic_axes");
}

TEST_P(Test_ONNX_layers, DynamicAxes_average_pooling)
{
#if defined(INF_ENGINE_RELEASE)
    if (backend == DNN_BACKEND_INFERENCE_ENGINE_NN_BUILDER_2019)
    {
        if (target == DNN_TARGET_MYRIAD) applyTestTag(CV_TEST_TAG_DNN_SKIP_IE_MYRIAD, CV_TEST_TAG_DNN_SKIP_IE_NN_BUILDER);
    }
#if INF_ENGINE_VER_MAJOR_LT(2021000000)
    if (backend == DNN_BACKEND_INFERENCE_ENGINE_NGRAPH)
    {
        if (target == DNN_TARGET_MYRIAD) applyTestTag(CV_TEST_TAG_DNN_SKIP_IE_MYRIAD, CV_TEST_TAG_DNN_SKIP_IE_NGRAPH);
    }
#endif
#endif
    testONNXModels("average_pooling_dynamic_axes");
}

TEST_P(Test_ONNX_layers, DynamicAxes_maxpooling_sigmoid)
{
#if defined(INF_ENGINE_RELEASE)
    if (backend == DNN_BACKEND_INFERENCE_ENGINE_NN_BUILDER_2019)
    {
        if (target == DNN_TARGET_MYRIAD) applyTestTag(CV_TEST_TAG_DNN_SKIP_IE_MYRIAD, CV_TEST_TAG_DNN_SKIP_IE_NN_BUILDER);
    }
#if INF_ENGINE_VER_MAJOR_LT(2021000000)
    if (backend == DNN_BACKEND_INFERENCE_ENGINE_NGRAPH)
    {
        if (target == DNN_TARGET_MYRIAD) applyTestTag(CV_TEST_TAG_DNN_SKIP_IE_MYRIAD, CV_TEST_TAG_DNN_SKIP_IE_NGRAPH);
    }
#endif
#endif
    testONNXModels("maxpooling_sigmoid_dynamic_axes");
}

TEST_P(Test_ONNX_layers, DynamicAxes_dynamic_batch)
{
#if defined(INF_ENGINE_RELEASE)
    if (backend == DNN_BACKEND_INFERENCE_ENGINE_NN_BUILDER_2019)
    {
        if (target == DNN_TARGET_MYRIAD) applyTestTag(CV_TEST_TAG_DNN_SKIP_IE_MYRIAD, CV_TEST_TAG_DNN_SKIP_IE_NN_BUILDER);
    }
#if INF_ENGINE_VER_MAJOR_LT(2021000000)
    if (backend == DNN_BACKEND_INFERENCE_ENGINE_NGRAPH)
    {
        if (target == DNN_TARGET_MYRIAD) applyTestTag(CV_TEST_TAG_DNN_SKIP_IE_MYRIAD, CV_TEST_TAG_DNN_SKIP_IE_NGRAPH);
    }
#endif
#endif
    testONNXModels("dynamic_batch");
}


TEST_P(Test_ONNX_layers, MaxPool1d)
{
#if defined(INF_ENGINE_RELEASE) && INF_ENGINE_VER_MAJOR_LT(2021040000)
    if (backend == DNN_BACKEND_INFERENCE_ENGINE_NN_BUILDER_2019)
    {
        if (target == DNN_TARGET_MYRIAD) applyTestTag(CV_TEST_TAG_DNN_SKIP_IE_MYRIAD, CV_TEST_TAG_DNN_SKIP_IE_NN_BUILDER);
    }
    if (backend == DNN_BACKEND_INFERENCE_ENGINE_NGRAPH)
    {
        if (target == DNN_TARGET_MYRIAD) applyTestTag(CV_TEST_TAG_DNN_SKIP_IE_MYRIAD, CV_TEST_TAG_DNN_SKIP_IE_NGRAPH);
    }
#endif
#if defined(INF_ENGINE_RELEASE) && INF_ENGINE_VER_MAJOR_GE(2021040000)
    if (backend == DNN_BACKEND_INFERENCE_ENGINE_NGRAPH && target == DNN_TARGET_MYRIAD)
    {
        // 2021.4: [ GENERAL_ERROR ]  AssertionFailed: !expired()
        applyTestTag(CV_TEST_TAG_DNN_SKIP_IE_MYRIAD, CV_TEST_TAG_DNN_SKIP_IE_NGRAPH);
    }
#endif
    testONNXModels("maxpooling_1d");
}

TEST_P(Test_ONNX_layers, MaxPoolSigmoid1d)
{
#if defined(INF_ENGINE_RELEASE) && INF_ENGINE_VER_MAJOR_EQ(2022010000)
    if (backend == DNN_BACKEND_INFERENCE_ENGINE_NGRAPH && target == DNN_TARGET_CPU)
        applyTestTag(CV_TEST_TAG_DNN_SKIP_IE_CPU, CV_TEST_TAG_DNN_SKIP_IE_NGRAPH, CV_TEST_TAG_DNN_SKIP_IE_VERSION);
#elif defined(INF_ENGINE_RELEASE) && INF_ENGINE_VER_MAJOR_LT(2021040000)
    if (backend == DNN_BACKEND_INFERENCE_ENGINE_NN_BUILDER_2019)
    {
        if (target == DNN_TARGET_MYRIAD) applyTestTag(CV_TEST_TAG_DNN_SKIP_IE_MYRIAD, CV_TEST_TAG_DNN_SKIP_IE_NN_BUILDER);
    }
    if (backend == DNN_BACKEND_INFERENCE_ENGINE_NGRAPH)
    {
        if (target == DNN_TARGET_MYRIAD) applyTestTag(CV_TEST_TAG_DNN_SKIP_IE_MYRIAD, CV_TEST_TAG_DNN_SKIP_IE_NGRAPH);
    }
#endif
    testONNXModels("maxpooling_sigmoid_1d");
}

TEST_P(Test_ONNX_layers, MaxPool1d_Twise)
{
#if defined(INF_ENGINE_RELEASE) && INF_ENGINE_VER_MAJOR_EQ(2022010000)
    // Cannot get memory!
    if (backend == DNN_BACKEND_INFERENCE_ENGINE_NGRAPH && target == DNN_TARGET_CPU)
        applyTestTag(CV_TEST_TAG_DNN_SKIP_IE_CPU, CV_TEST_TAG_DNN_SKIP_IE_NGRAPH, CV_TEST_TAG_DNN_SKIP_IE_VERSION);
    // Cannot get memory!
    if (backend == DNN_BACKEND_INFERENCE_ENGINE_NGRAPH && (target == DNN_TARGET_OPENCL || target == DNN_TARGET_OPENCL_FP16))
        applyTestTag(target == DNN_TARGET_OPENCL ? CV_TEST_TAG_DNN_SKIP_IE_OPENCL : CV_TEST_TAG_DNN_SKIP_IE_OPENCL_FP16,
            CV_TEST_TAG_DNN_SKIP_IE_NGRAPH, CV_TEST_TAG_DNN_SKIP_IE_VERSION
        );
#elif defined(INF_ENGINE_RELEASE) && INF_ENGINE_VER_MAJOR_LT(2021040000)
    if (backend == DNN_BACKEND_INFERENCE_ENGINE_NN_BUILDER_2019)
    {
        if (target == DNN_TARGET_MYRIAD) applyTestTag(CV_TEST_TAG_DNN_SKIP_IE_MYRIAD, CV_TEST_TAG_DNN_SKIP_IE_NN_BUILDER);
    }
    if (backend == DNN_BACKEND_INFERENCE_ENGINE_NGRAPH)
    {
        if (target == DNN_TARGET_MYRIAD) applyTestTag(CV_TEST_TAG_DNN_SKIP_IE_MYRIAD, CV_TEST_TAG_DNN_SKIP_IE_NGRAPH);
    }
#endif
    testONNXModels("two_maxpooling_1d");
}

TEST_P(Test_ONNX_layers, AvePool1d)
{
#if defined(INF_ENGINE_RELEASE) && INF_ENGINE_VER_MAJOR_EQ(2022010000)
    // Cannot get memory!
    if (backend == DNN_BACKEND_INFERENCE_ENGINE_NGRAPH && target == DNN_TARGET_MYRIAD)
        applyTestTag(CV_TEST_TAG_DNN_SKIP_IE_MYRIAD, CV_TEST_TAG_DNN_SKIP_IE_NGRAPH, CV_TEST_TAG_DNN_SKIP_IE_VERSION);
#elif defined(INF_ENGINE_RELEASE) && INF_ENGINE_VER_MAJOR_LT(2021040000)
    if (backend == DNN_BACKEND_INFERENCE_ENGINE_NN_BUILDER_2019)
    {
        if (target == DNN_TARGET_MYRIAD) applyTestTag(CV_TEST_TAG_DNN_SKIP_IE_MYRIAD, CV_TEST_TAG_DNN_SKIP_IE_NN_BUILDER);
    }
    if (backend == DNN_BACKEND_INFERENCE_ENGINE_NGRAPH)
    {
        if (target == DNN_TARGET_MYRIAD) applyTestTag(CV_TEST_TAG_DNN_SKIP_IE_MYRIAD, CV_TEST_TAG_DNN_SKIP_IE_NGRAPH);
    }
#endif
    testONNXModels("average_pooling_1d");
}

TEST_P(Test_ONNX_layers, PoolConv1d)
{
#if defined(INF_ENGINE_RELEASE) && INF_ENGINE_VER_MAJOR_EQ(2022010000)
    // Cannot get memory!
    if (backend == DNN_BACKEND_INFERENCE_ENGINE_NGRAPH && target == DNN_TARGET_CPU)
        applyTestTag(CV_TEST_TAG_DNN_SKIP_IE_CPU, CV_TEST_TAG_DNN_SKIP_IE_NGRAPH, CV_TEST_TAG_DNN_SKIP_IE_VERSION);
    // Cannot get memory!
    if (backend == DNN_BACKEND_INFERENCE_ENGINE_NGRAPH && target == DNN_TARGET_MYRIAD)
        applyTestTag(CV_TEST_TAG_DNN_SKIP_IE_MYRIAD, CV_TEST_TAG_DNN_SKIP_IE_NGRAPH, CV_TEST_TAG_DNN_SKIP_IE_VERSION);
    // Cannot get memory!
    if (backend == DNN_BACKEND_INFERENCE_ENGINE_NGRAPH && (target == DNN_TARGET_OPENCL || target == DNN_TARGET_OPENCL_FP16))
        applyTestTag(target == DNN_TARGET_OPENCL ? CV_TEST_TAG_DNN_SKIP_IE_OPENCL : CV_TEST_TAG_DNN_SKIP_IE_OPENCL_FP16,
            CV_TEST_TAG_DNN_SKIP_IE_NGRAPH, CV_TEST_TAG_DNN_SKIP_IE_VERSION
        );
#elif defined(INF_ENGINE_RELEASE) && INF_ENGINE_VER_MAJOR_LT(2021040000)
    if (backend == DNN_BACKEND_INFERENCE_ENGINE_NN_BUILDER_2019)
    {
        if (target == DNN_TARGET_MYRIAD) applyTestTag(CV_TEST_TAG_DNN_SKIP_IE_MYRIAD, CV_TEST_TAG_DNN_SKIP_IE_NN_BUILDER);
    }
    if (backend == DNN_BACKEND_INFERENCE_ENGINE_NGRAPH)
    {
        if (target == DNN_TARGET_MYRIAD) applyTestTag(CV_TEST_TAG_DNN_SKIP_IE_MYRIAD, CV_TEST_TAG_DNN_SKIP_IE_NGRAPH);
    }
#endif
    testONNXModels("pool_conv_1d");
}

TEST_P(Test_ONNX_layers, ConvResizePool1d)
{
#if defined(INF_ENGINE_RELEASE) && INF_ENGINE_VER_MAJOR_EQ(2021040000)
    // IE Exception: Ngraph operation Reshape with name 15 has dynamic output shape on 0 port, but CPU plug-in supports only static shape
    if (backend == DNN_BACKEND_INFERENCE_ENGINE_NGRAPH && (target == DNN_TARGET_OPENCL || target == DNN_TARGET_OPENCL_FP16))
        applyTestTag(target == DNN_TARGET_OPENCL ? CV_TEST_TAG_DNN_SKIP_IE_OPENCL : CV_TEST_TAG_DNN_SKIP_IE_OPENCL_FP16,
            CV_TEST_TAG_DNN_SKIP_IE_NGRAPH, CV_TEST_TAG_DNN_SKIP_IE_VERSION
        );
#endif
#if defined(INF_ENGINE_RELEASE)
    if (backend == DNN_BACKEND_INFERENCE_ENGINE_NN_BUILDER_2019)
    {
        if (target == DNN_TARGET_MYRIAD) applyTestTag(CV_TEST_TAG_DNN_SKIP_IE_MYRIAD, CV_TEST_TAG_DNN_SKIP_IE_NN_BUILDER);
    }
    if (backend == DNN_BACKEND_INFERENCE_ENGINE_NGRAPH)
    {
        if (target == DNN_TARGET_MYRIAD) applyTestTag(CV_TEST_TAG_DNN_SKIP_IE_MYRIAD, CV_TEST_TAG_DNN_SKIP_IE_NGRAPH);
#if INF_ENGINE_VER_MAJOR_EQ(2021030000)
        if (target == DNN_TARGET_OPENCL) applyTestTag(CV_TEST_TAG_DNN_SKIP_IE_OPENCL, CV_TEST_TAG_DNN_SKIP_IE_NGRAPH);  // exception
        if (target == DNN_TARGET_OPENCL_FP16) applyTestTag(CV_TEST_TAG_DNN_SKIP_IE_OPENCL_FP16, CV_TEST_TAG_DNN_SKIP_IE_NGRAPH);  // exception
#endif
    }
#endif
    testONNXModels("conv_resize_pool_1d");
}

TEST_P(Test_ONNX_layers, SubFromConst)
{
    testONNXModels("sub_from_const1");
    testONNXModels("sub_from_const_eltwise");
    testONNXModels("sub_from_const_broadcast");
}

TEST_P(Test_ONNX_layers, DivConst)
{
    testONNXModels("div_const");
}


TEST_P(Test_ONNX_layers, Quantized_Convolution)
{
    testONNXModels("quantized_conv_uint8_weights", npy, 0.004, 0.02);
    testONNXModels("quantized_conv_int8_weights", npy, 0.03, 0.5);
    testONNXModels("quantized_conv_per_channel_weights", npy, 0.06, 0.4);
}

TEST_P(Test_ONNX_layers, Quantized_MatMul)
{
    testONNXModels("quantized_matmul_uint8_weights", npy, 0.005, 0.007);
    testONNXModels("quantized_matmul_int8_weights", npy, 0.06, 0.2);
    testONNXModels("quantized_matmul_per_channel_weights", npy, 0.06, 0.22);
}

TEST_P(Test_ONNX_layers, Quantized_MatMul_Variable_Weights)
{
    // Unsupported
    EXPECT_THROW(
    {
        testONNXModels("quantized_matmul_variable_inputs");
    }, cv::Exception);
}

TEST_P(Test_ONNX_layers, Quantized_Eltwise)
{
    testONNXModels("quantized_eltwise");
}

TEST_P(Test_ONNX_layers, Quantized_Eltwise_Scalar)
{
    testONNXModels("quantized_eltwise_scalar");
}

TEST_P(Test_ONNX_layers, Quantized_Eltwise_Broadcast)
{
    testONNXModels("quantized_eltwise_broadcast");
}

TEST_P(Test_ONNX_layers, Quantized_LeakyReLU)
{
    testONNXModels("quantized_leaky_relu");
}

TEST_P(Test_ONNX_layers, Quantized_Sigmoid)
{
    testONNXModels("quantized_sigmoid");
}

TEST_P(Test_ONNX_layers, Quantized_MaxPool)
{
    testONNXModels("quantized_maxpool");
}

TEST_P(Test_ONNX_layers, Quantized_AvgPool)
{
    testONNXModels("quantized_avgpool");
}

TEST_P(Test_ONNX_layers, Quantized_Split)
{
    testONNXModels("quantized_split");
}

TEST_P(Test_ONNX_layers, Quantized_Pad)
{
    testONNXModels("quantized_padding");
}

TEST_P(Test_ONNX_layers, Quantized_Reshape)
{
    testONNXModels("quantized_reshape");
}

TEST_P(Test_ONNX_layers, Quantized_Transpose)
{
    testONNXModels("quantized_transpose");
}

TEST_P(Test_ONNX_layers, Quantized_Squeeze)
{
    testONNXModels("quantized_squeeze");
}

TEST_P(Test_ONNX_layers, Quantized_Unsqueeze)
{
    testONNXModels("quantized_unsqueeze");
}

TEST_P(Test_ONNX_layers, Quantized_Resize)
{
    testONNXModels("quantized_resize_nearest");
    testONNXModels("quantized_resize_bilinear", npy, 2e-4, 0.003);
    testONNXModels("quantized_resize_bilinear_align", npy, 3e-4, 0.003);
}

TEST_P(Test_ONNX_layers, Quantized_Concat)
{
    testONNXModels("quantized_concat");
    testONNXModels("quantized_concat_const_blob");
}

TEST_P(Test_ONNX_layers, Quantized_Constant)
{
    testONNXModels("quantized_constant", npy, 0.002, 0.008);
}

INSTANTIATE_TEST_CASE_P(/*nothing*/, Test_ONNX_layers, dnnBackendsAndTargets());

class Test_ONNX_nets : public Test_ONNX_layers
{
public:
    Test_ONNX_nets() { required = false; }
};

TEST_P(Test_ONNX_nets, Alexnet)
{
#if defined(OPENCV_32BIT_CONFIGURATION) && (defined(HAVE_OPENCL) || defined(_WIN32))
    applyTestTag(CV_TEST_TAG_MEMORY_2GB);
#else
    applyTestTag(target == DNN_TARGET_CPU ? CV_TEST_TAG_MEMORY_512MB : CV_TEST_TAG_MEMORY_1GB);
#endif

    const String model =  _tf("models/alexnet.onnx", false);

    Net net = readNetFromONNX(model);
    ASSERT_FALSE(net.empty());

    net.setPreferableBackend(backend);
    net.setPreferableTarget(target);

    Mat inp = imread(_tf("../grace_hopper_227.png"));
    Mat ref = blobFromNPY(_tf("../caffe_alexnet_prob.npy"));
    checkBackend(&inp, &ref);

    net.setInput(blobFromImage(inp, 1.0f, Size(227, 227), Scalar(), false));
    ASSERT_FALSE(net.empty());
    Mat out = net.forward();

    normAssert(out, ref, "", default_l1,  default_lInf);
    expectNoFallbacksFromIE(net);
}

TEST_P(Test_ONNX_nets, Squeezenet)
{
    testONNXModels("squeezenet", pb);
}

TEST_P(Test_ONNX_nets, Googlenet)
{
#if defined(INF_ENGINE_RELEASE) && INF_ENGINE_VER_MAJOR_EQ(2022010000)
    // accuracy
    if (target == DNN_TARGET_MYRIAD)
        applyTestTag(CV_TEST_TAG_DNN_SKIP_IE_MYRIAD, CV_TEST_TAG_DNN_SKIP_IE_NGRAPH, CV_TEST_TAG_DNN_SKIP_IE_VERSION);
#elif defined(INF_ENGINE_RELEASE) && INF_ENGINE_VER_MAJOR_EQ(2021040000)
    // accuracy
    if (target == DNN_TARGET_MYRIAD)
        applyTestTag(CV_TEST_TAG_DNN_SKIP_IE_MYRIAD, CV_TEST_TAG_DNN_SKIP_IE_NGRAPH, CV_TEST_TAG_DNN_SKIP_IE_VERSION);
#elif defined(INF_ENGINE_RELEASE) && INF_ENGINE_VER_MAJOR_LT(2021040000)
    if (backend == DNN_BACKEND_INFERENCE_ENGINE_NN_BUILDER_2019)
        applyTestTag(CV_TEST_TAG_DNN_SKIP_IE_NN_BUILDER);

    if (backend == DNN_BACKEND_INFERENCE_ENGINE_NGRAPH)
        applyTestTag(CV_TEST_TAG_DNN_SKIP_IE_NGRAPH);
#endif

    const String model = _tf("models/googlenet.onnx", false);

    Net net = readNetFromONNX(model);
    ASSERT_FALSE(net.empty());

    net.setPreferableBackend(backend);
    net.setPreferableTarget(target);

    std::vector<Mat> images;
    images.push_back( imread(_tf("../googlenet_0.png")) );
    images.push_back( imread(_tf("../googlenet_1.png")) );
    Mat inp = blobFromImages(images, 1.0f, Size(), Scalar(), false);
    Mat ref = blobFromNPY(_tf("../googlenet_prob.npy"));
    checkBackend(&inp, &ref);

    net.setInput(inp);
    ASSERT_FALSE(net.empty());
    Mat out = net.forward();

    normAssert(ref, out, "", default_l1,  default_lInf);
    expectNoFallbacksFromIE(net);
}

TEST_P(Test_ONNX_nets, CaffeNet)
{
#if defined(OPENCV_32BIT_CONFIGURATION) && (defined(HAVE_OPENCL) || defined(_WIN32))
    applyTestTag(CV_TEST_TAG_MEMORY_2GB);
#else
    applyTestTag(target == DNN_TARGET_CPU ? CV_TEST_TAG_MEMORY_512MB : CV_TEST_TAG_MEMORY_1GB);
#endif

#if defined(INF_ENGINE_RELEASE) && INF_ENGINE_VER_MAJOR_EQ(2019030000)
    if (backend == DNN_BACKEND_INFERENCE_ENGINE_NN_BUILDER_2019 && target == DNN_TARGET_MYRIAD
        && getInferenceEngineVPUType() == CV_DNN_INFERENCE_ENGINE_VPU_TYPE_MYRIAD_X)
        applyTestTag(CV_TEST_TAG_DNN_SKIP_IE_MYRIAD_X, CV_TEST_TAG_DNN_SKIP_IE_NN_BUILDER, CV_TEST_TAG_DNN_SKIP_IE_VERSION);
#endif
    testONNXModels("caffenet", pb);
}

TEST_P(Test_ONNX_nets, RCNN_ILSVRC13)
{
#if defined(OPENCV_32BIT_CONFIGURATION) && (defined(HAVE_OPENCL) || defined(_WIN32))
    applyTestTag(CV_TEST_TAG_MEMORY_2GB);
#else
    applyTestTag(target == DNN_TARGET_CPU ? CV_TEST_TAG_MEMORY_512MB : CV_TEST_TAG_MEMORY_1GB);
#endif

#if defined(INF_ENGINE_RELEASE) && INF_ENGINE_VER_MAJOR_EQ(2019030000)
    if (backend == DNN_BACKEND_INFERENCE_ENGINE_NN_BUILDER_2019 && target == DNN_TARGET_MYRIAD
        && getInferenceEngineVPUType() == CV_DNN_INFERENCE_ENGINE_VPU_TYPE_MYRIAD_X)
        applyTestTag(CV_TEST_TAG_DNN_SKIP_IE_MYRIAD_X, CV_TEST_TAG_DNN_SKIP_IE_NN_BUILDER, CV_TEST_TAG_DNN_SKIP_IE_VERSION);
#endif
    // Reference output values are in range [-4.992, -1.161]
    testONNXModels("rcnn_ilsvrc13", pb, 0.0046);
}

TEST_P(Test_ONNX_nets, VGG16_bn)
{
    applyTestTag(CV_TEST_TAG_MEMORY_6GB);  // > 2.3Gb

    // output range: [-16; 27], after Softmax [0; 0.67]
    const double lInf = (target == DNN_TARGET_MYRIAD) ? 0.038 : default_lInf;
    testONNXModels("vgg16-bn", pb, default_l1, lInf, true);
}

TEST_P(Test_ONNX_nets, ZFNet)
{
    applyTestTag(CV_TEST_TAG_MEMORY_2GB);
    testONNXModels("zfnet512", pb);
}

TEST_P(Test_ONNX_nets, ResNet18v1)
{
    applyTestTag(CV_TEST_TAG_MEMORY_512MB);

    // output range: [-16; 22], after Softmax [0, 0.51]
    testONNXModels("resnet18v1", pb, default_l1, default_lInf, true, target != DNN_TARGET_MYRIAD);
}

TEST_P(Test_ONNX_nets, ResNet50v1)
{
    applyTestTag(CV_TEST_TAG_MEMORY_512MB);

    // output range: [-67; 75], after Softmax [0, 0.98]
    testONNXModels("resnet50v1", pb, default_l1, default_lInf, true, target != DNN_TARGET_MYRIAD);
}

TEST_P(Test_ONNX_nets, ResNet50_Int8)
{
    testONNXModels("resnet50_int8", pb, default_l1, default_lInf, true);
}

TEST_P(Test_ONNX_nets, ResNet101_DUC_HDC)
{
    applyTestTag(CV_TEST_TAG_VERYLONG);

#if defined(INF_ENGINE_RELEASE) && INF_ENGINE_VER_MAJOR_GE(2019010000)
    if (backend == DNN_BACKEND_INFERENCE_ENGINE_NN_BUILDER_2019)
        applyTestTag(CV_TEST_TAG_DNN_SKIP_IE_NN_BUILDER, CV_TEST_TAG_DNN_SKIP_IE_VERSION);
#endif
#if defined(INF_ENGINE_RELEASE)
    if (backend == DNN_BACKEND_INFERENCE_ENGINE_NN_BUILDER_2019 && target == DNN_TARGET_MYRIAD)
        applyTestTag(CV_TEST_TAG_DNN_SKIP_IE_MYRIAD, CV_TEST_TAG_DNN_SKIP_IE_NN_BUILDER);
#endif
    if (target == DNN_TARGET_OPENCL_FP16 || target == DNN_TARGET_OPENCL)
    {
        if (backend == DNN_BACKEND_OPENCV)
            applyTestTag(target == DNN_TARGET_OPENCL ? CV_TEST_TAG_DNN_SKIP_OPENCL : CV_TEST_TAG_DNN_SKIP_OPENCL_FP16);
        throw SkipTestException("Test is disabled for OpenCL targets");
    }
    testONNXModels("resnet101_duc_hdc", pb);
}

TEST_P(Test_ONNX_nets, TinyYolov2)
{
    applyTestTag(CV_TEST_TAG_MEMORY_512MB);

    if (cvtest::skipUnstableTests)
        throw SkipTestException("Skip unstable test");
#if defined(INF_ENGINE_RELEASE)
    if (backend == DNN_BACKEND_INFERENCE_ENGINE_NN_BUILDER_2019
            && (target == DNN_TARGET_OPENCL || target == DNN_TARGET_OPENCL_FP16)
    )
        applyTestTag(target == DNN_TARGET_OPENCL ? CV_TEST_TAG_DNN_SKIP_IE_OPENCL : CV_TEST_TAG_DNN_SKIP_IE_OPENCL_FP16, CV_TEST_TAG_DNN_SKIP_IE_NN_BUILDER);

    if (target == DNN_TARGET_MYRIAD && getInferenceEngineVPUType() == CV_DNN_INFERENCE_ENGINE_VPU_TYPE_MYRIAD_X
    )
        applyTestTag(CV_TEST_TAG_DNN_SKIP_IE_MYRIAD_X,
                     backend == DNN_BACKEND_INFERENCE_ENGINE_NN_BUILDER_2019 ?
                     CV_TEST_TAG_DNN_SKIP_IE_NN_BUILDER :
                     CV_TEST_TAG_DNN_SKIP_IE_NGRAPH);
#endif

    // output range: [-11; 8]
    double l1 =  default_l1, lInf = default_lInf;
    if (target == DNN_TARGET_OPENCL_FP16 || target == DNN_TARGET_MYRIAD)
    {
        l1 = 0.02;
        lInf = 0.2;
    }
    else if (target == DNN_TARGET_CUDA_FP16)
    {
        l1 = 0.018;
        lInf = 0.16;
    }
#if defined(INF_ENGINE_RELEASE) && INF_ENGINE_VER_MAJOR_EQ(2020040000)
    if (backend == DNN_BACKEND_INFERENCE_ENGINE_NGRAPH && target == DNN_TARGET_OPENCL_FP16)
    {
        l1 = 0.018f; lInf = 0.16f;
    }
#endif

    testONNXModels("tiny_yolo2", pb, l1, lInf);
}

TEST_P(Test_ONNX_nets, CNN_MNIST)
{
    // output range: [-1952; 6574], after Softmax [0; 1]
    testONNXModels("cnn_mnist", pb, default_l1, default_lInf, true);
}

TEST_P(Test_ONNX_nets, MobileNet_v2)
{
    // output range: [-166; 317], after Softmax [0; 1]
    testONNXModels("mobilenetv2", pb, default_l1, default_lInf, true);
}

TEST_P(Test_ONNX_nets, LResNet100E_IR)
{
    applyTestTag(
#if defined(OPENCV_32BIT_CONFIGURATION) && defined(HAVE_OPENCL)
        CV_TEST_TAG_MEMORY_2GB,
#else
        (target == DNN_TARGET_CPU ? CV_TEST_TAG_MEMORY_512MB : CV_TEST_TAG_MEMORY_1GB),
#endif
        CV_TEST_TAG_DEBUG_LONG
    );
    if (backend == DNN_BACKEND_INFERENCE_ENGINE_NN_BUILDER_2019)
    {
        if (target == DNN_TARGET_OPENCL_FP16) applyTestTag(CV_TEST_TAG_DNN_SKIP_IE_OPENCL_FP16, CV_TEST_TAG_DNN_SKIP_IE_NN_BUILDER);
        if (target == DNN_TARGET_OPENCL)      applyTestTag(CV_TEST_TAG_DNN_SKIP_IE_OPENCL, CV_TEST_TAG_DNN_SKIP_IE_NN_BUILDER);
        if (target == DNN_TARGET_MYRIAD)      applyTestTag(CV_TEST_TAG_DNN_SKIP_IE_MYRIAD, CV_TEST_TAG_DNN_SKIP_IE_NN_BUILDER);
    }
    if (backend == DNN_BACKEND_INFERENCE_ENGINE_NGRAPH)
    {
        if (target == DNN_TARGET_OPENCL_FP16) applyTestTag(CV_TEST_TAG_DNN_SKIP_IE_OPENCL_FP16, CV_TEST_TAG_DNN_SKIP_IE_NGRAPH);
        if (target == DNN_TARGET_OPENCL)      applyTestTag(CV_TEST_TAG_DNN_SKIP_IE_OPENCL, CV_TEST_TAG_DNN_SKIP_IE_NGRAPH);
        if (target == DNN_TARGET_MYRIAD)      applyTestTag(CV_TEST_TAG_DNN_SKIP_IE_MYRIAD, CV_TEST_TAG_DNN_SKIP_IE_NGRAPH);
    }

    double l1 = default_l1, lInf = default_lInf;
    // output range: [-3; 3]
    if (backend == DNN_BACKEND_OPENCV && target == DNN_TARGET_OPENCL_FP16)
    {
        l1 = 0.009;
        lInf = 0.035;
    }
    else if (backend == DNN_BACKEND_INFERENCE_ENGINE_NN_BUILDER_2019 && target == DNN_TARGET_CPU)
    {
        l1 = 4.6e-5;
        lInf = 1.9e-4;
    }
    else if (target == DNN_TARGET_CUDA_FP16)
    {
        l1 = 0.008;
        lInf = 0.04;
    }
    testONNXModels("LResNet100E_IR", pb, l1, lInf);
}

TEST_P(Test_ONNX_nets, Emotion_ferplus)
{
#if defined(INF_ENGINE_RELEASE)
    if (target == DNN_TARGET_MYRIAD && getInferenceEngineVPUType() == CV_DNN_INFERENCE_ENGINE_VPU_TYPE_MYRIAD_X)
        applyTestTag(CV_TEST_TAG_DNN_SKIP_IE_MYRIAD_X,
                     backend == DNN_BACKEND_INFERENCE_ENGINE_NN_BUILDER_2019 ?
                     CV_TEST_TAG_DNN_SKIP_IE_NN_BUILDER :
                     CV_TEST_TAG_DNN_SKIP_IE_NGRAPH);
#endif

    double l1 = default_l1;
    double lInf = default_lInf;

    // Output values are in range [-2.011, 2.111]
    if (backend == DNN_BACKEND_OPENCV && target == DNN_TARGET_OPENCL_FP16)
        l1 = 0.007;
    else if (backend == DNN_BACKEND_INFERENCE_ENGINE_NN_BUILDER_2019 && target == DNN_TARGET_OPENCL_FP16)
    {
        l1 = 0.021;
        lInf = 0.034;
    }
    else if (backend == DNN_BACKEND_INFERENCE_ENGINE_NN_BUILDER_2019 && (target == DNN_TARGET_CPU || target == DNN_TARGET_OPENCL)) {
        l1 = 2.4e-4;
        lInf = 6e-4;
    }
#if defined(INF_ENGINE_RELEASE) && INF_ENGINE_VER_MAJOR_GE(2020040000)
    if (backend == DNN_BACKEND_INFERENCE_ENGINE_NGRAPH && target == DNN_TARGET_OPENCL_FP16)
    {
        l1 = 0.013f; lInf = 0.035f;
    }
#endif

    testONNXModels("emotion_ferplus", pb, l1, lInf);
}

TEST_P(Test_ONNX_nets, Inception_v2)
{
    testONNXModels("inception_v2", pb, default_l1, default_lInf, true);
}

TEST_P(Test_ONNX_nets, DenseNet121)
{
    applyTestTag(CV_TEST_TAG_MEMORY_512MB);

    // output range: [-87; 138], after Softmax [0; 1]
    testONNXModels("densenet121", pb, default_l1, default_lInf, true, target != DNN_TARGET_MYRIAD);
}

TEST_P(Test_ONNX_nets, Inception_v1)
{
#if defined(INF_ENGINE_RELEASE) && INF_ENGINE_VER_MAJOR_LT(2021040000)
    if ((backend == DNN_BACKEND_INFERENCE_ENGINE_NN_BUILDER_2019 ||
         backend == DNN_BACKEND_INFERENCE_ENGINE_NGRAPH) && target == DNN_TARGET_MYRIAD)
        applyTestTag(CV_TEST_TAG_DNN_SKIP_IE_MYRIAD);
#endif
    testONNXModels("inception_v1", pb);
}

TEST_P(Test_ONNX_nets, Shufflenet)
{
#if defined(INF_ENGINE_RELEASE) && INF_ENGINE_VER_MAJOR_LT(2021040000)
    if (backend == DNN_BACKEND_INFERENCE_ENGINE_NN_BUILDER_2019)
    {
        if (target == DNN_TARGET_OPENCL_FP16) applyTestTag(CV_TEST_TAG_DNN_SKIP_IE_OPENCL_FP16, CV_TEST_TAG_DNN_SKIP_IE_NN_BUILDER);
        if (target == DNN_TARGET_OPENCL)      applyTestTag(CV_TEST_TAG_DNN_SKIP_IE_OPENCL, CV_TEST_TAG_DNN_SKIP_IE_NN_BUILDER);
        if (target == DNN_TARGET_MYRIAD)      applyTestTag(CV_TEST_TAG_DNN_SKIP_IE_MYRIAD, CV_TEST_TAG_DNN_SKIP_IE_NN_BUILDER);
    }
#endif
    testONNXModels("shufflenet", pb);
}

TEST_P(Test_ONNX_nets, Resnet34_kinetics)
{
<<<<<<< HEAD
#if defined(INF_ENGINE_RELEASE) && INF_ENGINE_VER_MAJOR_LT(2021040000)
    if (backend == DNN_BACKEND_INFERENCE_ENGINE_NN_BUILDER_2019 && target != DNN_TARGET_CPU)
        applyTestTag(CV_TEST_TAG_DNN_SKIP_IE_NN_BUILDER);  // Only CPU on DLIE backend is supported
    else if (backend == DNN_BACKEND_INFERENCE_ENGINE_NGRAPH && target != DNN_TARGET_CPU)
        applyTestTag(CV_TEST_TAG_DNN_SKIP_IE_NGRAPH);  // Only CPU on DLIE backend is supported
#endif
#if defined(INF_ENGINE_RELEASE) && INF_ENGINE_VER_MAJOR_EQ(2021040000)
=======
#if defined(INF_ENGINE_RELEASE) && INF_ENGINE_VER_MAJOR_EQ(2022010000)
    // IE exception: Failed to allocate graph: MYRIAD device is not opened
    if (backend == DNN_BACKEND_INFERENCE_ENGINE_NGRAPH && target == DNN_TARGET_MYRIAD)
        applyTestTag(CV_TEST_TAG_DNN_SKIP_IE_MYRIAD, CV_TEST_TAG_DNN_SKIP_IE_NGRAPH, CV_TEST_TAG_DNN_SKIP_IE_VERSION);
    // accuracy
    if (backend == DNN_BACKEND_INFERENCE_ENGINE_NGRAPH && (target == DNN_TARGET_OPENCL || target == DNN_TARGET_OPENCL_FP16))
        applyTestTag(target == DNN_TARGET_OPENCL ? CV_TEST_TAG_DNN_SKIP_IE_OPENCL : CV_TEST_TAG_DNN_SKIP_IE_OPENCL_FP16,
            CV_TEST_TAG_DNN_SKIP_IE_NGRAPH, CV_TEST_TAG_DNN_SKIP_IE_VERSION
        );
#elif defined(INF_ENGINE_RELEASE) && INF_ENGINE_VER_MAJOR_EQ(2021040000)
>>>>>>> a93fb526
    if (backend == DNN_BACKEND_INFERENCE_ENGINE_NGRAPH)
    {
        // IE exception: Function contains several inputs and outputs with one friendly name!
        if (target == DNN_TARGET_MYRIAD)
            applyTestTag(CV_TEST_TAG_DNN_SKIP_IE_MYRIAD, CV_TEST_TAG_DNN_SKIP_IE_NGRAPH, CV_TEST_TAG_DNN_SKIP_IE_VERSION);
    }
#elif defined(INF_ENGINE_RELEASE) && INF_ENGINE_VER_MAJOR_LT(2021040000)
    if (backend == DNN_BACKEND_INFERENCE_ENGINE_NN_BUILDER_2019 && target != DNN_TARGET_CPU)
        applyTestTag(CV_TEST_TAG_DNN_SKIP_IE_NN_BUILDER);  // Only CPU on DLIE backend is supported
    if (backend == DNN_BACKEND_INFERENCE_ENGINE_NGRAPH && target != DNN_TARGET_CPU)
        applyTestTag(CV_TEST_TAG_DNN_SKIP_IE_NGRAPH);  // Only CPU on DLIE backend is supported
#endif
    if (backend == DNN_BACKEND_OPENCV && target != DNN_TARGET_CPU)
        throw SkipTestException("Only CPU is supported");  // FIXIT use tags

    if (backend == DNN_BACKEND_VKCOM)
        applyTestTag(CV_TEST_TAG_DNN_SKIP_VULKAN);

    String onnxmodel = findDataFile("dnn/resnet-34_kinetics.onnx", false);
    Mat image0 = imread(findDataFile("dnn/dog416.png"));
    Mat image1 = imread(findDataFile("dnn/street.png"));

    Mat ref0 = blobFromNPY(_tf("data/output_kinetics0.npy"));
    Mat ref1 = blobFromNPY(_tf("data/output_kinetics1.npy"));

    std::vector<Mat> images_0(16, image0);
    std::vector<Mat> images_1(16, image1);
    Mat blob0 = blobFromImages(images_0, 1.0, Size(112, 112), Scalar(114.7748, 107.7354, 99.4750), true, true);
    Mat blob1 = blobFromImages(images_1, 1.0, Size(112, 112), Scalar(114.7748, 107.7354, 99.4750), true, true);

    Net permute;
    LayerParams lp;
    int order[] = {1, 0, 2, 3};
    lp.set("order", DictValue::arrayInt<int*>(&order[0], 4));
    permute.addLayerToPrev("perm", "Permute", lp);

    permute.setPreferableBackend(backend);
    permute.setPreferableTarget(target);

    permute.setInput(blob0);
    Mat input0 = permute.forward().clone();

    permute.setInput(blob1);
    Mat input1 = permute.forward().clone();

    int dims[] = {1, 3, 16, 112, 112};
    input0 = input0.reshape(0, 5, &dims[0]);
    input1 = input1.reshape(0, 5, &dims[0]);

    Net net = readNetFromONNX(onnxmodel);
    ASSERT_FALSE(net.empty());
    net.setPreferableBackend(backend);
    net.setPreferableTarget(target);

    // output range [-5, 11]
    float l1 = 0.0013;
    float lInf = 0.009;
    if (backend == DNN_BACKEND_INFERENCE_ENGINE_NGRAPH && target == DNN_TARGET_OPENCL_FP16)
    {
        l1 = 0.02;
        lInf = 0.07;
    }
    if (target == DNN_TARGET_CUDA_FP16)
    {
        l1 = 0.01;
        lInf = 0.06;
    }

    checkBackend(&input0, &ref0);
    net.setInput(input0);
    Mat out = net.forward().clone();
    normAssert(ref0, out, "", l1, lInf);

    checkBackend(&input1, &ref1);
    net.setInput(input1);
    out = net.forward().clone();
    normAssert(ref1, out, "", l1, lInf);

    expectNoFallbacksFromIE(net);
}

TEST_P(Test_ONNX_layers, CumSum)
{
    testONNXModels("cumsum_1d_exclusive_1");
    testONNXModels("cumsum_1d_reverse");
    testONNXModels("cumsum_1d_exclusive_1_reverse");
    testONNXModels("cumsum_2d_dim_1");
    testONNXModels("cumsum_3d_dim_2");
}

INSTANTIATE_TEST_CASE_P(/**/, Test_ONNX_nets, dnnBackendsAndTargets());

}} // namespace<|MERGE_RESOLUTION|>--- conflicted
+++ resolved
@@ -1196,7 +1196,6 @@
     testONNXModels("hidden_lstm_bi", npy, 0, 0, false, false);
 }
 
-<<<<<<< HEAD
 TEST_P(Test_ONNX_layers, GRU)
 {
     testONNXModels("gru", npy, 0, 0, false, false);
@@ -1207,10 +1206,7 @@
     testONNXModels("gru_bi", npy, 0, 0, false, false);
 }
 
-TEST_P(Test_ONNX_layers, LSTM_cell)
-=======
 TEST_P(Test_ONNX_layers, LSTM_cell_forward)
->>>>>>> a93fb526
 {
 #if defined(INF_ENGINE_RELEASE) && INF_ENGINE_VER_MAJOR_EQ(2022010000)
     // accuracy!
@@ -2158,15 +2154,6 @@
 
 TEST_P(Test_ONNX_nets, Resnet34_kinetics)
 {
-<<<<<<< HEAD
-#if defined(INF_ENGINE_RELEASE) && INF_ENGINE_VER_MAJOR_LT(2021040000)
-    if (backend == DNN_BACKEND_INFERENCE_ENGINE_NN_BUILDER_2019 && target != DNN_TARGET_CPU)
-        applyTestTag(CV_TEST_TAG_DNN_SKIP_IE_NN_BUILDER);  // Only CPU on DLIE backend is supported
-    else if (backend == DNN_BACKEND_INFERENCE_ENGINE_NGRAPH && target != DNN_TARGET_CPU)
-        applyTestTag(CV_TEST_TAG_DNN_SKIP_IE_NGRAPH);  // Only CPU on DLIE backend is supported
-#endif
-#if defined(INF_ENGINE_RELEASE) && INF_ENGINE_VER_MAJOR_EQ(2021040000)
-=======
 #if defined(INF_ENGINE_RELEASE) && INF_ENGINE_VER_MAJOR_EQ(2022010000)
     // IE exception: Failed to allocate graph: MYRIAD device is not opened
     if (backend == DNN_BACKEND_INFERENCE_ENGINE_NGRAPH && target == DNN_TARGET_MYRIAD)
@@ -2177,7 +2164,6 @@
             CV_TEST_TAG_DNN_SKIP_IE_NGRAPH, CV_TEST_TAG_DNN_SKIP_IE_VERSION
         );
 #elif defined(INF_ENGINE_RELEASE) && INF_ENGINE_VER_MAJOR_EQ(2021040000)
->>>>>>> a93fb526
     if (backend == DNN_BACKEND_INFERENCE_ENGINE_NGRAPH)
     {
         // IE exception: Function contains several inputs and outputs with one friendly name!
