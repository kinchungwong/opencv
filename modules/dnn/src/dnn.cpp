/*M///////////////////////////////////////////////////////////////////////////////////////
//
//  IMPORTANT: READ BEFORE DOWNLOADING, COPYING, INSTALLING OR USING.
//
//  By downloading, copying, installing or using the software you agree to this license.
//  If you do not agree to this license, do not download, install,
//  copy or use the software.
//
//
//                           License Agreement
//                For Open Source Computer Vision Library
//
// Copyright (C) 2013, OpenCV Foundation, all rights reserved.
// Third party copyrights are property of their respective owners.
//
// Redistribution and use in source and binary forms, with or without modification,
// are permitted provided that the following conditions are met:
//
//   * Redistribution's of source code must retain the above copyright notice,
//     this list of conditions and the following disclaimer.
//
//   * Redistribution's in binary form must reproduce the above copyright notice,
//     this list of conditions and the following disclaimer in the documentation
//     and/or other materials provided with the distribution.
//
//   * The name of the copyright holders may not be used to endorse or promote products
//     derived from this software without specific prior written permission.
//
// This software is provided by the copyright holders and contributors "as is" and
// any express or implied warranties, including, but not limited to, the implied
// warranties of merchantability and fitness for a particular purpose are disclaimed.
// In no event shall the Intel Corporation or contributors be liable for any direct,
// indirect, incidental, special, exemplary, or consequential damages
// (including, but not limited to, procurement of substitute goods or services;
// loss of use, data, or profits; or business interruption) however caused
// and on any theory of liability, whether in contract, strict liability,
// or tort (including negligence or otherwise) arising in any way out of
// the use of this software, even if advised of the possibility of such damage.
//
//M*/

#include "precomp.hpp"
#include "op_halide.hpp"
#include "op_inf_engine.hpp"
#include "ie_ngraph.hpp"
#include "op_vkcom.hpp"
#include "op_cuda.hpp"

#include "halide_scheduler.hpp"

#include <set>
#include <algorithm>
#include <iostream>
#include <sstream>
#include <fstream>
#include <iterator>
#include <numeric>
#include <memory>
#include <opencv2/dnn/shape_utils.hpp>
#include <opencv2/imgproc.hpp>

#include <opencv2/core/utils/configuration.private.hpp>
#include <opencv2/core/utils/logger.hpp>

#include <opencv2/core/cuda.hpp>

namespace cv {
namespace dnn {
CV__DNN_INLINE_NS_BEGIN

static size_t DNN_NETWORK_DUMP = utils::getConfigurationParameterSizeT("OPENCV_DNN_NETWORK_DUMP", 0);

// this option is useful to run valgrind memory errors detection
static bool DNN_DISABLE_MEMORY_OPTIMIZATIONS = utils::getConfigurationParameterBool("OPENCV_DNN_DISABLE_MEMORY_OPTIMIZATIONS", false);

#ifdef HAVE_OPENCL
static bool DNN_OPENCL_ALLOW_ALL_DEVICES = utils::getConfigurationParameterBool("OPENCV_DNN_OPENCL_ALLOW_ALL_DEVICES", false);
#endif

static int PARAM_DNN_BACKEND_DEFAULT = (int)utils::getConfigurationParameterSizeT("OPENCV_DNN_BACKEND_DEFAULT",
#ifdef HAVE_INF_ENGINE
    (size_t)DNN_BACKEND_INFERENCE_ENGINE
#else
    (size_t)DNN_BACKEND_OPENCV
#endif
);

// Additional checks (slowdowns execution!)
static bool DNN_CHECK_NAN_INF = utils::getConfigurationParameterBool("OPENCV_DNN_CHECK_NAN_INF", false);
static bool DNN_CHECK_NAN_INF_DUMP = utils::getConfigurationParameterBool("OPENCV_DNN_CHECK_NAN_INF_DUMP", false);
static bool DNN_CHECK_NAN_INF_RAISE_ERROR = utils::getConfigurationParameterBool("OPENCV_DNN_CHECK_NAN_INF_RAISE_ERROR", false);

using std::vector;
using std::map;
using std::make_pair;
using std::set;
using std::string;

//==================================================================================================

class BackendRegistry
{
public:
    typedef std::vector< std::pair<Backend, Target> > BackendsList;
    const BackendsList & getBackends() const { return backends; }
    static BackendRegistry & getRegistry()
    {
        static BackendRegistry impl;
        return impl;
    }

#ifdef HAVE_INF_ENGINE
    static inline bool checkIETarget(Target target)
    {
#if INF_ENGINE_VER_MAJOR_GE(INF_ENGINE_RELEASE_2019R3)
        // Lightweight detection
        const std::vector<std::string> devices = getCore().GetAvailableDevices();
        for (std::vector<std::string>::const_iterator i = devices.begin(); i != devices.end(); ++i)
        {
            if (std::string::npos != i->find("MYRIAD") && target == DNN_TARGET_MYRIAD)
                return true;
            else if (std::string::npos != i->find("FPGA") && target == DNN_TARGET_FPGA)
                return true;
            else if (std::string::npos != i->find("CPU") && target == DNN_TARGET_CPU)
                return true;
            else if (std::string::npos != i->find("GPU") && (target == DNN_TARGET_OPENCL || target == DNN_TARGET_OPENCL_FP16))
                return true;
        }
        return false;
#else
        cv::dnn::Net net;
        cv::dnn::LayerParams lp;
        lp.set("kernel_size", 1);
        lp.set("num_output", 1);
        lp.set("bias_term", false);
        lp.type = "Convolution";
        lp.name = "testLayer";
        lp.blobs.push_back(Mat({1, 2, 1, 1}, CV_32F, Scalar(1)));
        net.addLayerToPrev(lp.name, lp.type, lp);
        net.setPreferableBackend(cv::dnn::DNN_BACKEND_INFERENCE_ENGINE);
        net.setPreferableTarget(target);
        static int inpDims[] = {1, 2, 3, 4};
        net.setInput(cv::Mat(4, &inpDims[0], CV_32FC1, cv::Scalar(0)));
        try
        {
            net.forward();
        }
        catch(const std::exception& e)
        {
            CV_LOG_INFO(NULL, "checkIETarget(" << (int)target << ") has failed with message: " << e.what());
            return false;
        }
        return true;
#endif
    }
#endif

#ifdef HAVE_CUDA
    static inline bool cudaDeviceSupportsFp16() {
        if (cv::cuda::getCudaEnabledDeviceCount() <= 0)
            return false;
        const int devId = cv::cuda::getDevice();
        if (devId<0)
            return false;
        cv::cuda::DeviceInfo dev_info(devId);
        if (!dev_info.isCompatible())
            return false;
        int version = dev_info.majorVersion() * 10 + dev_info.minorVersion();
        if (version < 53)
            return false;
        return true;
    }
#endif

private:
    BackendRegistry()
    {
#ifdef HAVE_HALIDE
        backends.push_back(std::make_pair(DNN_BACKEND_HALIDE, DNN_TARGET_CPU));
#  ifdef HAVE_OPENCL
        if (cv::ocl::useOpenCL())
            backends.push_back(std::make_pair(DNN_BACKEND_HALIDE, DNN_TARGET_OPENCL));
#  endif
#endif // HAVE_HALIDE

#ifdef HAVE_INF_ENGINE
        if (checkIETarget(DNN_TARGET_CPU)) {
            backends.push_back(std::make_pair(DNN_BACKEND_INFERENCE_ENGINE_NN_BUILDER_2019, DNN_TARGET_CPU));
#ifdef HAVE_DNN_NGRAPH
            backends.push_back(std::make_pair(DNN_BACKEND_INFERENCE_ENGINE_NGRAPH, DNN_TARGET_CPU));
#endif
        }
        if (checkIETarget(DNN_TARGET_MYRIAD)) {
            backends.push_back(std::make_pair(DNN_BACKEND_INFERENCE_ENGINE_NN_BUILDER_2019, DNN_TARGET_MYRIAD));
#ifdef HAVE_DNN_NGRAPH
            backends.push_back(std::make_pair(DNN_BACKEND_INFERENCE_ENGINE_NGRAPH, DNN_TARGET_MYRIAD));
#endif
        }
        if (checkIETarget(DNN_TARGET_FPGA))
            backends.push_back(std::make_pair(DNN_BACKEND_INFERENCE_ENGINE_NN_BUILDER_2019, DNN_TARGET_FPGA));
#ifdef HAVE_OPENCL
        if (cv::ocl::useOpenCL() && ocl::Device::getDefault().isIntel())
        {
            if (checkIETarget(DNN_TARGET_OPENCL)) {
                backends.push_back(std::make_pair(DNN_BACKEND_INFERENCE_ENGINE_NN_BUILDER_2019, DNN_TARGET_OPENCL));
#ifdef HAVE_DNN_NGRAPH
                backends.push_back(std::make_pair(DNN_BACKEND_INFERENCE_ENGINE_NGRAPH, DNN_TARGET_OPENCL));
#endif
            }
            if (checkIETarget(DNN_TARGET_OPENCL_FP16)) {
                backends.push_back(std::make_pair(DNN_BACKEND_INFERENCE_ENGINE_NN_BUILDER_2019, DNN_TARGET_OPENCL_FP16));
#ifdef HAVE_DNN_NGRAPH
                backends.push_back(std::make_pair(DNN_BACKEND_INFERENCE_ENGINE_NGRAPH, DNN_TARGET_OPENCL_FP16));
#endif
            }
        }
#endif
#endif // HAVE_INF_ENGINE

#ifdef HAVE_OPENCL
        if (cv::ocl::useOpenCL())
        {
            backends.push_back(std::make_pair(DNN_BACKEND_OPENCV, DNN_TARGET_OPENCL));
            backends.push_back(std::make_pair(DNN_BACKEND_OPENCV, DNN_TARGET_OPENCL_FP16));
        }
#endif

        backends.push_back(std::make_pair(DNN_BACKEND_OPENCV, DNN_TARGET_CPU));

#ifdef HAVE_VULKAN
        if (haveVulkan())
            backends.push_back(std::make_pair(DNN_BACKEND_VKCOM, DNN_TARGET_VULKAN));
#endif

#ifdef HAVE_CUDA
        if (haveCUDA()) {
            backends.push_back(std::make_pair(DNN_BACKEND_CUDA, DNN_TARGET_CUDA));
            if (cudaDeviceSupportsFp16())
                backends.push_back(std::make_pair(DNN_BACKEND_CUDA, DNN_TARGET_CUDA_FP16));
        }
#endif
    }

    BackendsList backends;
};


std::vector< std::pair<Backend, Target> > getAvailableBackends()
{
    return BackendRegistry::getRegistry().getBackends();
}

std::vector<Target> getAvailableTargets(Backend be)
{
    if (be == DNN_BACKEND_DEFAULT)
        be = (Backend)PARAM_DNN_BACKEND_DEFAULT;
#ifdef HAVE_INF_ENGINE
    if (be == DNN_BACKEND_INFERENCE_ENGINE)
        be = getInferenceEngineBackendTypeParam();
#endif

    std::vector<Target> result;
    const BackendRegistry::BackendsList all_backends = getAvailableBackends();
    for(BackendRegistry::BackendsList::const_iterator i = all_backends.begin(); i != all_backends.end(); ++i )
    {
        if (i->first == be)
            result.push_back(i->second);
    }
    return result;
}

//==================================================================================================

namespace
{
    typedef std::vector<MatShape> ShapesVec;

    struct LayerShapes
    {
        ShapesVec in, out, internal;
        // No guarantees that layer which support in-place computations
        // will be computed in-place (input.data_ptr == output.data_ptr).
        // If layer said that it could work in-place and layers after it
        // no longer use input blob, we'll set output = input.
        bool supportInPlace;
        LayerShapes() {supportInPlace = false;}
    };
}

Mat blobFromImage(InputArray image, double scalefactor, const Size& size,
                  const Scalar& mean, bool swapRB, bool crop, int ddepth)
{
    CV_TRACE_FUNCTION();
    Mat blob;
    blobFromImage(image, blob, scalefactor, size, mean, swapRB, crop, ddepth);
    return blob;
}

void blobFromImage(InputArray image, OutputArray blob, double scalefactor,
                   const Size& size, const Scalar& mean, bool swapRB, bool crop, int ddepth)
{
    CV_TRACE_FUNCTION();
    std::vector<Mat> images(1, image.getMat());
    blobFromImages(images, blob, scalefactor, size, mean, swapRB, crop, ddepth);
}

Mat blobFromImages(InputArrayOfArrays images, double scalefactor, Size size,
                   const Scalar& mean, bool swapRB, bool crop, int ddepth)
{
    CV_TRACE_FUNCTION();
    Mat blob;
    blobFromImages(images, blob, scalefactor, size, mean, swapRB, crop, ddepth);
    return blob;
}

void blobFromImages(InputArrayOfArrays images_, OutputArray blob_, double scalefactor,
                    Size size, const Scalar& mean_, bool swapRB, bool crop, int ddepth)
{
    CV_TRACE_FUNCTION();
    CV_CheckType(ddepth, ddepth == CV_32F || ddepth == CV_8U, "Blob depth should be CV_32F or CV_8U");
    if (ddepth == CV_8U)
    {
        CV_CheckEQ(scalefactor, 1.0, "Scaling is not supported for CV_8U blob depth");
        CV_Assert(mean_ == Scalar() && "Mean subtraction is not supported for CV_8U blob depth");
    }

    std::vector<Mat> images;
    images_.getMatVector(images);
    CV_Assert(!images.empty());
    for (size_t i = 0; i < images.size(); i++)
    {
        Size imgSize = images[i].size();
        if (size == Size())
            size = imgSize;
        if (size != imgSize)
        {
            if(crop)
            {
              float resizeFactor = std::max(size.width / (float)imgSize.width,
                                            size.height / (float)imgSize.height);
              resize(images[i], images[i], Size(), resizeFactor, resizeFactor, INTER_LINEAR);
              Rect crop(Point(0.5 * (images[i].cols - size.width),
                              0.5 * (images[i].rows - size.height)),
                        size);
              images[i] = images[i](crop);
            }
            else
              resize(images[i], images[i], size, 0, 0, INTER_LINEAR);
        }
        if(images[i].depth() == CV_8U && ddepth == CV_32F)
            images[i].convertTo(images[i], CV_32F);
        Scalar mean = mean_;
        if (swapRB)
            std::swap(mean[0], mean[2]);

        images[i] -= mean;
        images[i] *= scalefactor;
    }

    size_t nimages = images.size();
    Mat image0 = images[0];
    int nch = image0.channels();
    CV_Assert(image0.dims == 2);
    if (nch == 3 || nch == 4)
    {
        int sz[] = { (int)nimages, nch, image0.rows, image0.cols };
        blob_.create(4, sz, ddepth);
        Mat blob = blob_.getMat();
        Mat ch[4];

        for(size_t i = 0; i < nimages; i++ )
        {
            const Mat& image = images[i];
            CV_Assert(image.depth() == blob_.depth());
            nch = image.channels();
            CV_Assert(image.dims == 2 && (nch == 3 || nch == 4));
            CV_Assert(image.size() == image0.size());

            for( int j = 0; j < nch; j++ )
                ch[j] = Mat(image.rows, image.cols, ddepth, blob.ptr((int)i, j));
            if(swapRB)
                std::swap(ch[0], ch[2]);
            split(image, ch);
        }
    }
    else
    {
       CV_Assert(nch == 1);
       int sz[] = { (int)nimages, 1, image0.rows, image0.cols };
       blob_.create(4, sz, ddepth);
       Mat blob = blob_.getMat();

       for(size_t i = 0; i < nimages; i++ )
       {
           const Mat& image = images[i];
           CV_Assert(image.depth() == blob_.depth());
           nch = image.channels();
           CV_Assert(image.dims == 2 && (nch == 1));
           CV_Assert(image.size() == image0.size());

           image.copyTo(Mat(image.rows, image.cols, ddepth, blob.ptr((int)i, 0)));
       }
    }
}

void imagesFromBlob(const cv::Mat& blob_, OutputArrayOfArrays images_)
{
    CV_TRACE_FUNCTION();

    //A blob is a 4 dimensional matrix in floating point precision
    //blob_[0] = batchSize = nbOfImages
    //blob_[1] = nbOfChannels
    //blob_[2] = height
    //blob_[3] = width
    CV_Assert(blob_.depth() == CV_32F);
    CV_Assert(blob_.dims == 4);

    images_.create(cv::Size(1, blob_.size[0]), blob_.depth());

    std::vector<Mat> vectorOfChannels(blob_.size[1]);
    for (int n = 0; n <  blob_.size[0]; ++n)
    {
        for (int c = 0; c < blob_.size[1]; ++c)
        {
            vectorOfChannels[c] = getPlane(blob_, n, c);
        }
        cv::merge(vectorOfChannels, images_.getMatRef(n));
    }
}

#ifdef HAVE_OPENCL
class OpenCLBackendWrapper : public BackendWrapper
{
public:
    OpenCLBackendWrapper(Mat& m) : BackendWrapper(DNN_BACKEND_OPENCV, DNN_TARGET_OPENCL)
    {
        m.copyTo(umat);
        host = &m;
        hostDirty = false;
    }

    OpenCLBackendWrapper(const Ptr<BackendWrapper>& baseBuffer, Mat& m)
        : BackendWrapper(DNN_BACKEND_OPENCV, DNN_TARGET_OPENCL)
    {
        Ptr<OpenCLBackendWrapper> base = baseBuffer.dynamicCast<OpenCLBackendWrapper>();
        CV_Assert(!base.empty());

        host = &m;

        int shape[] = {1, (int)base->umat.total()};
        umat = base->umat.reshape(1, 2, &shape[0])
                         .colRange(0, host->total())
                         .reshape(1, host->dims, &host->size[0]);
        hostDirty = false;
    }

    static Ptr<BackendWrapper> create(Mat& m)
    {
        return Ptr<BackendWrapper>(new OpenCLBackendWrapper(m));
    }

    static Ptr<BackendWrapper> create(const Ptr<BackendWrapper>& baseBuffer, Mat& m)
    {
        return Ptr<BackendWrapper>(new OpenCLBackendWrapper(baseBuffer, m));
    }

    static std::vector<UMat> getUMatVector(const std::vector<Ptr<BackendWrapper> >& wrappers)
    {
        const int numWrappers = wrappers.size();
        std::vector<UMat> mats(wrappers.size());
        for (int i = 0; i < numWrappers; ++i)
        {
            Ptr<OpenCLBackendWrapper> umatWrapper = wrappers[i].dynamicCast<OpenCLBackendWrapper>();
            CV_Assert(!umatWrapper.empty());
            umatWrapper->copyToDevice();
            mats[i] = umatWrapper->umat;
        }
        return mats;
    }

    // Replaces all umats in wrappers to specific ones.
    static void update(const std::vector<Ptr<BackendWrapper> >& wrappers,
                       const std::vector<UMat>& umats)
    {
        CV_Assert(wrappers.size() == umats.size());
        for (int i = 0, n = umats.size(); i < n; ++i)
        {
            Ptr<OpenCLBackendWrapper> umatWrapper = wrappers[i].dynamicCast<OpenCLBackendWrapper>();
            CV_Assert(!umatWrapper.empty());
            umatWrapper->umat = umats[i];
        }
    }

    ~OpenCLBackendWrapper() {}

    // Copies data from device to a host memory.
    virtual void copyToHost() CV_OVERRIDE
    {
        umat.copyTo(*host);
    }

    virtual void setHostDirty() CV_OVERRIDE
    {
        hostDirty = true;
    };

    void copyToDevice()
    {
        if (hostDirty)
        {
            host->copyTo(umat);
            hostDirty = false;
        }
    }

private:
    UMat umat;
    Mat* host;
    bool hostDirty;
};
#endif

struct LayerPin
{
    int lid;
    int oid;

    LayerPin(int layerId = -1, int outputId = -1)
        : lid(layerId), oid(outputId) {}

    bool valid() const
    {
        return (lid >= 0 && oid >= 0);
    }

    bool equal(const LayerPin &r) const
    {
        return (lid == r.lid && oid == r.oid);
    }

    bool operator<(const LayerPin &r) const
    {
        return lid < r.lid || (lid == r.lid && oid < r.oid);
    }

    bool operator ==(const LayerPin &r) const
    {
        return lid == r.lid && oid == r.oid;
    }
};

struct LayerData
{
    LayerData() : id(-1), skip(false), flag(0) {}
    LayerData(int _id, const String &_name, const String &_type, LayerParams &_params)
        : id(_id), name(_name), type(_type), params(_params), skip(false), flag(0)
    {
        CV_TRACE_FUNCTION();

        //add logging info
        params.name = name;
        params.type = type;
    }

    int id;
    String name;
    String type;
    LayerParams params;

    std::vector<LayerPin> inputBlobsId;
    std::set<int> inputLayersId;
    std::set<int> requiredOutputs;
    std::vector<LayerPin> consumers;
    std::vector<Ptr<BackendWrapper> > outputBlobsWrappers;
    std::vector<Ptr<BackendWrapper> > inputBlobsWrappers;
    std::vector<Ptr<BackendWrapper> > internalBlobsWrappers;

    Ptr<Layer> layerInstance;
    std::vector<Mat> outputBlobs;
    std::vector<Mat*> inputBlobs;
    std::vector<Mat> internals;
    // Computation nodes of implemented backends (except DEFAULT).
    std::map<int, Ptr<BackendNode> > backendNodes;
    // Flag for skip layer computation for specific backend.
    bool skip;

    int flag;

    Ptr<Layer> getLayerInstance()
    {
        CV_TRACE_FUNCTION();
        CV_TRACE_ARG_VALUE(type, "type", type.c_str());

        if (layerInstance)
            return layerInstance;

        layerInstance = LayerFactory::createLayerInstance(type, params);
        if (!layerInstance)
        {
            CV_Error(Error::StsError, "Can't create layer \"" + name + "\" of type \"" + type + "\"");
        }

        return layerInstance;
    }
};

//fake layer containing network input blobs
struct DataLayer : public Layer
{
    DataLayer() : Layer()
    {
        skip = false;
    }

    virtual bool supportBackend(int backendId) CV_OVERRIDE
    {
        return backendId == DNN_BACKEND_OPENCV ||
               (backendId == DNN_BACKEND_INFERENCE_ENGINE_NN_BUILDER_2019 && inputsData.size() == 1);
    }

    void forward(InputArrayOfArrays inputs_arr, OutputArrayOfArrays outputs_arr, OutputArrayOfArrays internals_arr) CV_OVERRIDE
    {
        CV_TRACE_FUNCTION();
        CV_TRACE_ARG_VALUE(name, "name", name.c_str());

        CV_OCL_RUN(IS_DNN_OPENCL_TARGET(preferableTarget),
                   forward_ocl(inputs_arr, outputs_arr, internals_arr))

        if (outputs_arr.depth() == CV_16S)
        {
            forward_fallback(inputs_arr, outputs_arr, internals_arr);
            return;
        }

        std::vector<Mat> outputs, internals;
        outputs_arr.getMatVector(outputs);
        internals_arr.getMatVector(internals);

        // Supported modes:
        // | Input type | Output type |
        // |       fp32 |        fp32 |
        // |      uint8 |        fp32 |
        for (int i = 0; i < inputsData.size(); ++i)
        {
            double scale = scaleFactors[i];
            Scalar& mean = means[i];
            CV_Assert(mean == Scalar() || inputsData[i].size[1] <= 4);
            CV_CheckTypeEQ(outputs[i].type(), CV_32FC1, "");

            bool singleMean = true;
            for (int j = 1; j < std::min(4, inputsData[i].size[1]) && singleMean; ++j)
            {
                singleMean = mean[j] == mean[j - 1];
            }

            if (singleMean)
            {
                inputsData[i].convertTo(outputs[i], CV_32F, scale, -mean[0] * scale);
            }
            else
            {
                for (int n = 0; n < inputsData[i].size[0]; ++n)
                    for (int c = 0; c < inputsData[i].size[1]; ++c)
                    {
                        Mat inp = getPlane(inputsData[i], n, c);
                        Mat out = getPlane(outputs[i], n, c);
                        inp.convertTo(out, CV_32F, scale, -mean[c] * scale);
                    }
            }
        }
    }

#ifdef HAVE_OPENCL
    std::vector<Mat> tmp_expressions;
    bool forward_ocl(InputArrayOfArrays, OutputArrayOfArrays outputs_, OutputArrayOfArrays internals_)
    {
        // Supported modes:
        // | Input type | Output type |
        // |       fp32 |        fp32 |
        // |       fp32 |        fp16 |
        // |      uint8 |        fp32 |
        std::vector<UMat> outputs;
        outputs_.getUMatVector(outputs);

        tmp_expressions.clear();
        for (int i = 0; i < inputsData.size(); ++i)
        {
            Mat inputData = inputsData[i];

            double scale = scaleFactors[i];
            Scalar& mean = means[i];

            CV_Assert(mean == Scalar() || inputsData[i].size[1] <= 4);
            bool singleMean = true;
            for (int j = 1; j < std::min(4, inputsData[i].size[1]) && singleMean; ++j)
            {
                singleMean = mean[j] == mean[j - 1];
            }

            if (outputs_.depth() == CV_16S)
            {
                if (singleMean)
                {
                    tmp_expressions.push_back(Mat(scale * (inputsData[i] - mean[0])));
                    convertFp16(tmp_expressions.back(), outputs[i]);
                }
                else
                {
                    for (int n = 0; n < inputsData[i].size[0]; ++n)
                        for (int c = 0; c < inputsData[i].size[1]; ++c)
                        {
                            Mat inp = getPlane(inputsData[i], n, c);

                            std::vector<cv::Range> plane(4, Range::all());
                            plane[0] = Range(n, n + 1);
                            plane[1] = Range(c, c + 1);
                            UMat out = outputs[i](plane).reshape(1, inp.dims, inp.size);

                            tmp_expressions.push_back(scale * (inp - mean[c]));
                            convertFp16(tmp_expressions.back(), out);
                        }
                }
            }
            else
            {
                CV_Assert(outputs_.depth() == CV_32F);
                if (singleMean)
                {
                    inputsData[i].convertTo(outputs[i], CV_32F, scale, -mean[0] * scale);
                }
                else
                {
                    for (int n = 0; n < inputsData[i].size[0]; ++n)
                        for (int c = 0; c < inputsData[i].size[1]; ++c)
                        {
                            Mat inp = getPlane(inputsData[i], n, c);

                            std::vector<cv::Range> plane(4, Range::all());
                            plane[0] = Range(n, n + 1);
                            plane[1] = Range(c, c + 1);
                            UMat out = outputs[i](plane).reshape(1, inp.dims, inp.size);

                            inp.convertTo(out, CV_32F, scale, -mean[c] * scale);
                        }
                }
            }
        }
        return true;
    }
#endif

    int outputNameToIndex(const String& tgtName) CV_OVERRIDE
    {
        int idx = (int)(std::find(outNames.begin(), outNames.end(), tgtName) - outNames.begin());
        return (idx < (int)outNames.size()) ? idx : -1;
    }

    void setNames(const std::vector<String> &names)
    {
        outNames.assign(names.begin(), names.end());
    }

    bool getMemoryShapes(const std::vector<MatShape> &inputs,
                         const int requiredOutputs,
                         std::vector<MatShape> &outputs,
                         std::vector<MatShape> &internals) const CV_OVERRIDE
    {
        CV_Assert(inputs.size() == requiredOutputs);
        outputs.assign(inputs.begin(), inputs.end());
        return false;
    }

    virtual void finalize(InputArrayOfArrays, OutputArrayOfArrays outputs_arr) CV_OVERRIDE
    {
        std::vector<Mat> outputs;
        outputs_arr.getMatVector(outputs);

        CV_Assert_N(outputs.size() == scaleFactors.size(), outputs.size() == means.size(),
                  inputsData.size() == outputs.size());
        skip = true;
        for (int i = 0; skip && i < inputsData.size(); ++i)
        {
            if (inputsData[i].data != outputs[i].data || scaleFactors[i] != 1.0 || means[i] != Scalar())
                skip = false;
        }
    }

#ifdef HAVE_INF_ENGINE
    virtual Ptr<BackendNode> initInfEngine(const std::vector<Ptr<BackendWrapper> >&) CV_OVERRIDE
    {
        CV_CheckEQ(inputsData.size(), (size_t)1, "");
        CV_CheckEQ(inputsData[0].dims, 4, "");
        const size_t numChannels = inputsData[0].size[1];
        CV_Assert(numChannels <= 4);

        // Scale
        InferenceEngine::TensorDesc td(InferenceEngine::Precision::FP32, {numChannels},
                                       InferenceEngine::Layout::C);
        auto weights = InferenceEngine::make_shared_blob<float>(td);
        weights->allocate();

        float* weight_buf = weights->buffer().as<float*>();
        std::fill(weight_buf, weight_buf + numChannels, scaleFactors[0]);

        // Mean subtraction
        auto biases = InferenceEngine::make_shared_blob<float>(td);
        biases->allocate();
        float* bias_buf = biases->buffer().as<float*>();

        for (int i = 0; i < numChannels; ++i)
        {
            bias_buf[i] = -means[0][i] * scaleFactors[0];
        }

        InferenceEngine::Builder::Layer ieLayer = InferenceEngine::Builder::ScaleShiftLayer(name);
        addConstantData("weights", weights, ieLayer);
        addConstantData("biases", biases, ieLayer);
        return Ptr<BackendNode>(new InfEngineBackendNode(ieLayer));
    }
#endif  // HAVE_INF_ENGINE

    std::vector<String> outNames;
    // Preprocessing parameters for each network's input.
    std::vector<double> scaleFactors;
    std::vector<Scalar> means;
    std::vector<Mat> inputsData;
    bool skip;
};

struct BlobManager
{
public:
    // Increase references counter to layer output.
    void addReference(const LayerPin& lp)
    {
        std::map<LayerPin, int>::iterator it = refCounter.find(lp);
        if (it == refCounter.end())
            refCounter[lp] = 1;
        else
            it->second += 1;
    }

    void addReferences(const std::vector<LayerPin>& pins)
    {
        for (int i = 0; i < pins.size(); i++)
        {
            addReference(pins[i]);
        }
    }

    // Returns number of references to allocated memory that used in specific
    // layer blob.
    int numReferences(const LayerPin& lp)
    {
        std::map<LayerPin, LayerPin>::iterator mapIt = reuseMap.find(lp);
        CV_Assert(mapIt != reuseMap.end());
        LayerPin memHost = mapIt->second;

        std::map<LayerPin, int>::iterator refIt = refCounter.find(memHost);
        CV_Assert(refIt != refCounter.end());
        return refIt->second;
    }

    // Reuse data allocated in <host> inside the <user> blob.
    void reuse(const LayerPin& host, const LayerPin& user)
    {
        CV_Assert(reuseMap.find(user) == reuseMap.end());
        CV_Assert(reuseMap.find(host) != reuseMap.end());
        LayerPin memHost = reuseMap[host];
        reuseMap[user] = memHost;
        if (refCounter.find(memHost) != refCounter.end())
        {
            std::map<LayerPin, int>::iterator userRefIt = refCounter.find(user);
            if (userRefIt != refCounter.end())
            {
                refCounter[memHost] += userRefIt->second;
                refCounter.erase(userRefIt);
            }
            else
                refCounter[memHost] += 1;
        }
    }

    // Decrease references counter to allocated memory inside specific blob.
    void releaseReference(const LayerPin& lp)
    {
        std::map<LayerPin, LayerPin>::iterator mapIt = reuseMap.find(lp);
        CV_Assert(mapIt != reuseMap.end());

        std::map<LayerPin, int>::iterator refIt = refCounter.find(mapIt->second);
        CV_Assert(refIt != refCounter.end());
        CV_Assert(refIt->second > 0);
        refIt->second -= 1;
    }

    void releaseReferences(const std::vector<LayerPin>& pins)
    {
        for (int i = 0; i < pins.size(); i++)
        {
            releaseReference(pins[i]);
        }
    }

    void reuseOrCreate(const MatShape& shape, const LayerPin& lp, Mat& dst, bool use_half)
    {
        if (!DNN_DISABLE_MEMORY_OPTIMIZATIONS)
        {
            Mat bestBlob;
            LayerPin bestBlobPin;

            std::map<LayerPin, Mat>::iterator hostIt;
            std::map<LayerPin, int>::iterator refIt;

            const int targetTotal = total(shape);
            int bestBlobTotal = INT_MAX;

            for (hostIt = memHosts.begin(); hostIt != memHosts.end(); ++hostIt)
            {
                refIt = refCounter.find(hostIt->first);
                // Use only blobs that had references before because if not,
                // it might be used as output.
                if (refIt != refCounter.end() && refIt->second == 0)
                {
                    Mat& unusedBlob = hostIt->second;
                    if (unusedBlob.total() >= targetTotal &&
                        unusedBlob.total() < bestBlobTotal)
                    {
                        bestBlobPin = hostIt->first;
                        bestBlob = unusedBlob;
                        bestBlobTotal = unusedBlob.total();
                    }
                }
            }
            if (!bestBlob.empty())
            {
                reuse(bestBlobPin, lp);
                dst = bestBlob.reshape(1, 1).colRange(0, targetTotal).reshape(1, shape);
                return;
            }
        }

        {
            // if dst already has been allocated with total(shape) elements,
            // it won't be recreated and pointer of dst.data remains the same.
            dst.create(shape, use_half ? CV_16S : CV_32F);
            addHost(lp, dst);
        }
    }

    void allocateBlobsForLayer(LayerData &ld, const LayerShapes& layerShapes,
                               std::vector<LayerPin>& pinsForInternalBlobs,
                               bool use_half = false)
    {
        CV_TRACE_FUNCTION();

        pinsForInternalBlobs.clear();

        std::vector<Mat>& outputBlobs = ld.outputBlobs,
                &internalBlobs = ld.internals;

        const ShapesVec& outShapes = layerShapes.out,
                internalShapes = layerShapes.internal;

        outputBlobs.resize(std::max((size_t)1, outShapes.size())); //layer produce at least one output blob
        internalBlobs.resize(internalShapes.size());

        CV_Assert(ld.requiredOutputs.size() <= outShapes.size());

        // Check that layer could work in-place.
        bool inPlace = false;
        if (layerShapes.supportInPlace)
        {
            if (ld.inputBlobs.size() == 1)
            {
                // Get number of references to the input memory.
                int numRef = numReferences(ld.inputBlobsId[0]);
                // If current layer is one and only customer of this blob.
                inPlace = numRef == 1;
            }
        }

        ShapesVec shapes(outShapes);
        shapes.insert(shapes.end(), internalShapes.begin(), internalShapes.end());
        std::vector<Mat*> blobs;
        for(int i = 0; i < outputBlobs.size(); i++)
        {
            blobs.push_back(&outputBlobs[i]);
        }

        for(int i = 0; i < internalBlobs.size(); i++)
        {
            blobs.push_back(&internalBlobs[i]);
            if (total(internalShapes[i]))
            {
                pinsForInternalBlobs.push_back(LayerPin(ld.id, ld.outputBlobs.size() + i));
            }
        }

        addReferences(pinsForInternalBlobs);

        std::map<int, std::vector<int> > idxSizes;
        for(int i = 0; i < shapes.size(); i++)
        {
            idxSizes[total(shapes[i])].push_back(i);
        }

        std::map<int, std::vector<int> >::reverse_iterator it;
        for(it = idxSizes.rbegin(); it != idxSizes.rend(); it++)
        {
            for(int j = 0; j < it->second.size(); j++)
            {
                int index = it->second[j];
                if (total(shapes[index]))
                {
                    LayerPin blobPin(ld.id, index);
                    if (index < outShapes.size() && inPlace)
                    {
                        CV_Assert(ld.inputBlobs[0]->total() == total(shapes[index]));
                        ld.outputBlobs[index] = ld.inputBlobs[0]->reshape(1, shapes[index]);
                        reuse(ld.inputBlobsId[0], blobPin);
                    }
                    else
                        reuseOrCreate(shapes[index], blobPin, *blobs[index], use_half);
                }
            }
        }
    }

    // Clear internal state. Calls before an every reallocation.
    void reset()
    {
        CV_TRACE_FUNCTION();

        refCounter.clear();
        reuseMap.clear();
        memHosts.clear();
    }

private:
    // Register allocated memory.
    void addHost(const LayerPin& lp, const Mat& mat)
    {
        CV_Assert(memHosts.find(lp) == memHosts.end());
        reuseMap[lp] = lp;
        memHosts[lp] = mat;
    }

    std::map<LayerPin, int> refCounter;
    // Maps pin to origin blob (for whom memory was allocated firstly).
    // For origin blobs key == value.
    std::map<LayerPin, LayerPin> reuseMap;
    std::map<LayerPin, Mat> memHosts;
};

static Ptr<BackendWrapper> wrapMat(int backendId, int targetId, cv::Mat& m)
{
    if (backendId == DNN_BACKEND_OPENCV)
    {
        if (targetId == DNN_TARGET_CPU)
            return Ptr<BackendWrapper>();
#ifdef HAVE_OPENCL
        else if (IS_DNN_OPENCL_TARGET(targetId))
            return OpenCLBackendWrapper::create(m);
#endif
        else
            CV_Error(Error::StsNotImplemented, "Unknown/unsupported target identifier");
    }
    else if (backendId == DNN_BACKEND_HALIDE)
    {
        CV_Assert(haveHalide());
#ifdef HAVE_HALIDE
        return Ptr<BackendWrapper>(new HalideBackendWrapper(targetId, m));
#endif  // HAVE_HALIDE
    }
    else if (backendId == DNN_BACKEND_INFERENCE_ENGINE_NN_BUILDER_2019)
    {
#ifdef HAVE_INF_ENGINE
        return Ptr<BackendWrapper>(new InfEngineBackendWrapper(targetId, m));
#else
        CV_Error(Error::StsNotImplemented, "This OpenCV version is built without Inference Engine API support");
#endif
    }
    else if (backendId == DNN_BACKEND_INFERENCE_ENGINE_NGRAPH)
    {
#ifdef HAVE_DNN_NGRAPH
        return Ptr<BackendWrapper>(new NgraphBackendWrapper(targetId, m));
#else
        CV_Error(Error::StsNotImplemented, "This OpenCV version is built without support of Inference Engine + nGraph");
#endif
    }
    else if (backendId == DNN_BACKEND_VKCOM)
    {
        CV_Assert(haveVulkan());
#ifdef HAVE_VULKAN
        return Ptr<BackendWrapper>(new VkComBackendWrapper(m));
#endif  // HAVE_VULKAN
    }
    else if (backendId == DNN_BACKEND_CUDA)
    {
        CV_Assert(haveCUDA());

#ifdef HAVE_CUDA
        switch (targetId)
        {
        case DNN_TARGET_CUDA:
            return CUDABackendWrapperFP32::create(m);
        case DNN_TARGET_CUDA_FP16:
            return CUDABackendWrapperFP16::create(m);
        default:
            CV_Assert(IS_DNN_CUDA_TARGET(targetId));
        }
#endif
    }
    else
        CV_Error(Error::StsNotImplemented, "Unknown backend identifier");
    return Ptr<BackendWrapper>();  // TODO Error?
}

static int g_networkId = 0;

struct Net::Impl
{
    typedef std::map<int, LayerShapes> LayersShapesMap;
    typedef std::map<int, LayerData> MapIdToLayerData;

    const int networkId; // network global identifier
    int networkDumpCounter; // dump counter

    Impl()
        : networkId(CV_XADD(&g_networkId, 1))
        , networkDumpCounter(0)
    {
        //allocate fake net input layer
        netInputLayer = Ptr<DataLayer>(new DataLayer());
        LayerData &inpl = layers.insert( make_pair(0, LayerData()) ).first->second;
        inpl.id = 0;
        netInputLayer->name = inpl.name = "_input";
        inpl.type = "__NetInputLayer__";
        inpl.layerInstance = netInputLayer;
        layerNameToId.insert(std::make_pair(inpl.name, inpl.id));

        lastLayerId = 0;
        netWasAllocated = false;
        fusion = true;
        isAsync = false;
        preferableBackend = DNN_BACKEND_DEFAULT;
        preferableTarget = DNN_TARGET_CPU;
        skipInfEngineInit = false;

#ifdef HAVE_CUDA
        if (cv::cuda::getCudaEnabledDeviceCount() > 0)
        {
            cuda4dnn::csl::CSLContext context;
            context.stream = cuda4dnn::csl::Stream(true);
            context.cublas_handle = cuda4dnn::csl::cublas::Handle(context.stream);
            context.cudnn_handle = cuda4dnn::csl::cudnn::Handle(context.stream);

            cudaInfo = std::unique_ptr<CudaInfo_t>(new CudaInfo_t(std::move(context)));
        }
#endif
    }

    Ptr<DataLayer> netInputLayer;
    std::vector<LayerPin> blobsToKeep;
    MapIdToLayerData layers;
    std::map<String, int> layerNameToId;
    BlobManager blobManager;
    int preferableBackend;
    int preferableTarget;
    String halideConfigFile;
    bool skipInfEngineInit;
    // Map host data to backend specific wrapper.
    std::map<void*, Ptr<BackendWrapper> > backendWrappers;

    int lastLayerId;

    bool netWasAllocated;
    bool fusion;
    bool isAsync;
    std::vector<int64> layersTimings;
    Mat output_blob;

#ifdef HAVE_CUDA
    struct CudaInfo_t
    {
        CudaInfo_t(cuda4dnn::csl::CSLContext ctxt) : context(std::move(ctxt)) { }
        cuda4dnn::csl::CSLContext context;
        cuda4dnn::csl::Workspace workspace;
    };

    std::unique_ptr<CudaInfo_t> cudaInfo;
#endif

    Ptr<BackendWrapper> wrap(Mat& host)
    {
        if (preferableBackend == DNN_BACKEND_OPENCV && preferableTarget == DNN_TARGET_CPU)
            return Ptr<BackendWrapper>();

        MatShape shape(host.dims);
        for (int i = 0; i < host.dims; ++i)
            shape[i] = host.size[i];

        void* data = host.data;
        if (backendWrappers.find(data) != backendWrappers.end())
        {
            Ptr<BackendWrapper> baseBuffer = backendWrappers[data];
            if (preferableBackend == DNN_BACKEND_OPENCV)
            {
#ifdef HAVE_OPENCL
                CV_Assert(IS_DNN_OPENCL_TARGET(preferableTarget));
                return OpenCLBackendWrapper::create(baseBuffer, host);
#else
                CV_Error(Error::StsInternal, "");
#endif
            }
            else if (preferableBackend == DNN_BACKEND_HALIDE)
            {
                CV_Assert(haveHalide());
#ifdef HAVE_HALIDE
                return Ptr<BackendWrapper>(new HalideBackendWrapper(baseBuffer, shape));
#endif
            }
            else if (preferableBackend == DNN_BACKEND_INFERENCE_ENGINE_NN_BUILDER_2019)
            {
                return wrapMat(preferableBackend, preferableTarget, host);
            }
            else if (preferableBackend == DNN_BACKEND_INFERENCE_ENGINE_NGRAPH)
            {
                return wrapMat(preferableBackend, preferableTarget, host);
            }
            else if (preferableBackend == DNN_BACKEND_VKCOM)
            {
  #ifdef HAVE_VULKAN
                return Ptr<BackendWrapper>(new VkComBackendWrapper(baseBuffer, host));
  #endif
            }
            else if (preferableBackend == DNN_BACKEND_CUDA)
            {
                CV_Assert(haveCUDA());
#ifdef HAVE_CUDA
                switch (preferableTarget)
                {
                case DNN_TARGET_CUDA:
                    return CUDABackendWrapperFP32::create(baseBuffer, shape);
                case DNN_TARGET_CUDA_FP16:
                    return CUDABackendWrapperFP16::create(baseBuffer, shape);
                default:
                    CV_Assert(IS_DNN_CUDA_TARGET(preferableTarget));
                }
#endif
            }
            else
                CV_Error(Error::StsNotImplemented, "Unknown backend identifier");
        }

        Ptr<BackendWrapper> wrapper = wrapMat(preferableBackend, preferableTarget, host);
        backendWrappers[data] = wrapper;
        return wrapper;
    }

#ifdef HAVE_HALIDE
    void compileHalide()
    {
        CV_TRACE_FUNCTION();

        CV_Assert(preferableBackend == DNN_BACKEND_HALIDE);

        HalideScheduler scheduler(halideConfigFile);
        std::vector< std::reference_wrapper<LayerData> > compileList; compileList.reserve(64);
        for (MapIdToLayerData::iterator it = layers.begin(); it != layers.end(); ++it)
        {
            LayerData &ld = it->second;
            Ptr<Layer> layer = ld.layerInstance;
            if (layer->supportBackend(DNN_BACKEND_HALIDE) && !ld.skip)
            {
                CV_Assert(!ld.backendNodes[DNN_BACKEND_HALIDE].empty());
                bool scheduled = scheduler.process(ld.backendNodes[DNN_BACKEND_HALIDE]);
                if (!scheduled)
                {
                    // Use automatic scheduling provided by layer.
                    layer->applyHalideScheduler(ld.backendNodes[DNN_BACKEND_HALIDE],
                                                ld.inputBlobs, ld.outputBlobs,
                                                preferableTarget);
                }
                compileList.emplace_back(ld);
            }
        }
        std::atomic<int> progress(0);
        auto fn = ([&] () -> void
        {
            for (;;)
            {
                int id = progress.fetch_add(1);
                if ((size_t)id >= compileList.size())
                    return;
                const LayerData& ld = compileList[id].get();
                Ptr<BackendNode> node = ld.backendNodes.find(DNN_BACKEND_HALIDE)->second;
                dnn::compileHalide(ld.outputBlobs, node, preferableTarget);
            }
        });
        size_t num_threads = std::min(compileList.size(), (size_t)std::thread::hardware_concurrency());
        num_threads = std::max((size_t)1u, std::min((size_t)8u, num_threads));
        std::vector<std::thread> threads(num_threads - 1);
        for (auto& t: threads) t = std::thread(fn);
        fn(); // process own tasks
        for (auto& t: threads) t.join();
    }
#endif

    void clear()
    {
        CV_TRACE_FUNCTION();

        MapIdToLayerData::iterator it;
        for (it = layers.begin(); it != layers.end(); it++)
        {
            if (it->second.id != 0) {
                it->second.inputBlobs.clear();
                it->second.outputBlobs.clear();
                it->second.internals.clear();
            }
            it->second.skip = false;
            //it->second.consumers.clear();
            Ptr<Layer> currLayer = it->second.layerInstance;

            if( currLayer.empty() )
                continue;

            currLayer->unsetAttached();
        }

        layersTimings.clear();
    }

    void setUpNet(const std::vector<LayerPin>& blobsToKeep_ = std::vector<LayerPin>())
    {
        CV_TRACE_FUNCTION();

        if (DNN_NETWORK_DUMP > 0 && networkDumpCounter == 0)
        {
            dumpNetworkToFile();
        }

        if (preferableBackend == DNN_BACKEND_DEFAULT)
            preferableBackend = (Backend)PARAM_DNN_BACKEND_DEFAULT;
#ifdef HAVE_INF_ENGINE
        if (preferableBackend == DNN_BACKEND_INFERENCE_ENGINE)
            preferableBackend = getInferenceEngineBackendTypeParam();
#endif

        CV_Assert(preferableBackend != DNN_BACKEND_OPENCV ||
                  preferableTarget == DNN_TARGET_CPU ||
                  preferableTarget == DNN_TARGET_OPENCL ||
                  preferableTarget == DNN_TARGET_OPENCL_FP16);
        CV_Assert(preferableBackend != DNN_BACKEND_HALIDE ||
                  preferableTarget == DNN_TARGET_CPU ||
                  preferableTarget == DNN_TARGET_OPENCL);
        if (preferableBackend == DNN_BACKEND_INFERENCE_ENGINE_NN_BUILDER_2019 ||
            preferableBackend == DNN_BACKEND_INFERENCE_ENGINE_NGRAPH)
        {
            CV_Assert(
                  preferableTarget == DNN_TARGET_CPU ||
                  preferableTarget == DNN_TARGET_OPENCL ||
                  preferableTarget == DNN_TARGET_OPENCL_FP16 ||
                  preferableTarget == DNN_TARGET_MYRIAD ||
                  preferableTarget == DNN_TARGET_FPGA
            );
        }
        CV_Assert(preferableBackend != DNN_BACKEND_VKCOM ||
                  preferableTarget == DNN_TARGET_VULKAN);
        CV_Assert(preferableBackend != DNN_BACKEND_CUDA ||
                  IS_DNN_CUDA_TARGET(preferableTarget));
        if (!netWasAllocated || this->blobsToKeep != blobsToKeep_)
        {
            if (preferableBackend == DNN_BACKEND_OPENCV && IS_DNN_OPENCL_TARGET(preferableTarget))
#ifndef HAVE_OPENCL
            {
                CV_LOG_WARNING(NULL, "DNN: OpenCL target is not available in this OpenCV build, switching to CPU.");
                preferableTarget = DNN_TARGET_CPU;
            }
#else
            {
                if (!DNN_OPENCL_ALLOW_ALL_DEVICES)
                {
                    // Current implementation is only valid for GPU (#11494)
                    if (ocl::Device::getDefault().type() != ocl::Device::TYPE_GPU)
                    {
                        CV_LOG_WARNING(NULL, "DNN: OpenCL target is not supported with current OpenCL device (tested with GPUs only), switching to CPU.");
                        preferableTarget = DNN_TARGET_CPU;
                    }
                    else if (preferableTarget == DNN_TARGET_OPENCL_FP16 && !ocl::Device::getDefault().isIntel())
                    {
                        CV_LOG_WARNING(NULL,
                            "DNN: OpenCL target with fp16 precision is not supported "
                            "with current OpenCL device (tested with Intel GPUs only), "
                            "switching to OpenCL with fp32 precision.");
                        preferableTarget = DNN_TARGET_OPENCL;
                    }
                }
            }
#endif
            if (preferableBackend == DNN_BACKEND_VKCOM && !haveVulkan())
            {
                preferableBackend = DNN_BACKEND_OPENCV;
                preferableTarget = DNN_TARGET_CPU;
            }

            if (preferableBackend == DNN_BACKEND_CUDA && !haveCUDA())
            {
#ifdef HAVE_CUDA
                CV_LOG_WARNING(NULL, "unable to use CUDA backend; switching to CPU");
#else
                CV_LOG_WARNING(NULL, "DNN module was not built with CUDA backend; switching to CPU");
#endif
                preferableBackend = DNN_BACKEND_OPENCV;
                preferableTarget = DNN_TARGET_CPU;
            }

            clear();

            allocateLayers(blobsToKeep_);

            MapIdToLayerData::iterator it = layers.find(0);
            CV_Assert(it != layers.end());
            it->second.skip = netInputLayer->skip;

            initBackend();

            if (!netWasAllocated)
            {
#ifdef HAVE_HALIDE
                if (preferableBackend == DNN_BACKEND_HALIDE)
                    compileHalide();
#else
                CV_Assert(preferableBackend != DNN_BACKEND_HALIDE);
#endif
            }

            netWasAllocated = true;
            this->blobsToKeep = blobsToKeep_;

            if (DNN_NETWORK_DUMP > 0)
            {
                dumpNetworkToFile();
            }
        }
    }

    int getLayerId(const String &layerName)
    {
        std::map<String, int>::iterator it = layerNameToId.find(layerName);
        return (it != layerNameToId.end()) ? it->second : -1;
    }

    int getLayerId(int id)
    {
        MapIdToLayerData::iterator it = layers.find(id);
        return (it != layers.end()) ? id : -1;
    }

    int getLayerId(DictValue &layerDesc)
    {
        if (layerDesc.isInt())
            return getLayerId(layerDesc.get<int>());
        else if (layerDesc.isString())
            return getLayerId(layerDesc.get<String>());

        CV_Assert(layerDesc.isInt() || layerDesc.isString());
        return -1;
    }

    String getLayerName(int id)
    {
        MapIdToLayerData::iterator it = layers.find(id);
        return (it != layers.end()) ? it->second.name : "(unknown layer)";
    }

    LayerData& getLayerData(int id)
    {
        MapIdToLayerData::iterator it = layers.find(id);

        if (it == layers.end())
            CV_Error(Error::StsObjectNotFound, format("Layer with requested id=%d not found", id));

        return it->second;
    }

    LayerData& getLayerData(const String &layerName)
    {
        int id = getLayerId(layerName);

        if (id < 0)
            CV_Error(Error::StsError, "Requested layer \"" + layerName + "\" not found");

        return getLayerData(id);
    }

    LayerData& getLayerData(const DictValue &layerDesc)
    {
        CV_Assert(layerDesc.isInt() || layerDesc.isString());
        if (layerDesc.isInt())
            return getLayerData(layerDesc.get<int>());
        else /*if (layerDesc.isString())*/
            return getLayerData(layerDesc.get<String>());
    }

    static void addLayerInput(LayerData &ld, int inNum, LayerPin from)
    {
        if ((int)ld.inputBlobsId.size() <= inNum)
        {
            ld.inputBlobsId.resize(inNum + 1);
        }
        else
        {
            LayerPin storedFrom = ld.inputBlobsId[inNum];
            if (storedFrom.valid() && !storedFrom.equal(from))
                CV_Error(Error::StsError, format("Input #%d of layer \"%s\" already was connected",
                                                 inNum, ld.name.c_str()));
        }

        ld.inputBlobsId[inNum] = from;
    }

    int resolvePinOutputName(LayerData &ld, const String &outName)
    {
        if (outName.empty())
            return 0;
        return ld.getLayerInstance()->outputNameToIndex(outName);
    }

    LayerPin getPinByAlias(const String &layerName)
    {
        LayerPin pin;
        pin.lid = (layerName.empty()) ? 0 : getLayerId(layerName);

        if (pin.lid >= 0)
            pin.oid = resolvePinOutputName(getLayerData(pin.lid), layerName);

        return pin;
    }

    std::vector<LayerPin> getLayerOutPins(const String &layerName)
    {
        int lid = (layerName.empty()) ? 0 : getLayerId(layerName);

        std::vector<LayerPin> pins;

        for (int i = 0; i < layers[lid].outputBlobs.size(); i++)
        {
            pins.push_back(LayerPin(lid, i));
        }

        return pins;
    }

    void connect(int outLayerId, int outNum, int inLayerId, int inNum)
    {
        CV_Assert(outLayerId < inLayerId);
        LayerData &ldOut = getLayerData(outLayerId);
        LayerData &ldInp = getLayerData(inLayerId);

        addLayerInput(ldInp, inNum, LayerPin(outLayerId, outNum));
        ldOut.requiredOutputs.insert(outNum);
        ldOut.consumers.push_back(LayerPin(inLayerId, outNum));
    }

    void initBackend()
    {
        CV_TRACE_FUNCTION();
        if (preferableBackend == DNN_BACKEND_OPENCV)
            CV_Assert(preferableTarget == DNN_TARGET_CPU || IS_DNN_OPENCL_TARGET(preferableTarget));
        else if (preferableBackend == DNN_BACKEND_HALIDE)
            initHalideBackend();
        else if (preferableBackend == DNN_BACKEND_INFERENCE_ENGINE_NN_BUILDER_2019)
        {
#ifdef HAVE_INF_ENGINE
            initInfEngineBackend();
#else
            CV_Assert(false && "This OpenCV version is built without Inference Engine API support");
#endif
        }
        else if (preferableBackend == DNN_BACKEND_INFERENCE_ENGINE_NGRAPH)
        {
#ifdef HAVE_DNN_NGRAPH
            initNgraphBackend();
#else
            CV_Error(Error::StsNotImplemented, "This OpenCV version is built without support of Inference Engine + nGraph");
#endif
        }
        else if (preferableBackend == DNN_BACKEND_VKCOM)
            initVkComBackend();
        else if (preferableBackend == DNN_BACKEND_CUDA)
            initCUDABackend();
        else
            CV_Error(Error::StsNotImplemented, "Unknown backend identifier");
    }

    void initHalideBackend()
    {
        CV_TRACE_FUNCTION();
        CV_Assert_N(preferableBackend == DNN_BACKEND_HALIDE, haveHalide());

        // Iterator to current layer.
        MapIdToLayerData::iterator it = layers.begin();
        // Iterator to base layer for fusion. In example, in case of conv+bn+relu
        // it'll be a conv layer.
        MapIdToLayerData::iterator baseIt = layers.begin();
        for (; it != layers.end(); it++)
        {
            LayerData &ldTop = it->second;
            Ptr<Layer> layerTop = ldTop.layerInstance;
            if (!layerTop->supportBackend(preferableBackend))
            {
                // Move base iterator to layer that don't support preferable
                // backend to prevent fusion over layer of different backend.
                baseIt = it;
                continue;
            }
            // Try to do layers fusion.
            LayerData &ldBot = baseIt->second;
            Ptr<Layer> layerBot = ldBot.layerInstance;
            // 1. Check that bottom and top from the same backends.
            if (it != layers.begin() && layerBot->supportBackend(preferableBackend))
            {
                // 2. Check that current layer works in-place.
                bool inPlace = ldTop.inputBlobs.size() == 1 &&
                               ldBot.outputBlobs.size() == 1 &&
                               ldTop.inputBlobs[0]->data ==
                               ldBot.outputBlobs[0].data;
                if (inPlace)
                {
                    // 3. Try to attach node.
                    CV_Assert(!ldBot.backendNodes[preferableBackend].empty());
                    Ptr<BackendNode> fusedNode =
                        layerTop->tryAttach(ldBot.backendNodes[preferableBackend]);
                    if (!fusedNode.empty())
                    {
                        ldTop.skip = true;
                        ldBot.backendNodes[preferableBackend] = fusedNode;
                        ldBot.outputBlobsWrappers = ldTop.outputBlobsWrappers;
                        continue;
                    }
                }
            }
            // No layers fusion.
            ldTop.skip = false;
            ldTop.backendNodes[DNN_BACKEND_HALIDE] =
                layerTop->initHalide(ldTop.inputBlobsWrappers);
            baseIt = it;
        }
    }

#ifdef HAVE_INF_ENGINE
    // Before launching Inference Engine graph we need to specify output blobs.
    // This function requests output blobs based on inputs references of
    // layers from default backend or layers from different graphs.
    void addInfEngineNetOutputs(LayerData &ld)
    {
        CV_TRACE_FUNCTION();
        Ptr<InfEngineBackendNet> layerNet;
        if (ld.backendNodes.find(preferableBackend) != ld.backendNodes.end())
        {
            Ptr<BackendNode> node = ld.backendNodes[preferableBackend];
            if (!node.empty())
            {
                Ptr<InfEngineBackendNode> ieNode = node.dynamicCast<InfEngineBackendNode>();
                CV_Assert(!ieNode.empty()); CV_Assert(!ieNode->net.empty());
                layerNet = ieNode->net;
            }
        }
        // For an every input reference we check that it belongs to one of
        // the Inference Engine backend graphs. Request an output blob if it is.
        // Do nothing if layer's input is from the same graph.
        for (int i = 0; i < ld.inputBlobsId.size(); ++i)
        {
            LayerData &inpLd = layers[ld.inputBlobsId[i].lid];
            Ptr<BackendNode> inpNode = inpLd.backendNodes[preferableBackend];
            if (!inpNode.empty())
            {
                Ptr<InfEngineBackendNode> ieInpNode = inpNode.dynamicCast<InfEngineBackendNode>();
                CV_Assert(!ieInpNode.empty()); CV_Assert(!ieInpNode->net.empty());
                if (layerNet != ieInpNode->net)
                {
                    // layerNet is empty or nodes are from different graphs.
                    ieInpNode->net->addOutput(ieInpNode->layer.getName());
                }
            }
        }
    }

    void initInfEngineBackend()
    {
        CV_TRACE_FUNCTION();
        CV_Assert_N(preferableBackend == DNN_BACKEND_INFERENCE_ENGINE_NN_BUILDER_2019, haveInfEngine());
        MapIdToLayerData::iterator it;
        Ptr<InfEngineBackendNet> net;

        for (it = layers.begin(); it != layers.end(); ++it)
        {
            LayerData &ld = it->second;
            if (ld.id == 0)
            {
                CV_Assert((netInputLayer->outNames.empty() && ld.outputBlobsWrappers.size() == 1) ||
                          (netInputLayer->outNames.size() == ld.outputBlobsWrappers.size()));
                for (int i = 0; i < ld.outputBlobsWrappers.size(); ++i)
                {
                    InferenceEngine::DataPtr dataPtr = infEngineDataNode(ld.outputBlobsWrappers[i]);
#if defined(INF_ENGINE_RELEASE) && INF_ENGINE_VER_MAJOR_LE(2019010000)
                    dataPtr->name = netInputLayer->outNames.empty() ? ld.name : netInputLayer->outNames[i];
#else
                    dataPtr->setName(netInputLayer->outNames.empty() ? ld.name : netInputLayer->outNames[i]);
#endif
                }
            }
            else
            {
                for (int i = 0; i < ld.outputBlobsWrappers.size(); ++i)
                {
                    InferenceEngine::DataPtr dataPtr = infEngineDataNode(ld.outputBlobsWrappers[i]);
#if defined(INF_ENGINE_RELEASE) && INF_ENGINE_VER_MAJOR_LE(2019010000)
                    dataPtr->name = ld.name;
#else
                    dataPtr->setName(ld.name);
#endif
                }
            }
        }

        if (skipInfEngineInit)
        {
            Ptr<BackendNode> node = layers[lastLayerId].backendNodes[preferableBackend];
            CV_Assert(!node.empty());

            Ptr<InfEngineBackendNode> ieNode = node.dynamicCast<InfEngineBackendNode>();
            CV_Assert(!ieNode.empty());

            for (it = layers.begin(); it != layers.end(); ++it)
            {
                LayerData &ld = it->second;
                if (ld.id == 0)
                {
                    for (int i = 0; i < ld.inputBlobsWrappers.size(); ++i)
                    {
                        InferenceEngine::DataPtr dataPtr = infEngineDataNode(ld.inputBlobsWrappers[i]);
#if defined(INF_ENGINE_RELEASE) && INF_ENGINE_VER_MAJOR_LE(2019010000)
                        dataPtr->name = netInputLayer->outNames[i];
#else
                        dataPtr->setName(netInputLayer->outNames[i]);
#endif
                    }
                }
                else
                {
                    for (int i = 0; i < ld.outputBlobsWrappers.size(); ++i)
                    {
                        InferenceEngine::DataPtr dataPtr = infEngineDataNode(ld.outputBlobsWrappers[i]);
#if defined(INF_ENGINE_RELEASE) && INF_ENGINE_VER_MAJOR_LE(2019010000)
                        dataPtr->name = ld.name;
#else
                        dataPtr->setName(ld.name);
#endif
                    }
                }
                ieNode->net->addBlobs(ld.inputBlobsWrappers);
                ieNode->net->addBlobs(ld.outputBlobsWrappers);
                ld.skip = true;
            }
            layers[lastLayerId].skip = false;
            ieNode->net->init((Target)preferableTarget);
            return;
        }

        // Build Inference Engine networks from sets of layers that support this
        // backend. Split a whole model on several Inference Engine networks if
        // some of layers are not implemented.

        bool supportsCPUFallback = preferableTarget == DNN_TARGET_CPU ||
                                   BackendRegistry::checkIETarget(DNN_TARGET_CPU);

        // Set of all input and output blobs wrappers for current network.
        std::map<LayerPin, Ptr<BackendWrapper> > netBlobsWrappers;
        for (it = layers.begin(); it != layers.end(); ++it)
        {
            LayerData &ld = it->second;
            if (ld.id == 0 && ld.skip)
                continue;
            bool fused = ld.skip;

            Ptr<Layer> layer = ld.layerInstance;
            if (!fused && !layer->supportBackend(preferableBackend))
            {
                bool customizable = ld.id != 0 &&
                                    INF_ENGINE_VER_MAJOR_GE(INF_ENGINE_RELEASE_2019R2) &&
                                    supportsCPUFallback;
                // TODO: there is a bug in Myriad plugin with custom layers shape infer.
                if (preferableTarget == DNN_TARGET_MYRIAD)
                {
                    for (int i = 0; customizable && i < ld.inputBlobs.size(); ++i)
                    {
                        customizable = ld.inputBlobs[i]->size[0] == 1;
                    }
                }

                // TODO: fix these workarounds
                if (preferableTarget == DNN_TARGET_MYRIAD ||
                    preferableTarget == DNN_TARGET_OPENCL ||
                    preferableTarget == DNN_TARGET_OPENCL_FP16)
                    customizable &= ld.type != "Concat";

                if (preferableTarget == DNN_TARGET_OPENCL ||
                    preferableTarget == DNN_TARGET_OPENCL_FP16)
                    customizable &= ld.type != "Power";

                if (preferableTarget == DNN_TARGET_OPENCL)
                    customizable &= ld.type != "Eltwise";

                if (!customizable)
                {
                    addInfEngineNetOutputs(ld);
                    net = Ptr<InfEngineBackendNet>();
                    netBlobsWrappers.clear();  // Is not used for R5 release but we don't wrap it to #ifdef.
                    layer->preferableTarget = DNN_TARGET_CPU;
                    continue;
                }
            }
            ld.skip = true;  // Initially skip all Inference Engine supported layers.

            // Create a new network if one of inputs from different Inference Engine graph.
            for (int i = 0; i < ld.inputBlobsId.size(); ++i)
            {
                LayerData &inpLd = layers[ld.inputBlobsId[i].lid];
                Ptr<BackendNode> inpNode = inpLd.backendNodes[preferableBackend];
                if (!inpNode.empty())
                {
                    Ptr<InfEngineBackendNode> ieInpNode = inpNode.dynamicCast<InfEngineBackendNode>();
                    CV_Assert(!ieInpNode.empty()); CV_Assert(!ieInpNode->net.empty());
                    if (ieInpNode->net != net)
                    {
                        net = Ptr<InfEngineBackendNet>();
                        netBlobsWrappers.clear();  // Is not used for R5 release but we don't wrap it to #ifdef.
                        break;
                    }
                }
            }

            Ptr<BackendNode> node;
            if (!net.empty())
            {
                if (fused)
                {
                    bool inPlace = ld.inputBlobsId.size() == 1 && ld.outputBlobs.size() == 1 &&
                                   ld.inputBlobs[0]->data == ld.outputBlobs[0].data;
                    CV_Assert(inPlace);
                    node = layers[ld.inputBlobsId[0].lid].backendNodes[preferableBackend];
                    ld.inputBlobsWrappers = layers[ld.inputBlobsId[0].lid].inputBlobsWrappers;
                }
            }
            else
                net = Ptr<InfEngineBackendNet>(new InfEngineBackendNet());

            if (!fused)
            {
                if (layer->supportBackend(preferableBackend))
                    node = layer->initInfEngine(ld.inputBlobsWrappers);
                else
                {
                    node = Ptr<BackendNode>(new InfEngineBackendNode(
                        ld.layerInstance, ld.inputBlobs, ld.outputBlobs, ld.internals));
                }
            }
            else if (node.empty())
                continue;

            CV_Assert(!node.empty());
            ld.backendNodes[preferableBackend] = node;

            Ptr<InfEngineBackendNode> ieNode = node.dynamicCast<InfEngineBackendNode>();
            CV_Assert(!ieNode.empty());
            ieNode->net = net;

            // Convert weights in FP16 for specific targets.
            if ((preferableTarget == DNN_TARGET_OPENCL_FP16 ||
                 preferableTarget == DNN_TARGET_MYRIAD ||
                 preferableTarget == DNN_TARGET_FPGA) && !fused)
            {
#if INF_ENGINE_VER_MAJOR_GE(INF_ENGINE_RELEASE_2019R1)
                for (const std::string& name : {"weights", "biases"})
                {
                    auto it = ieNode->layer.getParameters().find(name);
                    if (it != ieNode->layer.getParameters().end())
                    {
                        InferenceEngine::Blob::Ptr bp = it->second.as<InferenceEngine::Blob::Ptr>();
                        it->second = convertFp16(std::const_pointer_cast<InferenceEngine::Blob>(bp));
                    }
                }
#else
                auto& blobs = ieNode->layer.getConstantData();
                if (blobs.empty())
                {
                    // In case of non weightable layer we have to specify
                    // it's precision adding dummy blob.
                    auto blob = InferenceEngine::make_shared_blob<int16_t>(
                                    InferenceEngine::Precision::FP16,
                                    InferenceEngine::Layout::C, {1});
                    blob->allocate();
                    blobs[""] = blob;
                }
                else
                {
                    for (auto& it : blobs)
                        it.second = convertFp16(std::const_pointer_cast<InferenceEngine::Blob>(it.second));
                }
#endif
            }

            if (!fused)
                net->addLayer(ieNode->layer);

            net->connect(ld.inputBlobsWrappers, ld.outputBlobsWrappers, ieNode->layer.getName());
            net->addBlobs(ld.inputBlobsWrappers);
            net->addBlobs(ld.outputBlobsWrappers);
            addInfEngineNetOutputs(ld);
        }

        // Initialize all networks.
        for (MapIdToLayerData::reverse_iterator it = layers.rbegin(); it != layers.rend(); ++it)
        {
            LayerData &ld = it->second;
            if (ld.backendNodes.find(preferableBackend) == ld.backendNodes.end())
                continue;

            Ptr<BackendNode> node = ld.backendNodes[preferableBackend];
            if (node.empty())
                continue;

            Ptr<InfEngineBackendNode> ieNode = node.dynamicCast<InfEngineBackendNode>();
            if (ieNode.empty())
                continue;

            CV_Assert(!ieNode->net.empty());

            if (!ieNode->net->isInitialized())
            {
                ieNode->net->init((Target)preferableTarget);
                ld.skip = false;
            }
        }
    }
#endif  // HAVE_INF_ENGINE


#ifdef HAVE_DNN_NGRAPH
    void addNgraphOutputs(LayerData &ld)
    {
        CV_TRACE_FUNCTION();

        Ptr<InfEngineNgraphNet> layerNet;
        auto it = ld.backendNodes.find(preferableBackend);
        if (it != ld.backendNodes.end())
        {
            Ptr<BackendNode> node = it->second;
            if (!node.empty())
            {
                Ptr<InfEngineNgraphNode> ieNode = node.dynamicCast<InfEngineNgraphNode>();
                CV_Assert(!ieNode.empty()); CV_Assert(!ieNode->net.empty());
                layerNet = ieNode->net;
            }
        }

        for (int i = 0; i < ld.inputBlobsId.size(); ++i)
        {
            LayerData &inpLd = layers[ld.inputBlobsId[i].lid];
            Ptr<BackendNode> inpNode = inpLd.backendNodes[preferableBackend];
            if (!inpNode.empty())
            {
                Ptr<InfEngineNgraphNode> ieInpNode = inpNode.dynamicCast<InfEngineNgraphNode>();
                CV_Assert(!ieInpNode.empty()); CV_Assert(!ieInpNode->net.empty());
                if (layerNet != ieInpNode->net)
                {
                    ieInpNode->net->addOutput(ieInpNode->node->get_friendly_name());
                    ieInpNode->net->setUnconnectedNodes(ieInpNode);
                }
            }
        }
    }

    void initNgraphBackend()
    {
        CV_TRACE_FUNCTION();
        CV_Assert_N(preferableBackend == DNN_BACKEND_INFERENCE_ENGINE_NGRAPH, haveInfEngine());

        MapIdToLayerData::iterator it;
        Ptr<InfEngineNgraphNet> net;

        for (it = layers.begin(); it != layers.end(); ++it)
        {
            LayerData &ld = it->second;
            if (ld.id == 0)
            {
                CV_Assert((netInputLayer->outNames.empty() && ld.outputBlobsWrappers.size() == 1) ||
                          (netInputLayer->outNames.size() == ld.outputBlobsWrappers.size()));
                for (int i = 0; i < ld.outputBlobsWrappers.size(); ++i)
                {
                    InferenceEngine::DataPtr dataPtr = ngraphDataNode(ld.outputBlobsWrappers[i]);
                    dataPtr->setName(netInputLayer->outNames.empty() ? ld.name : netInputLayer->outNames[i]);
                }
            }
            else
            {
                for (int i = 0; i < ld.outputBlobsWrappers.size(); ++i)
                {
                    InferenceEngine::DataPtr dataPtr = ngraphDataNode(ld.outputBlobsWrappers[i]);
                    dataPtr->setName(ld.name);
                }
            }
        }

        if (skipInfEngineInit)
        {
            Ptr<BackendNode> node = layers[lastLayerId].backendNodes[preferableBackend];
            CV_Assert(!node.empty());

            Ptr<InfEngineNgraphNode> ieNode = node.dynamicCast<InfEngineNgraphNode>();
            CV_Assert(!ieNode.empty());

            for (it = layers.begin(); it != layers.end(); ++it)
            {
                LayerData &ld = it->second;
                if (ld.id == 0)
                {
                    for (int i = 0; i < ld.inputBlobsWrappers.size(); ++i)
                    {
                        InferenceEngine::DataPtr dataPtr = ngraphDataNode(ld.inputBlobsWrappers[i]);
                        dataPtr->setName(netInputLayer->outNames[i]);
                    }
                }
                else
                {
                    for (int i = 0; i < ld.outputBlobsWrappers.size(); ++i)
                    {
                        InferenceEngine::DataPtr dataPtr = ngraphDataNode(ld.outputBlobsWrappers[i]);
                        dataPtr->setName(ld.name);
                    }
                }
                ieNode->net->addBlobs(ld.inputBlobsWrappers);
                ieNode->net->addBlobs(ld.outputBlobsWrappers);
                ld.skip = true;
            }
            layers[lastLayerId].skip = false;
            ieNode->net->init((Target)preferableTarget);
            return;
        }

        // Build Inference Engine networks from sets of layers that support this
        // backend. Split a whole model on several Inference Engine networks if
        // some of layers are not implemented.
        for (it = layers.begin(); it != layers.end(); ++it)
        {
            LayerData &ld = it->second;

            if (ld.id == 0 && ld.skip)
                continue;

            bool fused = ld.skip;
            Ptr<Layer> layer = ld.layerInstance;
            if (!fused && !layer->supportBackend(preferableBackend))
            {
                addNgraphOutputs(ld);
                net = Ptr<InfEngineNgraphNet>();
                layer->preferableTarget = DNN_TARGET_CPU;

                for (int i = 0; i < ld.inputBlobsId.size(); ++i)
                {
                    LayerData &inpLd = layers[ld.inputBlobsId[i].lid];
                    Ptr<BackendNode> inpNode = inpLd.backendNodes[preferableBackend];
                    if (!inpNode.empty()) {
                        Ptr<InfEngineNgraphNode> ieNode = inpNode.dynamicCast<InfEngineNgraphNode>();
                        ieNode->net->setUnconnectedNodes(ieNode);
                    }
                }
                continue;
            }
            ld.skip = true;  // Initially skip all Inference Engine supported layers.

            // Create a new network if one of inputs from different Inference Engine graph.
            std::vector<Ptr<BackendNode>> inputNodes;
            for (int i = 0; i < ld.inputBlobsId.size(); ++i)
            {
                // Layer_Test_ROIPooling.Accuracy has 2 inputs inpLD = 0, 0 -> has 4 inputNodes (input, rois, input, rois)
                if (inputNodes.size() == ld.inputBlobsId.size()) {
                    break;
                }
                LayerData &inpLd = layers[ld.inputBlobsId[i].lid];
                Ptr<BackendNode> inpNode = inpLd.backendNodes[preferableBackend];
                if (!inpNode.empty())
                {
                     Ptr<InfEngineNgraphNode> ieInpNode = inpNode.dynamicCast<InfEngineNgraphNode>();
                     CV_Assert(!ieInpNode.empty()); CV_Assert(!ieInpNode->net.empty());
                     if (ieInpNode->net == net && !fused) {
                        inputNodes.push_back(inpNode);
                        continue;
                     }
                }

                if (net.empty()) {
                    net = Ptr<InfEngineNgraphNet>(new InfEngineNgraphNet());
                }

                if (!fused) {
                    std::vector<std::string> inputNames;
                    std::vector<cv::Mat> inputs;

                    auto curr_pos = inpLd.consumers.begin();
                    auto compare = [&ld] (const LayerPin& lp) { return lp.lid == ld.id; };
                    auto cons = curr_pos;
                    while ((cons = std::find_if(curr_pos, inpLd.consumers.end(), compare)) !=
                            inpLd.consumers.end()) {
                        int cons_inp = cons->oid;
                        Ptr<NgraphBackendWrapper> inpWrapper = inpLd.outputBlobsWrappers[cons_inp].
                                                                     dynamicCast<NgraphBackendWrapper>();
                        auto iter = std::find(inputNames.begin(), inputNames.end(),
                                              inpWrapper->dataPtr->getName());
                        if (iter == inputNames.end()) {
                            inputNames.push_back(inpWrapper->dataPtr->getName());
                            inputs.push_back(inpLd.outputBlobs[cons_inp]);
                        }
                        curr_pos = cons + 1;
                    }

                    auto inps = net->setInputs(inputs, inputNames);
                    for (auto& inp : inps) {
                        inputNodes.emplace_back(Ptr<BackendNode>(new InfEngineNgraphNode(inp)));
                    }
                }
            }

            Ptr<BackendNode> node;
            if (!net.empty())
            {
                if (fused)
                {
                    bool inPlace = ld.inputBlobsId.size() == 1 && ld.outputBlobs.size() == 1 &&
                                   ld.inputBlobs[0]->data == ld.outputBlobs[0].data;
                    CV_Assert(inPlace);
                    node = layers[ld.inputBlobsId[0].lid].backendNodes[preferableBackend];
                    ld.inputBlobsWrappers = layers[ld.inputBlobsId[0].lid].inputBlobsWrappers;
                }
            }
            else {
                net = Ptr<InfEngineNgraphNet>(new InfEngineNgraphNet());
            }

            if (!fused)
            {
                CV_Assert(!inputNodes.empty());
                node = layer->initNgraph(ld.inputBlobsWrappers, inputNodes);
                for (int i = 0; i < ld.outputBlobsWrappers.size(); ++i)
                {
                    InferenceEngine::DataPtr dataPtr = ngraphDataNode(ld.outputBlobsWrappers[i]);
                    node.dynamicCast<InfEngineNgraphNode>()->setName(dataPtr->getName());
                }
            }
            else if (node.empty())
                continue;

            ld.backendNodes[preferableBackend] = node;

            Ptr<InfEngineNgraphNode> ieNode = node.dynamicCast<InfEngineNgraphNode>();
            CV_Assert(!ieNode.empty());
            ieNode->net = net;

            if (ld.consumers.empty()) {
                // TF EAST_text_detection
                ieNode->net->setUnconnectedNodes(ieNode);
            }
            ieNode->net->setNodePtr(&ieNode->node);

            net->addBlobs(ld.inputBlobsWrappers);
            net->addBlobs(ld.outputBlobsWrappers);
            addNgraphOutputs(ld);
        }

        // Initialize all networks.
        for (MapIdToLayerData::reverse_iterator it = layers.rbegin(); it != layers.rend(); ++it)
        {
            LayerData &ld = it->second;
            auto iter = ld.backendNodes.find(preferableBackend);
            if (iter == ld.backendNodes.end())
                continue;

            Ptr<BackendNode>& node = iter->second;
            if (node.empty())
                continue;

            Ptr<InfEngineNgraphNode> ieNode = node.dynamicCast<InfEngineNgraphNode>();
            if (ieNode.empty())
                continue;

            CV_Assert(!ieNode->net.empty());

            if (!ieNode->net->isInitialized())
            {
                ieNode->net->setUnconnectedNodes(ieNode);
                ieNode->net->createNet((Target)preferableTarget);
                ld.skip = false;
            }
        }
    }
#endif  // HAVE_DNN_NGRAPH

    void initVkComBackend()
    {
        CV_TRACE_FUNCTION();
        CV_Assert(preferableBackend == DNN_BACKEND_VKCOM);
#ifdef HAVE_VULKAN
        if (!haveVulkan())
            return;

        MapIdToLayerData::iterator it = layers.begin();
        for (; it != layers.end(); it++)
        {
            LayerData &ld = it->second;
            Ptr<Layer> layer = ld.layerInstance;
            if (!layer->supportBackend(preferableBackend))
            {
                continue;
            }

            ld.skip = false;

            try
            {
                ld.backendNodes[DNN_BACKEND_VKCOM] =
                    layer->initVkCom(ld.inputBlobsWrappers);
            }
            catch (const cv::Exception& e)
            {
                CV_LOG_ERROR(NULL, "initVkCom failed, fallback to CPU implementation. " << e.what());
                ld.backendNodes[DNN_BACKEND_VKCOM] = Ptr<BackendNode>();
            }
        }
#endif
    }

    void initCUDABackend() {
        CV_Assert(haveCUDA());

#ifdef HAVE_CUDA
        for (auto& layer : layers)
        {
            auto& ld = layer.second;
            auto& layerInstance = ld.layerInstance;

            if (!layerInstance->supportBackend(DNN_BACKEND_CUDA))
            {
                std::ostringstream os;
                os << "CUDA backend will fallback to the CPU implementation for the layer \"" << ld.name
                   << "\" of type " << ld.type << '\n';
                CV_LOG_INFO(NULL, os.str().c_str());
                continue;
            }

            /* we make a copy so that `initCUDA` doesn't modify `cudaInfo->context` */
            auto context = cudaInfo->context;
            auto node = layerInstance->initCUDA(&context, ld.inputBlobsWrappers, ld.outputBlobsWrappers);
            ld.backendNodes[DNN_BACKEND_CUDA] = node;

            auto cudaNode = node.dynamicCast<CUDABackendNode>();
            cudaInfo->workspace.require(cudaNode->get_workspace_memory_in_bytes());
        }
#endif
    }

    void allocateLayer(int lid, const LayersShapesMap& layersShapes)
    {
        CV_TRACE_FUNCTION();

        LayerData &ld = layers[lid];

        //already allocated
        if (ld.flag)
            return;

        size_t ninputs = ld.inputBlobsId.size();
#if 0
        printf("layer %s:", ld.name.c_str());
        for (size_t i = 0; i < ninputs; i++)
        {
            int inp_lid = ld.inputBlobsId[i].lid;
            LayerData &inp_ld = layers[inp_lid];
            int inp_outputs = (int)inp_ld.outputBlobs.size();
            std::cout << " " << inp_ld.name << "(" << inp_outputs;

            for( int j = 0; j < inp_outputs; j++ )
            {
                std::cout << (j == 0 ? ": " : ", ") << inp_ld.outputBlobs[j].size;
            }
            std::cout << ")";
        }
        printf("\n");
#endif

        //determine parent layers
        for (size_t i = 0; i < ninputs; i++)
            ld.inputLayersId.insert(ld.inputBlobsId[i].lid);

        //allocate parents
        for (set<int>::iterator i = ld.inputLayersId.begin(); i != ld.inputLayersId.end(); i++)
            allocateLayer(*i, layersShapes);

        //bind inputs
        if (ld.id == 0)  // DataLayer
        {
            ninputs = netInputLayer->inputsData.size();
            ld.inputBlobsWrappers.resize(ninputs);
            for (size_t i = 0; i < ninputs; i++)
            {
                ld.inputBlobsWrappers[i] = wrap(netInputLayer->inputsData[i]);
#ifdef HAVE_CUDA
                if (IS_DNN_CUDA_TARGET(preferableTarget))
                {
                    auto wrapper = ld.inputBlobsWrappers[i].dynamicCast<CUDABackendWrapper>();
                    wrapper->setStream(cudaInfo->context.stream);
                }
#endif
            }
        }
        else
        {
            ld.inputBlobs.resize(ninputs);
            ld.inputBlobsWrappers.resize(ninputs);
            for (size_t i = 0; i < ninputs; i++)
            {
                LayerPin from = ld.inputBlobsId[i];
                CV_Assert(from.valid());
                CV_DbgAssert(layers.count(from.lid) && (int)layers[from.lid].outputBlobs.size() > from.oid);
                ld.inputBlobs[i] = &layers[from.lid].outputBlobs[from.oid];
                ld.inputBlobsWrappers[i] = layers[from.lid].outputBlobsWrappers[from.oid];
            }
        }

        LayersShapesMap::const_iterator layerShapesIt = layersShapes.find(lid);

        CV_Assert(layerShapesIt != layersShapes.end());

        std::vector<LayerPin> pinsForInternalBlobs;
        blobManager.allocateBlobsForLayer(ld, layerShapesIt->second, pinsForInternalBlobs,
                                          preferableBackend == DNN_BACKEND_OPENCV &&
                                          preferableTarget == DNN_TARGET_OPENCL_FP16);
        ld.outputBlobsWrappers.resize(ld.outputBlobs.size());
        for (int i = 0; i < ld.outputBlobs.size(); ++i)
        {
            ld.outputBlobsWrappers[i] = wrap(ld.outputBlobs[i]);
#ifdef HAVE_CUDA
            if (IS_DNN_CUDA_TARGET(preferableTarget))
            {
                auto wrapper = ld.outputBlobsWrappers[i].dynamicCast<CUDABackendWrapper>();
                wrapper->setStream(cudaInfo->context.stream);
            }
#endif
        }

        /* CUDA backend has its own system for internal blobs; we don't need these */
        ld.internalBlobsWrappers.resize((preferableBackend == DNN_BACKEND_CUDA) ? 0 : ld.internals.size());
        for (int i = 0; i < ld.internalBlobsWrappers.size(); ++i)
        {
            ld.internalBlobsWrappers[i] = wrap(ld.internals[i]);
        }

        Ptr<Layer> layerPtr = ld.getLayerInstance();
        {
            std::vector<Mat> inps(ld.inputBlobs.size());
            for (int i = 0; i < ld.inputBlobs.size(); ++i)
            {
                inps[i] = *ld.inputBlobs[i];
            }
            layerPtr->finalize(inps, ld.outputBlobs);
            layerPtr->preferableTarget = preferableTarget;
#if 0
            std::cout << "\toutputs:";
            size_t noutputs = ld.outputBlobs.size();
            for (size_t j = 0; j < noutputs; j++)
            {
                std::cout << (j == 0 ? " " : ", ") << ld.outputBlobs[j].size;
            }
            std::cout << "\n";
#endif
        }

        // After allocation of layer, we decrease counters to it's input blobs.
        blobManager.releaseReferences(ld.inputBlobsId);
        blobManager.releaseReferences(pinsForInternalBlobs);

        ld.flag = 1;
    }

#if 0
#define printf_(args) printf args
#else
#define printf_(args)
#endif

    void fuseLayers(const std::vector<LayerPin>& blobsToKeep_)
    {
        CV_TRACE_FUNCTION();

        if(!fusion || (preferableBackend != DNN_BACKEND_OPENCV &&
                        preferableBackend != DNN_BACKEND_CUDA &&
                        preferableBackend != DNN_BACKEND_INFERENCE_ENGINE_NN_BUILDER_2019 &&
                        preferableBackend != DNN_BACKEND_INFERENCE_ENGINE_NGRAPH))
           return;

        // scan through all the layers. If there is convolution layer followed by the activation layer,
        // we try to embed this activation into the convolution and disable separate execution of the activation
        std::set<LayerPin> pinsToKeep(blobsToKeep_.begin(),
                                      blobsToKeep_.end());
        MapIdToLayerData::iterator it;
        for (it = layers.begin(); it != layers.end(); it++)
        {
            int lid = it->first;
            LayerData& ld = layers[lid];
            if( ld.skip )
            {
                printf_(("skipped %s: %s\n", ld.layerInstance->name.c_str(), ld.layerInstance->type.c_str()));
                continue;
            }
            printf_(("analyzing %s: %s\n", ld.layerInstance->name.c_str(), ld.layerInstance->type.c_str()));

            // the optimization #1. try to fuse batch norm, scaling and/or activation layers
            // with the current layer if they follow it. Normally, the are fused with the convolution layer,
            // but some of them (like activation) may be fused with fully-connected, elemwise (+) and
            // some other layers.
            Ptr<Layer>& currLayer = ld.layerInstance;
            if( ld.consumers.size() == 1 && pinsToKeep.count(LayerPin(lid, 0)) == 0 )
            {
                LayerData* nextData = &layers[ld.consumers[0].lid];
                LayerPin lpNext(ld.consumers[0].lid, 0);
                while (nextData)
                {
                    Ptr<Layer> nextLayer = nextData->layerInstance;
                    if (currLayer->tryFuse(nextLayer))
                    {
                        printf_(("\tfused with %s\n", nextLayer->name.c_str()));
                        nextData->skip = true;
                        ld.outputBlobs = layers[lpNext.lid].outputBlobs;
                        ld.outputBlobsWrappers = layers[lpNext.lid].outputBlobsWrappers;
                        if (nextData->consumers.size() == 1)
                        {
                            int nextLayerId = nextData->consumers[0].lid;
                            nextData = &layers[nextLayerId];
                            lpNext = LayerPin(nextLayerId, 0);
                        }
                        else
                        {
                            nextData = 0;
                            break;
                        }
                    }
                    else
                        break;
                }

                if (preferableBackend != DNN_BACKEND_OPENCV && preferableBackend != DNN_BACKEND_CUDA)
                    continue;  // Go to the next layer.

                // TODO: OpenCL target support more fusion styles.
                if ( preferableBackend == DNN_BACKEND_OPENCV && IS_DNN_OPENCL_TARGET(preferableTarget) &&
                     (!cv::ocl::useOpenCL() || (ld.layerInstance->type != "Convolution" &&
                     ld.layerInstance->type != "MVN" && ld.layerInstance->type != "Pooling" &&
                     ld.layerInstance->type != "Concat")) )
                    continue;

                if (preferableBackend == DNN_BACKEND_CUDA && IS_DNN_CUDA_TARGET(preferableTarget) && ld.layerInstance->type != "Convolution")
                    continue;

                while (nextData)
                {
                    // For now, OpenCL target support fusion with activation of ReLU/ChannelsPReLU/Power/Tanh
                    if (IS_DNN_OPENCL_TARGET(preferableTarget) &&
                        nextData->type != "ReLU" &&
                        nextData->type != "ChannelsPReLU" &&
                        nextData->type != "ReLU6" &&
                        nextData->type != "TanH" &&
                        nextData->type != "Power")
                        break;

                    if (IS_DNN_CUDA_TARGET(preferableTarget) &&
                        nextData->type != "ReLU" &&
                        nextData->type != "ReLU6" &&
                        nextData->type != "Power" &&
                        nextData->type != "TanH" &&
                        nextData->type != "Sigmoid" &&
                        nextData->type != "Swish" &&
                        nextData->type != "Mish")
                        break;

                    Ptr<ActivationLayer> nextActivLayer = nextData->layerInstance.dynamicCast<ActivationLayer>();
                    if (nextActivLayer.empty())
                        break;

                    if (currLayer->setActivation(nextActivLayer))
                    {
                        printf_(("\tfused with %s\n", nextActivLayer->name.c_str()));
                        nextData->skip = true;
                        ld.outputBlobs = layers[lpNext.lid].outputBlobs;
                        ld.outputBlobsWrappers = layers[lpNext.lid].outputBlobsWrappers;
                        if (nextData->consumers.size() == 1)
                        {
                            int nextLayerId = nextData->consumers[0].lid;
                            nextData = &layers[nextLayerId];
                            lpNext = LayerPin(nextLayerId, 0);
                        }
                        else
                        {
                            nextData = 0;
                            break;
                        }
                    }
                    else
                        break;
                }

                // fuse convolution layer followed by eltwise + relu
                if ( IS_DNN_OPENCL_TARGET(preferableTarget) && ld.layerInstance->type == "Convolution" )
                {
                    Ptr<EltwiseLayer> nextEltwiseLayer;
                    if( nextData )
                        nextEltwiseLayer = nextData->layerInstance.dynamicCast<EltwiseLayer>();

                    if( !nextEltwiseLayer.empty() && pinsToKeep.count(lpNext) == 0 &&
                        nextData && nextData->inputBlobsId.size() == 2 )
                    {
                        LayerData *eltwiseData = nextData;

                        // Eltwise layer has two inputs. We need to determine which
                        // is a base convolution layer and which could be used as it's bias.
                        LayerData* biasLayerData = 0;
                        for (int i = 0; i < 2; ++i)
                        {
                            LayerData *downLayerData = &layers[eltwiseData->inputBlobsId[i].lid];
                            CV_Assert(downLayerData);
                            while (downLayerData->skip)
                            {
                                if (downLayerData->inputBlobsId.size() == 1)
                                    downLayerData = &layers[downLayerData->inputBlobsId[0].lid];
                                else
                                {
                                    downLayerData = 0;
                                    break;
                                }
                            }
                            if (downLayerData && ld.id == downLayerData->id)
                            {
                                biasLayerData = &layers[eltwiseData->inputBlobsId[1 - i].lid];
                                break;
                            }
                        }
                        CV_Assert(biasLayerData);
                        {
                            if( eltwiseData->consumers.size() == 1 )
                            {
                                // fuse eltwise + activation layer
                                if (biasLayerData->id < ld.id)
                                {
                                    nextData = &layers[eltwiseData->consumers[0].lid];
                                    lpNext = LayerPin(eltwiseData->consumers[0].lid, 0);
                                    Ptr<ActivationLayer> nextActivLayer;
                                    if( nextData )
                                        nextActivLayer = nextData->layerInstance.dynamicCast<ActivationLayer>();

                                    if( !nextActivLayer.empty() && pinsToKeep.count(lpNext) == 0 &&
                                            (!nextData->type.compare("ReLU") ||
                                             !nextData->type.compare("ChannelsPReLU") ||
                                             !nextData->type.compare("Power")) &&
                                            currLayer->setActivation(nextActivLayer) )
                                    {
                                        CV_Assert_N(biasLayerData->outputBlobsWrappers.size() == 1, ld.inputBlobsWrappers.size() == 1);
                                        ld.inputBlobsWrappers.push_back(biasLayerData->outputBlobsWrappers[0]);
                                        printf_(("\tfused with %s\n", nextEltwiseLayer->name.c_str()));
                                        printf_(("\tfused with %s\n", nextActivLayer->name.c_str()));
                                        eltwiseData->skip = true;
                                        nextData->skip = true;
                                        // This optimization for cases like
                                        // some_layer   conv
                                        //   |             |
                                        //   +-- eltwise --+
                                        //          |
                                        //        activ
                                        // This way all the element-wise computations
                                        // (i.e. some_layer+conv or some_layer*conv)
                                        // would be done at [conv] layer. So we need to
                                        // replace [conv]'s output blob to [eltwise]'s one
                                        // considering that [activ] is an in-place layer.
                                        // Also we need to move all the consumers' references.
                                        // To prevent memory collisions (i.e. when input of
                                        // [conv] and output of [eltwise] is the same blob)
                                        // we allocate a new blob.
                                        CV_Assert_N(ld.outputBlobs.size() == 1, ld.outputBlobsWrappers.size() == 1);
                                        ld.outputBlobs[0] = ld.outputBlobs[0].clone();
                                        ld.outputBlobsWrappers[0] = wrap(ld.outputBlobs[0]);

                                        eltwiseData->outputBlobs = ld.outputBlobs;
                                        nextData->outputBlobs = ld.outputBlobs;
                                        eltwiseData->outputBlobsWrappers = ld.outputBlobsWrappers;
                                        nextData->outputBlobsWrappers = ld.outputBlobsWrappers;

                                        // Move references of [activ] layer consumers to the newly allocated blob.
                                        for (int i = 0; i < nextData->consumers.size(); ++i)
                                        {
                                            LayerData& consumer = layers[nextData->consumers[i].lid];
                                            for (int j = 0; j < consumer.inputBlobsId.size(); ++j)
                                            {
                                                if (consumer.inputBlobsId[j].lid == lpNext.lid)
                                                {
                                                    consumer.inputBlobs[j] = &ld.outputBlobs[0];
                                                    consumer.inputBlobsWrappers[j] = ld.outputBlobsWrappers[0];
                                                    break;
                                                }
                                            }
                                        }
                                    }
                                }
                            }
                        }
                    }
                }
            }

            if (preferableBackend != DNN_BACKEND_OPENCV)
                continue;  // Go to the next layer.

            // the optimization #2. if there is concat layer that concatenates channels
            // from the inputs together (i.e. axis == 1) then we make the inputs of
            // the concat layer to write to the concatenation output buffer
            // (and so we eliminate the concatenation layer, because the channels
            // are concatenated implicitly).
            Ptr<ConcatLayer> concatLayer = ld.layerInstance.dynamicCast<ConcatLayer>();
            if( !concatLayer.empty() && concatLayer->axis == 1 && !concatLayer->padding &&
                ld.outputBlobs.size() == 1 )
            {
                Mat& output = ld.outputBlobs[0];
                UMat umat_output;
#ifdef HAVE_OPENCL
                if (!ld.outputBlobsWrappers.empty() &&
                    (preferableBackend == DNN_BACKEND_OPENCV && IS_DNN_OPENCL_TARGET(preferableTarget)))
                {
                    size_t i, ninputs = ld.inputBlobsId.size();
                    bool conv_layer = true;
                    for( i = 0; i < ninputs; i++ )
                    {
                        LayerPin pin = ld.inputBlobsId[i];
                        LayerData* inp_i_data = &layers[pin.lid];
                        while(inp_i_data->skip &&
                              inp_i_data->inputBlobsId.size() == 1 &&
                              inp_i_data->consumers.size() == 1)
                        {
                            pin = inp_i_data->inputBlobsId[0];
                            inp_i_data = &layers[pin.lid];
                        }
                        conv_layer = conv_layer && (inp_i_data->getLayerInstance()->type == "Convolution");
                    }
                    if (!conv_layer)
                        continue;
                    std::vector<UMat> umat_outputBlobs;
                    umat_outputBlobs = OpenCLBackendWrapper::getUMatVector(ld.outputBlobsWrappers);
                    umat_output = umat_outputBlobs[0];
                }
#endif

                // TODO: in general, this optimization can always be done, but
                // many layers currently check that the input/output blobs are
                // continuous arrays. Unfortunately, this is not true when
                // the concatenation optimization is applied with batch_size > 1.
                // so, for now, we only apply this optimization in the most popular
                // case batch_size == 1.
                if( output.dims == 4 && output.size[0] == 1 )
                {
                    size_t i, ninputs = ld.inputBlobsId.size();
                    std::vector<LayerPin> realinputs(ninputs);
                    for( i = 0; i < ninputs; i++ )
                    {
                        LayerPin pin = ld.inputBlobsId[i];
                        LayerData* inp_i_data = &layers[pin.lid];
                        while(inp_i_data->skip &&
                              inp_i_data->inputBlobsId.size() == 1 &&
                              inp_i_data->consumers.size() == 1)
                        {
                            pin = inp_i_data->inputBlobsId[0];
                            inp_i_data = &layers[pin.lid];
                        }
                        printf_(("\treal input for %s is %s\n",
                               layers[ld.inputBlobsId[i].lid].getLayerInstance()->name.c_str(),
                               inp_i_data->getLayerInstance()->name.c_str()));

                        if(inp_i_data->skip || inp_i_data->consumers.size() != 1)
                            break;
                        realinputs[i] = pin;
                    }

                    if( i >= ninputs )
                    {
                        // Allocate new memory to prevent collisions during memory
                        // reusing (see https://github.com/opencv/opencv/pull/10456).
                        output = output.clone();
#ifdef HAVE_OPENCL
                        if (preferableBackend == DNN_BACKEND_OPENCV &&
                            IS_DNN_OPENCL_TARGET(preferableTarget))
                        {
                            std::vector<UMat> umats(1);
                            umat_output = umat_output.clone();
                            umats[0] = umat_output;
                            OpenCLBackendWrapper::update(ld.outputBlobsWrappers, umats);
                        }
#endif
                        Range chrange[] = { Range::all(), Range::all(), Range::all(), Range::all() };
                        int ofs = 0;
                        for( i = 0; i < ninputs; i++ )
                        {
                            LayerPin pin = realinputs[i];
                            LayerData* inp_i_data = &layers[pin.lid];
                            int channels_i = ld.inputBlobs[i]->size[1];
                            chrange[1] = Range(ofs, ofs + channels_i);
                            printf_(("\toutput %s(%d) to channels (%d, %d)\n", inp_i_data->layerInstance->name.c_str(),
                                   pin.oid, ofs, ofs + channels_i));
                            ofs += channels_i;
                            Mat output_slice = output(chrange);
                            Mat& curr_output = inp_i_data->outputBlobs[pin.oid];
                            CV_Assert(output_slice.isContinuous() && output_slice.size == curr_output.size);
                            Mat* oldPtr = &curr_output;
                            curr_output = output_slice;
#ifdef HAVE_OPENCL
                            if (preferableBackend == DNN_BACKEND_OPENCV && IS_DNN_OPENCL_TARGET(preferableTarget))
                            {
                                std::vector<UMat> umats(inp_i_data->outputBlobsWrappers.size());
                                umats[pin.oid] = umat_output(chrange);
                                OpenCLBackendWrapper::update(inp_i_data->outputBlobsWrappers, umats);
                            }
#endif
                            // Layers that refer old input Mat will refer to the
                            // new data but the same Mat object.
                            CV_Assert_N(curr_output.data == output_slice.data, oldPtr == &curr_output);
                        }
                        ld.skip = true;
                        printf_(("\toptimized out Concat layer %s\n", concatLayer->name.c_str()));
                    }
                }
            }
        }
    }

    void allocateLayers(const std::vector<LayerPin>& blobsToKeep_)
    {
        CV_TRACE_FUNCTION();

        MapIdToLayerData::iterator it;
        for (it = layers.begin(); it != layers.end(); it++)
            it->second.flag = 0;

        CV_Assert(!layers[0].outputBlobs.empty());
        ShapesVec inputShapes;
        for(int i = 0; i < layers[0].outputBlobs.size(); i++)
        {
            Mat& inp = layers[0].outputBlobs[i];
            CV_Assert(inp.total());
            if (preferableBackend == DNN_BACKEND_OPENCV &&
                preferableTarget == DNN_TARGET_OPENCL_FP16)
            {
                layers[0].outputBlobs[i].create(inp.dims, inp.size, CV_16S);
            }
            inputShapes.push_back(shape(inp));
        }
        LayersShapesMap layersShapes;
        getLayersShapes(inputShapes, layersShapes);

        blobManager.reset();
        backendWrappers.clear();

        for(auto& layer : layers)
        {
            auto& ld = layer.second;
            ld.inputBlobsWrappers.clear();
            ld.outputBlobsWrappers.clear();
            ld.internalBlobsWrappers.clear();
        }

        // Fake references to input blobs.
        for (int i = 0; i < layers[0].outputBlobs.size(); ++i)
            blobManager.addReference(LayerPin(0, i));
        for (it = layers.begin(); it != layers.end(); ++it)
        {
            const LayerData& ld = it->second;
            blobManager.addReferences(ld.inputBlobsId);
        }

        for (int i = 0; i < blobsToKeep_.size(); i++)
        {
            blobManager.addReference(blobsToKeep_[i]);
        }

        for (it = layers.begin(); it != layers.end(); it++)
        {
            int lid = it->first;
            allocateLayer(lid, layersShapes);
        }

        layersTimings.resize(lastLayerId + 1, 0);
        fuseLayers(blobsToKeep_);
    }

    void forwardLayer(LayerData &ld)
    {
        CV_TRACE_FUNCTION();

        Ptr<Layer> layer = ld.layerInstance;

        TickMeter tm;
        tm.start();

        if( !ld.skip )
        {
            std::map<int, Ptr<BackendNode> >::iterator it = ld.backendNodes.find(preferableBackend);
            if (preferableBackend == DNN_BACKEND_OPENCV || it == ld.backendNodes.end() || it->second.empty())
            {
                if (isAsync)
                    CV_Error(Error::StsNotImplemented, "Default implementation fallbacks in asynchronous mode");

                if (!layer->supportBackend(DNN_BACKEND_OPENCV))
                    CV_Error(Error::StsNotImplemented, format("Layer \"%s\" of type \"%s\" unsupported on OpenCV backend",
                                                       ld.name.c_str(), ld.type.c_str()));

#ifdef HAVE_OPENCL
                if (preferableBackend == DNN_BACKEND_OPENCV && IS_DNN_OPENCL_TARGET(preferableTarget))
                {
                    std::vector<UMat> umat_inputBlobs = OpenCLBackendWrapper::getUMatVector(ld.inputBlobsWrappers);
                    std::vector<UMat> umat_outputBlobs = OpenCLBackendWrapper::getUMatVector(ld.outputBlobsWrappers);
                    std::vector<UMat> umat_internalBlobs = OpenCLBackendWrapper::getUMatVector(ld.internalBlobsWrappers);
                    layer->forward(umat_inputBlobs,
                                   umat_outputBlobs,
                                   umat_internalBlobs);
                    if (DNN_CHECK_NAN_INF)
                    {
                        bool fail = false;
                        for (size_t i = 0; i < umat_outputBlobs.size(); ++i)
                        {
                            UMat& u = umat_outputBlobs[i];
                            Mat m;
                            if (u.depth() == CV_16S) // FP16
                                convertFp16(u, m);
                            else
                                m = u.getMat(ACCESS_READ);
                            if (!checkRange(m))
                            {
                                std::cerr << "WARNING: NaN detected in layer output: id=" << ld.id << " name=" << layer->name << std::endl;
                                std::cerr << "output id=" << i << " output shape=" << shape(m) << std::endl;
                                fail = true;
                            }
                            else if (!checkRange(m, true, NULL, -1e6, 1e6))
                            {
                                std::cerr << "WARNING: Inf detected in layer output: id=" << ld.id << " name=" << layer->name << std::endl;
                                std::cerr << "output id=" << i << " output shape=" << shape(m) << std::endl;
                                fail = true;
                            }
                        }
                        if (fail)
                        {
                            for (size_t i = 0; i < umat_inputBlobs.size(); ++i)
                            {
                                UMat& u = umat_inputBlobs[i];
                                Mat m;
                                if (u.depth() == CV_16S) // FP16
                                    convertFp16(u, m);
                                else
                                    m = u.getMat(ACCESS_READ);
                                std::cout << "INPUT " << i << " " << cv::typeToString(u.type()) << " " << shape(m) << std::endl;
                                if (DNN_CHECK_NAN_INF_DUMP) std::cout << m.reshape(1, 1) << std::endl;
                            }
                            for (size_t i = 0; i < umat_outputBlobs.size(); ++i)
                            {
                                UMat& u = umat_outputBlobs[i];
                                Mat m;
                                if (u.depth() == CV_16S) // FP16
                                    convertFp16(u, m);
                                else
                                    m = u.getMat(ACCESS_READ);
                                std::cout << "OUTPUT " << i << " " << cv::typeToString(u.type()) << " " << shape(m) << std::endl;
                                if (DNN_CHECK_NAN_INF_DUMP) std::cout << m.reshape(1, 1) << std::endl;
                            }
                            for (size_t i = 0; i < umat_internalBlobs.size(); ++i)
                            {
                                UMat& u = umat_internalBlobs[i];
                                Mat m;
                                if (u.depth() == CV_16S) // FP16
                                    convertFp16(u, m);
                                else
                                    m = u.getMat(ACCESS_READ);
                                std::cout << "INTERNAL " << i << " " << shape(m) << std::endl;
                                if (DNN_CHECK_NAN_INF_DUMP) std::cout << cv::typeToString(u.type()) << " " << m.reshape(1, 1) << std::endl;
                            }
                            if (DNN_CHECK_NAN_INF_RAISE_ERROR)
                                CV_Assert(!fail);
                        }
                    }
                    OpenCLBackendWrapper::update(ld.outputBlobsWrappers, umat_outputBlobs);
                }
                else
#endif
                {
                    for (int i = 0, n = ld.inputBlobsWrappers.size(); i < n; ++i)
                    {
                        if (!ld.inputBlobsWrappers[i].empty())
                            ld.inputBlobsWrappers[i]->copyToHost();
                    }

                    std::vector<Mat> inps(ld.inputBlobs.size());
                    for (int i = 0; i < ld.inputBlobs.size(); ++i)
                    {
                        inps[i] = *ld.inputBlobs[i];
                    }
                    layer->forward(inps, ld.outputBlobs, ld.internals);

                    if (DNN_CHECK_NAN_INF)
                    {
                        bool fail = false;
                        for (size_t i = 0; i < ld.outputBlobs.size(); ++i)
                        {
                            const Mat& m = ld.outputBlobs[i];
                            if (!checkRange(m))
                            {
                                std::cerr << "WARNING: NaN detected in layer output: id=" << ld.id << " name=" << layer->name << std::endl;
                                std::cerr << "output id=" << i << " output shape=" << shape(m) << std::endl;
                                fail = true;
                            }
                            else if (!checkRange(m, true, NULL, -1e6, 1e6))
                            {
                                std::cerr << "WARNING: Inf detected in layer output: id=" << ld.id << " name=" << layer->name << std::endl;
                                std::cerr << "output id=" << i << " output shape=" << shape(m) << std::endl;
                                fail = true;
                            }
                        }
                        if (fail)
                        {
                            for (size_t i = 0; i < ld.inputBlobs.size(); ++i)
                            {
                                const Mat* pM = ld.inputBlobs[i];
                                if (!pM)
                                {
                                    std::cout << "INPUT " << i << " is NULL" << std::endl;
                                    continue;
                                }
                                const Mat& m = *pM;
                                std::cout << "INPUT " << i << " " << cv::typeToString(m.type()) << " " << shape(m) << std::endl;
                                if (DNN_CHECK_NAN_INF_DUMP) std::cout << m.reshape(1, 1) << std::endl;
                            }
                            for (size_t i = 0; i < ld.outputBlobs.size(); ++i)
                            {
                                const Mat& m = ld.outputBlobs[i];
                                std::cout << "OUTPUT " << i << " " << cv::typeToString(m.type()) << " " << shape(m) << std::endl;
                                if (DNN_CHECK_NAN_INF_DUMP) std::cout << m.reshape(1, 1) << std::endl;
                            }
                            for (size_t i = 0; i < ld.internals.size(); ++i)
                            {
                                const Mat& m = ld.internals[i];
                                std::cout << "INTERNAL " << i << " " << cv::typeToString(m.type()) << " " << shape(m) << std::endl;
                                if (DNN_CHECK_NAN_INF_DUMP) std::cout << m.reshape(1, 1) << std::endl;
                            }
                            if (DNN_CHECK_NAN_INF_RAISE_ERROR)
                                CV_Assert(!fail);
                        }
                    }

                    for (int i = 0, n = ld.outputBlobsWrappers.size(); i < n; ++i)
                    {
                        if (!ld.outputBlobsWrappers[i].empty())
                            ld.outputBlobsWrappers[i]->setHostDirty();
                    }
                }
            }
            else
            {
                Ptr<BackendNode> node = it->second;
                CV_Assert(!node.empty());
                if (preferableBackend == DNN_BACKEND_CUDA)
                {
                    CV_Assert(haveCUDA());

#ifdef HAVE_CUDA
                    Ptr<CUDABackendNode> cudaNode = node.dynamicCast<CUDABackendNode>();
                    CV_Assert(!cudaNode.empty());

                    cudaNode->forward(ld.inputBlobsWrappers, ld.outputBlobsWrappers, cudaInfo->workspace);
#endif
                }
                else if (preferableBackend == DNN_BACKEND_HALIDE)
                {
                    forwardHalide(ld.outputBlobsWrappers, node);
                }
                else if (preferableBackend == DNN_BACKEND_INFERENCE_ENGINE_NN_BUILDER_2019)
                {
                    forwardInfEngine(ld.outputBlobsWrappers, node, isAsync);
                }
                else if (preferableBackend == DNN_BACKEND_INFERENCE_ENGINE_NGRAPH)
                {
                    forwardNgraph(ld.outputBlobsWrappers, node, isAsync);
                }
                else if (preferableBackend == DNN_BACKEND_VKCOM)
                {
                    try
                    {
                        forwardVkCom(ld.outputBlobsWrappers, node);
                    }
                    catch (const cv::Exception& e)
                    {
                        CV_LOG_ERROR(NULL, "forwardVkCom failed, fallback to CPU implementation. " << e.what());
                        it->second = Ptr<BackendNode>();
                        forwardLayer(ld);
                    }
                }
                else
                {
                    CV_Error(Error::StsNotImplemented, "Unknown backend identifier");
                }
            }
        }
        else
            tm.reset();

        tm.stop();
        layersTimings[ld.id] = tm.getTimeTicks();

        ld.flag = 1;
    }

    void forwardToLayer(LayerData &ld, bool clearFlags = true)
    {
        CV_TRACE_FUNCTION();

        if (clearFlags)
        {
            MapIdToLayerData::iterator it;
            for (it = layers.begin(); it != layers.end(); it++)
                it->second.flag = 0;
        }

        //already was forwarded
        if (ld.flag)
            return;

        //forward parents
        MapIdToLayerData::iterator it;
        for (it = layers.begin(); it != layers.end() && (it->second.id < ld.id); ++it)
        {
            LayerData &ld = it->second;
            if (ld.flag)
                continue;
            forwardLayer(ld);
        }

        //forward itself
        forwardLayer(ld);

#ifdef HAVE_CUDA
        if (preferableBackend == DNN_BACKEND_CUDA)
            cudaInfo->context.stream.synchronize();
#endif
    }

    void getLayerShapesRecursively(int id, LayersShapesMap& inOutShapes)
    {
        std::vector<LayerPin>& inputLayerIds = layers[id].inputBlobsId;

        if (id == 0 && inOutShapes[id].in[0].empty())
        {
            if (!layers[0].outputBlobs.empty())
            {
                ShapesVec shapes;
                for (int i = 0; i < layers[0].outputBlobs.size(); i++)
                {
                    Mat& inp = layers[0].outputBlobs[i];
                    CV_Assert(inp.total());
                    shapes.push_back(shape(inp));
                }
                inOutShapes[0].in = shapes;
            }
            else
            {
                inOutShapes[0].out.clear();
                return;
            }
        }

        if (inOutShapes[id].in.empty())
        {
            for(int i = 0; i < inputLayerIds.size(); i++)
            {
                int layerId = inputLayerIds[i].lid;
                LayersShapesMap::iterator it =
                        inOutShapes.find(layerId);
                if(it == inOutShapes.end() ||
                        it->second.out.empty())
                {
                    getLayerShapesRecursively(layerId, inOutShapes);
                }
                const MatShape& shape = inOutShapes[layerId].out[inputLayerIds[i].oid];
                inOutShapes[id].in.push_back(shape);
            }
        }
        const ShapesVec& is = inOutShapes[id].in;
        ShapesVec& os = inOutShapes[id].out;
        ShapesVec& ints = inOutShapes[id].internal;
        int requiredOutputs = layers[id].requiredOutputs.size();
        Ptr<Layer> l = layers[id].getLayerInstance();
        CV_Assert(l);
        bool layerSupportInPlace = false;
        try
        {
            layerSupportInPlace = l->getMemoryShapes(is, requiredOutputs, os, ints);
        }
        catch (const cv::Exception& e)
        {
            CV_LOG_ERROR(NULL, "OPENCV/DNN: [" << l->type << "]:(" << l->name << "): getMemoryShapes() throws exception." <<
                    " inputs=" << is.size() <<
                    " outputs=" << os.size() << "/" << requiredOutputs <<
                    " blobs=" << l->blobs.size());
            for (size_t i = 0; i < is.size(); ++i)
            {
                CV_LOG_ERROR(NULL, "    input[" << i << "] = " << toString(is[i]));
            }
            for (size_t i = 0; i < os.size(); ++i)
            {
                CV_LOG_ERROR(NULL, "    output[" << i << "] = " << toString(os[i]));
            }
            for (size_t i = 0; i < l->blobs.size(); ++i)
            {
                CV_LOG_ERROR(NULL, "    blobs[" << i << "] = " << typeToString(l->blobs[i].type()) << " " << toString(shape(l->blobs[i])));
            }
            CV_LOG_ERROR(NULL, "Exception message: " << e.what());
            throw;
        }
        inOutShapes[id].supportInPlace = layerSupportInPlace;

        for (int i = 0; i < ints.size(); i++)
            CV_Assert(total(ints[i]) > 0);

        for (int i = 0; i < os.size(); i++)
            CV_Assert(total(os[i]) > 0);
    }

    void getLayersShapes(const ShapesVec& netInputShapes,
                         LayersShapesMap& inOutShapes)
    {
        inOutShapes.clear();

        inOutShapes[0].in = netInputShapes; //insert shape for first input layer
        for (MapIdToLayerData::iterator it = layers.begin();
             it != layers.end(); it++)
        {
            getLayerShapesRecursively(it->first, inOutShapes);
        }
    }

    void getLayerShapes(const ShapesVec& netInputShapes,
                        const int layerId,
                        LayerShapes& shapes)
    {
        LayersShapesMap inOutShapes;
        inOutShapes[0].in = netInputShapes; //insert shape for first input layer
        getLayerShapesRecursively(layerId, inOutShapes);
        shapes = inOutShapes[layerId];
    }

    LayerPin getLatestLayerPin(const std::vector<LayerPin>& pins)
    {
        return *std::max_element(pins.begin(), pins.end());
    }

    Mat getBlob(const LayerPin& pin)
    {
        CV_TRACE_FUNCTION();

        if (!pin.valid())
            CV_Error(Error::StsObjectNotFound, "Requested blob not found");

        LayerData &ld = layers[pin.lid];
        if ((size_t)pin.oid >= ld.outputBlobs.size())
        {
            CV_Error(Error::StsOutOfRange, format("Layer \"%s\" produce only %zu outputs, "
                                           "the #%d was requested", ld.name.c_str(),
                                           ld.outputBlobs.size(), pin.oid));
        }
        if (preferableTarget != DNN_TARGET_CPU)
        {
            CV_Assert(!ld.outputBlobsWrappers.empty() && !ld.outputBlobsWrappers[pin.oid].empty());
            // Transfer data to CPU if it's require.
            ld.outputBlobsWrappers[pin.oid]->copyToHost();
        }

        if (ld.outputBlobs[pin.oid].depth() == CV_16S)
        {
            convertFp16(ld.outputBlobs[pin.oid], output_blob);
            return output_blob;
        }
        else
            return ld.outputBlobs[pin.oid];
    }

    Mat getBlob(String outputName)
    {
        return getBlob(getPinByAlias(outputName));
    }

#ifdef CV_CXX11
    AsyncArray getBlobAsync(const LayerPin& pin)
    {
        CV_TRACE_FUNCTION();
#ifdef HAVE_INF_ENGINE
        if (!pin.valid())
            CV_Error(Error::StsObjectNotFound, "Requested blob not found");

        LayerData &ld = layers[pin.lid];
        if ((size_t)pin.oid >= ld.outputBlobs.size())
        {
            CV_Error(Error::StsOutOfRange, format("Layer \"%s\" produce only %d outputs, "
                                           "the #%d was requested", ld.name.c_str(),
                                           (int)ld.outputBlobs.size(), (int)pin.oid));
        }
        if (preferableTarget != DNN_TARGET_CPU)
        {
            CV_Assert(!ld.outputBlobsWrappers.empty() && !ld.outputBlobsWrappers[pin.oid].empty());
            // Transfer data to CPU if it's require.
            ld.outputBlobsWrappers[pin.oid]->copyToHost();
        }
        CV_Assert(preferableBackend == DNN_BACKEND_INFERENCE_ENGINE_NN_BUILDER_2019 || preferableBackend == DNN_BACKEND_INFERENCE_ENGINE_NGRAPH);

        if (preferableBackend == DNN_BACKEND_INFERENCE_ENGINE_NN_BUILDER_2019) {
            Ptr<InfEngineBackendWrapper> wrapper = ld.outputBlobsWrappers[pin.oid].dynamicCast<InfEngineBackendWrapper>();
            return std::move(wrapper->futureMat);
        }
        else if (preferableBackend == DNN_BACKEND_INFERENCE_ENGINE_NGRAPH)
        {
#ifdef HAVE_DNN_NGRAPH
            Ptr<NgraphBackendWrapper> wrapper = ld.outputBlobsWrappers[pin.oid].dynamicCast<NgraphBackendWrapper>();
            return std::move(wrapper->futureMat);
#else
            CV_Error(Error::StsNotImplemented, "This OpenCV version is built without support of Inference Engine + nGraph");
#endif
        }
#endif  // HAVE_INF_ENGINE
        CV_Error(Error::StsNotImplemented, "DNN_BACKEND_INFERENCE_ENGINE_NN_BUILDER_2019 backend is required");
    }

    AsyncArray getBlobAsync(String outputName)
    {
        return getBlobAsync(getPinByAlias(outputName));
    }
#endif  // CV_CXX11

#ifdef HAVE_INF_ENGINE
    static
    Net createNetworkFromModelOptimizer(InferenceEngine::CNNNetwork& ieNet);
#endif

    string dump();

    void dumpNetworkToFile()
    {
#ifndef OPENCV_DNN_DISABLE_NETWORK_AUTO_DUMP
        String dumpFileName = cv::format("ocv_dnn_net_%05d_%02d.dot", networkId, networkDumpCounter++);
        try
        {
            string dumpStr = dump();
            std::ofstream out(dumpFileName.c_str(), std::ios::out | std::ios::binary);
            out << dumpStr;
        }
        catch (const std::exception& e)
        {
            std::ofstream out((dumpFileName + ".error").c_str(), std::ios::out);
            out << "Exception: " << e.what() << std::endl;
        }
        catch (...)
        {
            std::ofstream out((dumpFileName + ".error").c_str(), std::ios::out);
            out << "Can't dump: unknown exception" << std::endl;
        }
#endif
    }
};

Net::Net() : impl(new Net::Impl)
{
}

#ifdef HAVE_INF_ENGINE
/*static*/
Net Net::Impl::createNetworkFromModelOptimizer(InferenceEngine::CNNNetwork& ieNet)
{
    CV_TRACE_FUNCTION();

    std::vector<String> inputsNames;
    std::vector<MatShape> inp_shapes;
    for (auto& it : ieNet.getInputsInfo())
    {
        inputsNames.push_back(it.first);
        std::vector<size_t> dims = it.second->getTensorDesc().getDims();
        inp_shapes.push_back(std::vector<int>(dims.begin(), dims.end()));
    }

    Net cvNet;
    cvNet.setInputsNames(inputsNames);

    // set empty input to determine input shapes
    for (int inp_id = 0; inp_id < inputsNames.size(); ++inp_id)
    {
        cvNet.setInput(Mat(inp_shapes[inp_id], CV_32F), inputsNames[inp_id]);
    }

    Ptr<BackendNode> backendNode;
#ifdef HAVE_DNN_NGRAPH
    if (DNN_BACKEND_INFERENCE_ENGINE_NGRAPH == getInferenceEngineBackendTypeParam())
    {
        auto fake_node = std::make_shared<ngraph::op::Parameter>(ngraph::element::f32, ngraph::Shape{});
        Ptr<InfEngineNgraphNode> backendNodeNGraph(new InfEngineNgraphNode(fake_node));
        backendNodeNGraph->net = Ptr<InfEngineNgraphNet>(new InfEngineNgraphNet(ieNet));
        backendNode = backendNodeNGraph;
    }
    else
#endif
    {
        Ptr<InfEngineBackendNode> backendNodeNN(new InfEngineBackendNode(InferenceEngine::Builder::Layer("")));
        backendNodeNN->net = Ptr<InfEngineBackendNet>(new InfEngineBackendNet(ieNet));
        backendNode = backendNodeNN;
    }

    for (auto& it : ieNet.getOutputsInfo())
    {
        LayerParams lp;
        int lid = cvNet.addLayer(it.first, "", lp);

        LayerData& ld = cvNet.impl->layers[lid];

#ifdef HAVE_DNN_NGRAPH
        if (DNN_BACKEND_INFERENCE_ENGINE_NGRAPH == getInferenceEngineBackendTypeParam())
        {
            Ptr<Layer> cvLayer(new NgraphBackendLayer(ieNet));

            InferenceEngine::CNNLayerPtr ieLayer = ieNet.getLayerByName(it.first.c_str());
            CV_Assert(ieLayer);

            cvLayer->name = it.first;
            cvLayer->type = ieLayer->type;
            ld.layerInstance = cvLayer;

            ld.backendNodes[DNN_BACKEND_INFERENCE_ENGINE_NGRAPH] = backendNode;
        }
        else
#endif
        {
            Ptr<Layer> cvLayer(new InfEngineBackendLayer(ieNet));

            InferenceEngine::CNNLayerPtr ieLayer = ieNet.getLayerByName(it.first.c_str());
            CV_Assert(ieLayer);

            cvLayer->name = it.first;
            cvLayer->type = ieLayer->type;
            ld.layerInstance = cvLayer;

            ld.backendNodes[DNN_BACKEND_INFERENCE_ENGINE_NN_BUILDER_2019] = backendNode;
        }

        for (int i = 0; i < inputsNames.size(); ++i)
            cvNet.connect(0, i, lid, i);
    }
    cvNet.setPreferableBackend(getInferenceEngineBackendTypeParam());

    cvNet.impl->skipInfEngineInit = true;
    return cvNet;
}
#endif  // HAVE_INF_ENGINE

Net Net::readFromModelOptimizer(const String& xml, const String& bin)
{
    CV_TRACE_FUNCTION();
#ifndef HAVE_INF_ENGINE
    CV_UNUSED(xml); CV_UNUSED(bin);
    CV_Error(Error::StsError, "Build OpenCV with Inference Engine to enable loading models from Model Optimizer.");
#else
#if INF_ENGINE_VER_MAJOR_LE(INF_ENGINE_RELEASE_2019R3)
    InferenceEngine::CNNNetReader reader;
    reader.ReadNetwork(xml);
    reader.ReadWeights(bin);

    InferenceEngine::CNNNetwork ieNet = reader.getNetwork();
#else
    InferenceEngine::Core& ie = getCore();
    InferenceEngine::CNNNetwork ieNet = ie.ReadNetwork(xml, bin);
#endif

    return Impl::createNetworkFromModelOptimizer(ieNet);
#endif  // HAVE_INF_ENGINE
}

Net Net::readFromModelOptimizer(const std::vector<uchar>& bufferModelConfig, const std::vector<uchar>& bufferWeights)
{
    CV_TRACE_FUNCTION();
    CV_Assert(!bufferModelConfig.empty());
    CV_Assert(!bufferWeights.empty());
    return readFromModelOptimizer(bufferModelConfig.data(), bufferModelConfig.size(),
                                           bufferWeights.data(), bufferWeights.size());
}

Net Net::readFromModelOptimizer(
        const uchar* bufferModelConfigPtr, size_t bufferModelConfigSize,
        const uchar* bufferWeightsPtr, size_t bufferWeightsSize
)
{
    CV_TRACE_FUNCTION();
#ifndef HAVE_INF_ENGINE
    CV_UNUSED(bufferModelConfigPtr); CV_UNUSED(bufferWeightsPtr);
    CV_UNUSED(bufferModelConfigSize); CV_UNUSED(bufferModelConfigSize);
    CV_Error(Error::StsError, "Build OpenCV with Inference Engine to enable loading models from Model Optimizer.");
#else

#if INF_ENGINE_VER_MAJOR_LE(INF_ENGINE_RELEASE_2019R3)
    InferenceEngine::CNNNetReader reader;

    try
    {
        reader.ReadNetwork(bufferModelConfigPtr, bufferModelConfigSize);

        InferenceEngine::TensorDesc tensorDesc(InferenceEngine::Precision::U8, { bufferWeightsSize }, InferenceEngine::Layout::C);
        InferenceEngine::TBlob<uint8_t>::Ptr weightsBlobPtr(new InferenceEngine::TBlob<uint8_t>(tensorDesc));
        weightsBlobPtr->allocate();
        std::memcpy(weightsBlobPtr->buffer(), (uchar*)bufferWeightsPtr, bufferWeightsSize);
        reader.SetWeights(weightsBlobPtr);
    }
    catch (const std::exception& e)
    {
        CV_Error(Error::StsError, std::string("DNN: IE failed to load model: ") + e.what());
    }

    InferenceEngine::CNNNetwork ieNet = reader.getNetwork();
#else
    InferenceEngine::Core& ie = getCore();

    std::string model; model.assign((char*)bufferModelConfigPtr, bufferModelConfigSize);

    InferenceEngine::CNNNetwork ieNet;
    try
    {
        InferenceEngine::TensorDesc tensorDesc(InferenceEngine::Precision::U8, { bufferWeightsSize }, InferenceEngine::Layout::C);
        InferenceEngine::Blob::CPtr weights_blob = InferenceEngine::make_shared_blob<uint8_t>(tensorDesc, (uint8_t*)bufferWeightsPtr, bufferWeightsSize);

        ieNet = ie.ReadNetwork(model, weights_blob);
    }
    catch (const std::exception& e)
    {
        CV_Error(Error::StsError, std::string("DNN: IE failed to load model: ") + e.what());
    }
#endif

    return Impl::createNetworkFromModelOptimizer(ieNet);
#endif  // HAVE_INF_ENGINE
}


Net::~Net()
{
}

int Net::addLayer(const String &name, const String &type, LayerParams &params)
{
    CV_TRACE_FUNCTION();

    if (impl->getLayerId(name) >= 0)
    {
        CV_Error(Error::StsBadArg, "Layer \"" + name + "\" already into net");
        return -1;
    }

    int id = ++impl->lastLayerId;
    impl->layerNameToId.insert(std::make_pair(name, id));
    impl->layers.insert(std::make_pair(id, LayerData(id, name, type, params)));

    return id;
}

int Net::addLayerToPrev(const String &name, const String &type, LayerParams &params)
{
    CV_TRACE_FUNCTION();

    int prvLid = impl->lastLayerId;
    int newLid = this->addLayer(name, type, params);
    this->connect(prvLid, 0, newLid, 0);
    return newLid;
}

void Net::connect(int outLayerId, int outNum, int inpLayerId, int inpNum)
{
    CV_TRACE_FUNCTION();

    impl->connect(outLayerId, outNum, inpLayerId, inpNum);
}

void Net::connect(String _outPin, String _inPin)
{
    CV_TRACE_FUNCTION();

    LayerPin outPin = impl->getPinByAlias(_outPin);
    LayerPin inpPin = impl->getPinByAlias(_inPin);

    CV_Assert(outPin.valid() && inpPin.valid());

    impl->connect(outPin.lid, outPin.oid, inpPin.lid, inpPin.oid);
}

Mat Net::forward(const String& outputName)
{
    CV_TRACE_FUNCTION();

    String layerName = outputName;

    if (layerName.empty())
        layerName = getLayerNames().back();

    std::vector<LayerPin> pins(1, impl->getPinByAlias(layerName));
    impl->setUpNet(pins);
    impl->forwardToLayer(impl->getLayerData(layerName));

    return impl->getBlob(layerName);
}

AsyncArray Net::forwardAsync(const String& outputName)
{
    CV_TRACE_FUNCTION();
#ifdef CV_CXX11
    String layerName = outputName;

    if (layerName.empty())
        layerName = getLayerNames().back();

    std::vector<LayerPin> pins(1, impl->getPinByAlias(layerName));
    impl->setUpNet(pins);

    if (!(impl->preferableBackend == DNN_BACKEND_INFERENCE_ENGINE_NN_BUILDER_2019 || impl->preferableBackend == DNN_BACKEND_INFERENCE_ENGINE_NGRAPH))
        CV_Error(Error::StsNotImplemented, "DNN: Asynchronous forward is supported for Inference Engine backends only");

    impl->isAsync = true;
    impl->forwardToLayer(impl->getLayerData(layerName));
    impl->isAsync = false;

    return impl->getBlobAsync(layerName);
#else
    CV_Error(Error::StsNotImplemented, "DNN: Asynchronous forward requires build with enabled C++11");
#endif  // CV_CXX11
}

void Net::forward(OutputArrayOfArrays outputBlobs, const String& outputName)
{
    CV_TRACE_FUNCTION();

    String layerName = outputName;

    if (layerName.empty())
        layerName = getLayerNames().back();

    std::vector<LayerPin> pins(1, impl->getPinByAlias(layerName));
    impl->setUpNet(pins);
    impl->forwardToLayer(impl->getLayerData(layerName));

    LayerPin pin = impl->getPinByAlias(layerName);
    LayerData &ld = impl->layers[pin.lid];

    if (outputBlobs.isUMat())
    {
        impl->getBlob(layerName).copyTo(outputBlobs);
    }
    else if (outputBlobs.isMat())
    {
        outputBlobs.assign(impl->getBlob(layerName));
    }
    else if (outputBlobs.isMatVector())
    {
        if (impl->preferableTarget != DNN_TARGET_CPU)
        {
            for (int i = 0; i < ld.outputBlobsWrappers.size(); ++i)
            {
                CV_Assert(!ld.outputBlobsWrappers[i].empty());
                ld.outputBlobsWrappers[i]->copyToHost();
            }
        }
        if (ld.outputBlobs[0].depth() == CV_32F)
        {
            std::vector<Mat> & outputvec = *(std::vector<Mat> *)outputBlobs.getObj();
            outputvec = ld.outputBlobs;
        } else {
            std::vector<Mat> & outputvec = *(std::vector<Mat> *)outputBlobs.getObj();
            outputvec.resize(ld.outputBlobs.size());
            for (int i = 0; i < outputvec.size(); i++)
                convertFp16(ld.outputBlobs[i], outputvec[i]);
        }
    }
    else if (outputBlobs.isUMatVector())
    {
        std::vector<UMat> & outputvec = *(std::vector<UMat> *)outputBlobs.getObj();

#ifdef HAVE_OPENCL
        if (impl->preferableBackend == DNN_BACKEND_OPENCV &&
            IS_DNN_OPENCL_TARGET(impl->preferableTarget))
        {
            if (impl->preferableTarget == DNN_TARGET_OPENCL)
                outputvec = OpenCLBackendWrapper::getUMatVector(ld.outputBlobsWrappers);
            else if (impl->preferableTarget == DNN_TARGET_OPENCL_FP16)
            {
                std::vector<UMat> out_vec = OpenCLBackendWrapper::getUMatVector(ld.outputBlobsWrappers);
                outputvec.resize(out_vec.size());
                for (int i = 0; i < out_vec.size(); i++)
                    convertFp16(out_vec[i], outputvec[i]);
            }
        }
        else
#endif
        {
            outputvec.resize(ld.outputBlobs.size());
            for (int i = 0; i < outputvec.size(); ++i)
                ld.outputBlobs[i].copyTo(outputvec[i]);
        }
    }
}

void Net::forward(OutputArrayOfArrays outputBlobs,
                  const std::vector<String>& outBlobNames)
{
    CV_TRACE_FUNCTION();

    std::vector<LayerPin> pins;
    for (int i = 0; i < outBlobNames.size(); i++)
    {
        pins.push_back(impl->getPinByAlias(outBlobNames[i]));
    }

    impl->setUpNet(pins);

    LayerPin out = impl->getLatestLayerPin(pins);

    impl->forwardToLayer(impl->getLayerData(out.lid));

    std::vector<Mat> matvec;
    for (int i = 0; i < pins.size(); i++)
    {
        matvec.push_back(impl->getBlob(pins[i]));
    }

    std::vector<Mat> & outputvec = *(std::vector<Mat> *)outputBlobs.getObj();
    outputvec = matvec;
}

void Net::forward(std::vector<std::vector<Mat> >& outputBlobs,
                     const std::vector<String>& outBlobNames)
{
    CV_TRACE_FUNCTION();

    std::vector<LayerPin> pins;
    for (int i = 0; i < outBlobNames.size(); i++)
    {
        pins.push_back(impl->getPinByAlias(outBlobNames[i]));
    }

    impl->setUpNet(pins);

    LayerPin out = impl->getLatestLayerPin(pins);

    impl->forwardToLayer(impl->getLayerData(out.lid));

    outputBlobs.resize(outBlobNames.size());
    for (int i = 0; i < outBlobNames.size(); i++)
    {
        std::vector<LayerPin> lp = impl->getLayerOutPins(outBlobNames[i]);
        outputBlobs[i].resize(lp.size());
        for (int j = 0; j < lp.size(); j++)
        {
            outputBlobs[i][j] = impl->getBlob(lp[j]);
        }
    }
}

void Net::setPreferableBackend(int backendId)
{
    CV_TRACE_FUNCTION();
    CV_TRACE_ARG(backendId);

#ifdef HAVE_INF_ENGINE
    if (backendId == DNN_BACKEND_INFERENCE_ENGINE)
        backendId = getInferenceEngineBackendTypeParam();
#endif

    if( impl->preferableBackend != backendId )
    {
        impl->preferableBackend = backendId;
        impl->netWasAllocated = false;
        impl->clear();
    }
}

void Net::setPreferableTarget(int targetId)
{
    CV_TRACE_FUNCTION();
    CV_TRACE_ARG(targetId);

    if( impl->preferableTarget != targetId )
    {
        impl->preferableTarget = targetId;
        if (IS_DNN_OPENCL_TARGET(targetId))
        {
#ifndef HAVE_OPENCL
#ifdef HAVE_INF_ENGINE
            if (impl->preferableBackend == DNN_BACKEND_OPENCV)
#else
            if (impl->preferableBackend == DNN_BACKEND_DEFAULT ||
                impl->preferableBackend == DNN_BACKEND_OPENCV)
#endif  // HAVE_INF_ENGINE
                impl->preferableTarget = DNN_TARGET_CPU;
#else
            bool fp16 = ocl::Device::getDefault().isExtensionSupported("cl_khr_fp16");
            if (!fp16 && targetId == DNN_TARGET_OPENCL_FP16)
                impl->preferableTarget = DNN_TARGET_OPENCL;
#endif
        }
        impl->netWasAllocated = false;
        impl->clear();
    }
}

void Net::setInputsNames(const std::vector<String> &inputBlobNames)
{
    CV_TRACE_FUNCTION();

    impl->netInputLayer->setNames(inputBlobNames);
}

void Net::setInput(InputArray blob, const String& name, double scalefactor, const Scalar& mean)
{
    CV_TRACE_FUNCTION();
    CV_TRACE_ARG_VALUE(name, "name", name.c_str());

    LayerPin pin;
    pin.lid = 0;
    pin.oid = impl->resolvePinOutputName(impl->getLayerData(pin.lid), name);

    if (!pin.valid())
        CV_Error(Error::StsObjectNotFound, "Requested blob \"" + name + "\" not found");

    LayerData &ld = impl->layers[pin.lid];
    const int numInputs = std::max(pin.oid+1, (int)ld.requiredOutputs.size());
    ld.outputBlobs.resize(numInputs);
    ld.outputBlobsWrappers.resize(numInputs);
    impl->netInputLayer->inputsData.resize(numInputs);
    impl->netInputLayer->scaleFactors.resize(numInputs);
    impl->netInputLayer->means.resize(numInputs);

    MatShape prevShape = shape(impl->netInputLayer->inputsData[pin.oid]);
    Mat blob_ = blob.getMat();
    bool oldShape = prevShape == shape(blob_);
    if (oldShape)
    {
        blob_.copyTo(impl->netInputLayer->inputsData[pin.oid]);
    }
    else
    {
        ld.outputBlobs[pin.oid] = blob_.clone();
        impl->netInputLayer->inputsData[pin.oid] = ld.outputBlobs[pin.oid];
    }

    if (!ld.outputBlobsWrappers[pin.oid].empty())
    {
        ld.outputBlobsWrappers[pin.oid]->setHostDirty();
    }
    impl->netInputLayer->scaleFactors[pin.oid] = scalefactor;
    impl->netInputLayer->means[pin.oid] = mean;
    impl->netWasAllocated = impl->netWasAllocated && oldShape;
}

Mat Net::getParam(LayerId layer, int numParam)
{
    LayerData &ld = impl->getLayerData(layer);
    std::vector<Mat> &layerBlobs = ld.getLayerInstance()->blobs;
    CV_Assert(numParam < (int)layerBlobs.size());
    return layerBlobs[numParam];
}

void Net::setParam(LayerId layer, int numParam, const Mat &blob)
{
    LayerData &ld = impl->getLayerData(layer);

    std::vector<Mat> &layerBlobs = ld.getLayerInstance()->blobs;
    CV_Assert(numParam < (int)layerBlobs.size());
    //we don't make strong checks, use this function carefully
    layerBlobs[numParam] = blob;
}

int Net::getLayerId(const String &layer)
{
    return impl->getLayerId(layer);
}

static
string dumpLayerParameterSize(const string& name, const LayerParams& lp)
{
    std::ostringstream out(name, std::ios::ate);
    DictValue param = lp.get(name);
    switch (param.size())
    {
        case 1: out << " : "; break;
        case 2: out << " (HxW): "; break;
        case 3: out << " (DxHxW): "; break;
        default:
            CV_LOG_INFO(NULL, format("DNN/dumpLayerParameterSize(): Unsupported '%s' size = %d", name.c_str(), param.size()));
            out << ": ";
    }
    for (size_t i = 0; i < param.size(); i++)
    {
        if (i > 0)
            out << " x ";
        out << param.get<int>(i);
    }
    return out.str();
}

String Net::dump()
{
    CV_Assert(!empty());

    bool hasInput = !impl->netInputLayer->inputsData.empty();

    if (hasInput)
    {
        if (!impl->netWasAllocated)
            impl->setUpNet();
    }

    return impl->dump();
}

string Net::Impl::dump()
{
    bool hasInput = !netInputLayer->inputsData.empty();

    std::ostringstream out;
    const std::map<int, LayerData>& map = layers;

    Backend prefBackend = (Backend)preferableBackend;
    std::vector<std::vector<int> > skippedLayers;
    std::vector<int> skipId;
    std::vector<int> allLayers(map.size(), -1);
    int idPrev = -1;
    Ptr<BackendNode> prevNode;
    for (std::map<int, LayerData>::const_reverse_iterator rit = map.rbegin(); rit != map.rend(); ++rit)
    {
        std::map<int, Ptr<BackendNode> >::const_iterator itBackend = rit->second.backendNodes.find(prefBackend);
        if (prefBackend == DNN_BACKEND_OPENCV || itBackend == rit->second.backendNodes.end() ||
            itBackend->second.empty())
        {
                if (rit->second.skip)
                    skipId.push_back(rit->first);
                else if (!skipId.empty())
                {
                    if (prefBackend == DNN_BACKEND_OPENCV || prevNode.empty())
                        skipId.push_back(rit->first);
                    else if (idPrev != -1)
                        skipId.push_back(idPrev);

                    std::sort(skipId.begin(), skipId.end());
                    for (int i = 0; i < skipId.size(); i++) {
                        allLayers[skipId[i]] = skippedLayers.size();
                    }
                    skippedLayers.push_back(skipId);
                    skipId.clear();
                }
        }
        else
        {
            if (itBackend->second == prevNode)
                skipId.push_back(idPrev);
            else if (!skipId.empty())
            {
                skipId.push_back(idPrev);
                std::sort(skipId.begin(), skipId.end());
                for (int i = 0; i < skipId.size(); i++) {
                    allLayers[skipId[i]] = skippedLayers.size();
                }
                skippedLayers.push_back(skipId);
                skipId.clear();
            }
            idPrev = rit->first;
            prevNode = itBackend->second;
        }
    }
<<<<<<< HEAD
    String colors[] = {"#ffffb3", "#fccde5", "#8dd3c7", "#bebada", "#80b1d3", "#fdb462", "#ff4848"};
    String backend;
    switch (prefBackend) {
=======
    string colors[] = {"#ffffb3", "#fccde5", "#8dd3c7", "#bebada", "#80b1d3", "#fdb462"};
    string backend;
    switch (prefBackend)
    {
>>>>>>> a8c257ce
        case DNN_BACKEND_DEFAULT: backend = "DEFAULT/"; break;
        case DNN_BACKEND_HALIDE: backend = "HALIDE/"; break;
        case DNN_BACKEND_INFERENCE_ENGINE: // fallthru
        case DNN_BACKEND_INFERENCE_ENGINE_NN_BUILDER_2019: backend = "DLIE/"; break;
        case DNN_BACKEND_INFERENCE_ENGINE_NGRAPH: backend = "NGRAPH/"; break;
        case DNN_BACKEND_OPENCV: backend = "OCV/"; break;
<<<<<<< HEAD
        case DNN_BACKEND_CUDA: backend = "CUDA/"; break;
=======
        // don't use default:
>>>>>>> a8c257ce
    }
    out << "digraph G {\n";
    // Add nodes
    for (std::map<int, LayerData>::const_iterator it = map.begin(); it != map.end(); ++it)
    {
        const LayerData& ld = it->second;
        string name = ld.params.name;
        std::vector<int> clusterIds(1, it->first);
        if (allLayers[it->first] == -1 && !name.empty())
        {
            out << "\t\"" << name << "\" [label=\"";
        }
        else if (name.empty() || it->first != skippedLayers[allLayers[it->first]][0])
        {
            continue;
        }
        else // first node in cluster : it->first == skippedLayers[allLayers[it->first]][0]
        {
            int cluster = allLayers[it->first];
            out << "\t\"" << "cluster_" << cluster << "\" [label=\"{";
            clusterIds = skippedLayers[allLayers[it->first]]; // vertices in current cluster
        }
        for (int i = 0; i < clusterIds.size(); i++)
        {
            CV_DbgAssert(map.find(clusterIds[i]) != map.end());
            const LayerParams& lp = map.find(clusterIds[i])->second.params;
            if (!lp.name.empty()) {
                if (i > 0) {
                    out << " | ";
                }
                out << lp.name << "\\n" << lp.type << "\\n";  // align center
                if (lp.has("kernel_size"))
                {
                    string kernel = dumpLayerParameterSize("kernel_size", lp);
                    out << kernel;
                    out << "\\l";  // align left
                } else if (lp.has("kernel_h") && lp.has("kernel_w")) {
                    DictValue h = lp.get("kernel_h");
                    DictValue w = lp.get("kernel_w");
                    out << "kernel (HxW): " << h << " x " << w;
                    out << "\\l";  // align left
                }
                if (lp.has("stride")) {
                    string stride = dumpLayerParameterSize("stride", lp);
                    out << stride;
                    out << "\\l";  // align left
                } else if (lp.has("stride_h") && lp.has("stride_w")) {
                    DictValue h = lp.get("stride_h");
                    DictValue w = lp.get("stride_w");
                    out << "stride (HxW): " << h << " x " << w;
                    out << "\\l";  // align left
                }
                if (lp.has("dilation")) {
                    string dilation = dumpLayerParameterSize("dilation", lp);
                    out << dilation;
                    out << "\\l";  // align left
                } else if (lp.has("dilation_h") && lp.has("dilation_w")) {
                    DictValue h = lp.get("dilation_h");
                    DictValue w = lp.get("dilation_w");
                    out << "dilation (HxW): " << h << " x " << w;
                    out << "\\l";  // align left
                }
                if (lp.has("pad")) {
                    DictValue pad = lp.get("pad");
                    out << "pad ";
                    switch (pad.size())
                    {
                        case 1: out << ": " << pad; break;
                        case 2:
                            out << "(HxW): (" << pad.get<int>(0) << " x " << pad.get<int>(1) << ")";
                            break;
                        case 4:
                            out << "(HxW): (" << pad.get<int>(0) << ", " << pad.get<int>(2)
                                << ") x (" << pad.get<int>(1) << ", " << pad.get<int>(3) << ")";
                            break;
                        case 6:
                            out << "(DxHxW): (" << pad.get<int>(0) << ", " << pad.get<int>(3)
                                << ") x (" << pad.get<int>(1) << ", " << pad.get<int>(4)
                                << ") x (" << pad.get<int>(2) << ", " << pad.get<int>(5) << ")";
                            break;
                        default: CV_Error(Error::StsNotImplemented,  format("Unsupported pad size = %d", pad.size()));
                    }
<<<<<<< HEAD
                 } else if (lp.has("pad_l") && lp.has("pad_t") && lp.has("pad_r") && lp.has("pad_b")) {
                     DictValue l = lp.get("pad_l");
                     DictValue t = lp.get("pad_t");
                     DictValue r = lp.get("pad_r");
                     DictValue b = lp.get("pad_b");
                     out << "pad (HxW): (" << t << ", " << b << ") x (" << l << ", " << r << ")" << "\\l";
                 }
                 else if (lp.has("pooled_w") || lp.has("pooled_h")) {
                     DictValue h = lp.get("pooled_h");
                     DictValue w = lp.get("pooled_w");
                     out << "pad (HxW): " << h << " x " << w << "\\l";
                 }
                 if (lp.has("pool")) {
                     out << "pool: " << lp.get("pool") << "\\l";
                 }
                 if (lp.has("global_pooling")) {
                     out << "global_pooling: " << lp.get("global_pooling") << "\\l";
                 }
                 if (lp.has("group")) {
                     out << "group: " << lp.get("group") << "\\l";
                 }
             }
         }
         if (!it->second.outputBlobs.empty())
             out << "output: " << it->second.outputBlobs[0].size << "\\l";

         Ptr<BackendNode> layerBackend = it->second.backendNodes[prefBackend];
         out << (!layerBackend.empty() ? backend : "OCV/");
         int colorId = 0;
         switch (it->second.layerInstance->preferableTarget) {
             case DNN_TARGET_CPU: out << "CPU\\n"; colorId = layerBackend.empty() ? 0 : 5; break;
             case DNN_TARGET_OPENCL: out << "OCL\\n"; colorId = 1; break;
             case DNN_TARGET_OPENCL_FP16: out << "OCL_FP16\\n"; colorId = 2; break;
             case DNN_TARGET_MYRIAD: out << "MYRIAD\\n"; colorId = 3; break;
             case DNN_TARGET_FPGA: out << "FPGA\\n"; colorId = 4; break;
             case DNN_TARGET_CUDA: out << "CUDA\\n"; colorId = 5; break;
             case DNN_TARGET_CUDA_FP16: out << "CUDA_FP16\\n"; colorId = 6; break;
         }
         out << ((skipId.size() == 1)? "\" " : " }\" ");
         out << "fillcolor=\"" << colors[colorId] << "\" ";
         out << "style=filled ";
         out << "shape=" << ((skipId.size() == 1)? "box" : "record") << "]" << '\n';
=======
                    out << "\\l";  // align left
                } else if (lp.has("pad_l") && lp.has("pad_t") && lp.has("pad_r") && lp.has("pad_b")) {
                    DictValue l = lp.get("pad_l");
                    DictValue t = lp.get("pad_t");
                    DictValue r = lp.get("pad_r");
                    DictValue b = lp.get("pad_b");
                    out << "pad (HxW): (" << t << ", " << b << ") x (" << l << ", " << r << ")";
                    out << "\\l";  // align left
                }
                else if (lp.has("pooled_w") || lp.has("pooled_h")) {
                    DictValue h = lp.get("pooled_h");
                    DictValue w = lp.get("pooled_w");
                    out << "pad pooled (HxW): " << h << " x " << w;
                    out << "\\l";  // align left
                }
                if (lp.has("pool")) {
                    out << "pool: " << lp.get("pool");
                    out << "\\l";  // align left
                }
                if (lp.has("global_pooling")) {
                    out << "global_pooling: " << lp.get("global_pooling");
                    out << "\\l";  // align left
                }
                if (lp.has("group")) {
                    out << "group: " << lp.get("group");
                    out << "\\l";  // align left
                }
            }
        }
        if (!ld.outputBlobs.empty())
        {
            out << "output: " << ld.outputBlobs[0].size;
            out << "\\l";  // align left
        }

        Ptr<BackendNode> layerBackend;
        std::map<int, Ptr<BackendNode> >::const_iterator ibn = ld.backendNodes.find(prefBackend);
        if (ibn != ld.backendNodes.end())
            layerBackend = ibn->second;
        out << (!layerBackend.empty() ? backend : "OCV/");
        int colorId = 0;
        const Target target = ld.layerInstance.empty()
                         ? DNN_TARGET_CPU
                                 : (Target)(ld.layerInstance->preferableTarget);  // TODO fix preferableTarget type
        switch (target)
        {
            case DNN_TARGET_CPU: out << "CPU"; colorId = layerBackend.empty() ? 0 : 5; break;
            case DNN_TARGET_OPENCL: out << "OCL"; colorId = 1; break;
            case DNN_TARGET_OPENCL_FP16: out << "OCL_FP16"; colorId = 2; break;
            case DNN_TARGET_MYRIAD: out << "MYRIAD"; colorId = 3; break;
            case DNN_TARGET_FPGA: out << "FPGA"; colorId = 4; break;
            // don't use default:
        }
        out << "\\n";  // align center
        out << ((clusterIds.size() == 1)? "\" " : " }\" ");
        out << "fillcolor=\"" << colors[colorId] << "\" ";
        out << "style=filled ";
        out << "shape=" << ((clusterIds.size() == 1)? "box" : "record") << "]\n";
>>>>>>> a8c257ce
    }
    out << '\n';
    // Add edges
    int inputsSize = hasInput ? netInputLayer->outNames.size() : 0;
    for (std::map<int, LayerData>::const_iterator it = map.begin(); it != map.end(); ++it)
    {
        const LayerData& ld = it->second;
        if (allLayers[it->first] == -1)  // node
        {
            for (int i = 0; i < ld.consumers.size(); i++)
            {
                int outId = ld.consumers[i].lid;
                if (it == map.begin() && inputsSize > 1)
                    out << "\t\"" << ld.name << "_" << i << "\"" << " -> ";
                else
                    out << "\t\"" << ld.name << "\"" << " -> ";
                if (allLayers[outId] == -1)  // node
                {
                    CV_DbgAssert(map.find(outId) != map.end());
                    out << "\"" << map.find(outId)->second.name << "\"\n";
                }
                else  // cluster
                {
                    out << "\"" << "cluster_" << allLayers[outId] << "\"\n";
                }
            }
        }
        else if (it->first == skippedLayers[allLayers[it->first]].back())  // edges from last layer in cluster
        {
            for (int i = 0; i < ld.consumers.size(); i++)
            {
                int outId = ld.consumers[i].lid;
                if (allLayers[outId] == -1) // node
                {
                    CV_DbgAssert(map.find(outId) != map.end());
                    out << "\t\"" << "cluster_" << allLayers[it->first] << "\"" << " -> ";
                    out << "\"" << map.find(outId)->second.name << "\"\n";
                }
                else if (allLayers[outId] != allLayers[it->first]) { // another cluster
                    out << "\t\"" << "cluster_" << allLayers[it->first] << "\"" << " -> ";
                    out << "\"" << "cluster_" << allLayers[outId] << "\"\n";
                }
            }
        }
    }
    out << "}\n";
    return out.str();
}

void Net::dumpToFile(const String& path) {
    std::ofstream file(path.c_str());
    file << dump();
    file.close();
}

Ptr<Layer> Net::getLayer(LayerId layerId)
{
    LayerData &ld = impl->getLayerData(layerId);
    return ld.getLayerInstance();
}

std::vector<Ptr<Layer> > Net::getLayerInputs(LayerId layerId)
{
    LayerData &ld = impl->getLayerData(layerId);

    std::vector<Ptr<Layer> > inputLayers;
    inputLayers.reserve(ld.inputBlobsId.size());
    for (int i = 0; i < ld.inputBlobsId.size(); ++i) {
        inputLayers.push_back(getLayer(ld.inputBlobsId[i].lid));
    }
    return inputLayers;
}

std::vector<String> Net::getLayerNames() const
{
    std::vector<String> res;
    res.reserve(impl->layers.size());

    Impl::MapIdToLayerData::iterator it;
    for (it = impl->layers.begin(); it != impl->layers.end(); it++)
    {
        if (it->second.id) //skip Data layer
            res.push_back(it->second.name);
    }

    return res;
}

bool Net::empty() const
{
    return impl->layers.size() <= 1; //first layer is default Data layer
}

std::vector<int> Net::getUnconnectedOutLayers() const
{
    std::vector<int> layersIds;

    Impl::MapIdToLayerData::iterator it;
    for (it = impl->layers.begin(); it != impl->layers.end(); it++)
    {
        int lid = it->first;
        LayerData &ld = it->second;

        if (ld.requiredOutputs.size() == 0)
            layersIds.push_back(lid);
    }

    return layersIds;
}

std::vector<String> Net::getUnconnectedOutLayersNames() const
{
    std::vector<int> ids = getUnconnectedOutLayers();
    const size_t n = ids.size();
    std::vector<String> names(n);
    for (size_t i = 0; i < n; ++i)
    {
        names[i] = impl->layers[ids[i]].name;
    }
    return names;
}

void Net::getLayersShapes(const ShapesVec& netInputShapes,
                          std::vector<int>& layersIds,
                          std::vector<ShapesVec>& inLayersShapes,
                          std::vector<ShapesVec>& outLayersShapes) const
{
    layersIds.clear();
    inLayersShapes.clear();
    outLayersShapes.clear();

    Impl::LayersShapesMap inOutShapes;
    impl->getLayersShapes(netInputShapes, inOutShapes);

    for(Impl::LayersShapesMap::const_iterator it = inOutShapes.begin();
        it != inOutShapes.end(); it++)
    {
        layersIds.push_back(it->first);
        inLayersShapes.push_back(it->second.in);
        outLayersShapes.push_back(it->second.out);
    }
}

void Net::getLayersShapes(const MatShape& netInputShape,
                          std::vector<int>& layerIds,
                          std::vector<ShapesVec>& inLayersShapes,
                          std::vector<ShapesVec>& outLayersShapes) const
{
    getLayersShapes(ShapesVec(1, netInputShape),
                    layerIds, inLayersShapes, outLayersShapes);
}

void Net::getLayerShapes(const MatShape& netInputShape,
                         const int layerId,
                         ShapesVec& inLayerShapes,
                         ShapesVec& outLayerShapes) const
{
    getLayerShapes(ShapesVec(1, netInputShape),
                   layerId, inLayerShapes, outLayerShapes);

}

void Net::getLayerShapes(const ShapesVec& netInputShapes,
                    const int layerId,
                    ShapesVec& inLayerShapes,
                    ShapesVec& outLayerShapes) const
{
    LayerShapes shapes;
    impl->getLayerShapes(netInputShapes, layerId, shapes);
    inLayerShapes = shapes.in;
    outLayerShapes = shapes.out;
}

int64 Net::getFLOPS(const std::vector<MatShape>& netInputShapes) const
{
    CV_TRACE_FUNCTION();

    int64 flops = 0;
    std::vector<int> ids;
    std::vector<std::vector<MatShape> > inShapes, outShapes;
    getLayersShapes(netInputShapes, ids, inShapes, outShapes);
    CV_Assert(inShapes.size() == outShapes.size());
    CV_Assert(inShapes.size() == ids.size());

    for(int i = 0; i < ids.size(); i++)
    {
        flops += impl->layers[ids[i]].getLayerInstance()->getFLOPS(inShapes[i],
                                                                   outShapes[i]);
    }

    return flops;
}

int64 Net::getFLOPS(const MatShape& netInputShape) const
{
    return getFLOPS(std::vector<MatShape>(1, netInputShape));
}

int64 Net::getFLOPS(const int layerId,
              const std::vector<MatShape>& netInputShapes) const
{
    Impl::MapIdToLayerData::iterator layer = impl->layers.find(layerId);
    CV_Assert(layer != impl->layers.end());

    LayerShapes shapes;
    impl->getLayerShapes(netInputShapes, layerId, shapes);

    return layer->second.getLayerInstance()->getFLOPS(shapes.in, shapes.out);
}

int64 Net::getFLOPS(const int layerId,
              const MatShape& netInputShape) const
{
    return getFLOPS(layerId, std::vector<MatShape>(1, netInputShape));
}

void Net::getLayerTypes(std::vector<String>& layersTypes) const
{
    layersTypes.clear();

    std::map<String, int> layers;
    for (Impl::MapIdToLayerData::iterator it = impl->layers.begin();
         it != impl->layers.end(); it++)
    {
        if (layers.find(it->second.type) == layers.end())
            layers[it->second.type] = 0;
        layers[it->second.type]++;
    }

    for (std::map<String, int>::iterator it = layers.begin();
         it != layers.end(); it++)
    {
        layersTypes.push_back(it->first);
    }
}

int Net::getLayersCount(const String& layerType) const
{
    int count = 0;
    for (Impl::MapIdToLayerData::iterator it = impl->layers.begin();
         it != impl->layers.end(); it++)
    {
        if (it->second.type == layerType)
            count++;
    }
    return count;
}

void Net::getMemoryConsumption(const int layerId,
                               const std::vector<MatShape>& netInputShapes,
                               size_t& weights, size_t& blobs) const
{
    CV_TRACE_FUNCTION();

    Impl::MapIdToLayerData::iterator layer = impl->layers.find(layerId);
    CV_Assert(layer != impl->layers.end());

    weights = blobs = 0;

    for(int i = 0; i < layer->second.params.blobs.size(); i++)
    {
        const Mat& weightsBlob = layer->second.params.blobs[i];
        weights += weightsBlob.total()*weightsBlob.elemSize();
    }

    ShapesVec inLayerShapes, outLayerShapes;
    getLayerShapes(netInputShapes, layerId, inLayerShapes, outLayerShapes);
    for(int i = 0; i < outLayerShapes.size(); i++)
    {
        blobs += total(outLayerShapes[i]) * sizeof(float);
    }
}

void Net::getMemoryConsumption(const std::vector<MatShape>& netInputShapes,
                               size_t& weights, size_t& blobs) const
{
    CV_TRACE_FUNCTION();

    std::vector<int> layerIds;
    std::vector<size_t> w, b;
    getMemoryConsumption(netInputShapes, layerIds, w, b);

    weights = blobs = 0;
    for(int i = 0; i < layerIds.size(); i++)
    {
        weights += w[i];
        blobs += b[i];
    }
}

void Net::getMemoryConsumption(const int layerId,
                               const MatShape& netInputShape,
                               size_t& weights, size_t& blobs) const
{
    getMemoryConsumption(layerId, std::vector<MatShape>(1, netInputShape),
                         weights, blobs);
}

void Net::getMemoryConsumption(const MatShape& netInputShape,
                               size_t& weights, size_t& blobs) const
{
    getMemoryConsumption(std::vector<MatShape>(1, netInputShape),
                         weights, blobs);
}

void Net::getMemoryConsumption(const std::vector<MatShape>& netInputShapes,
                                  std::vector<int>& layerIds, std::vector<size_t>& weights,
                                  std::vector<size_t>& blobs) const
{
    CV_TRACE_FUNCTION();

    layerIds.clear();
    weights.clear();
    blobs.clear();

    std::vector<std::vector<MatShape> > inLayerShapes, outLayerShapes;

    getLayersShapes(netInputShapes, layerIds, inLayerShapes, outLayerShapes);

    for(int i = 0; i < layerIds.size(); i++)
    {
        int w = 0, b = 0;
        Impl::MapIdToLayerData::iterator layer = impl->layers.find(layerIds[i]);
        CV_Assert(layer != impl->layers.end());

        for(int j = 0; j < layer->second.params.blobs.size(); j++)
        {
            const Mat& weightsBlob = layer->second.params.blobs[j];
            w += weightsBlob.total()*weightsBlob.elemSize();
        }

        for(int j = 0; j < outLayerShapes[i].size(); j++)
        {
            b += total(outLayerShapes[i][j]) * sizeof(float);
        }

        weights.push_back(w);
        blobs.push_back(b);
    }
}

void Net::getMemoryConsumption(const MatShape& netInputShape, std::vector<int>& layerIds,
                               std::vector<size_t>& weights, std::vector<size_t>& blobs) const
{
    getMemoryConsumption(std::vector<MatShape>(1, netInputShape), layerIds,
                         weights, blobs);
}

void Net::enableFusion(bool fusion)
{
    if( impl->fusion != fusion )
    {
        impl->fusion = fusion;
        impl->netWasAllocated = false;
        impl->clear();
    }
}

void Net::setHalideScheduler(const String& scheduler)
{
    CV_TRACE_FUNCTION();
    CV_TRACE_ARG_VALUE(scheduler, "scheduler", scheduler.c_str());

    impl->halideConfigFile = scheduler;
}

int64 Net::getPerfProfile(std::vector<double>& timings)
{
    timings = std::vector<double>(impl->layersTimings.begin() + 1, impl->layersTimings.end());
    int64 total = (int64)std::accumulate(timings.begin(), timings.end(), 0.0);
    return total;
}

//////////////////////////////////////////////////////////////////////////

Layer::Layer() { preferableTarget = DNN_TARGET_CPU; }

Layer::Layer(const LayerParams &params)
    : blobs(params.blobs), name(params.name), type(params.type)
{
    preferableTarget = DNN_TARGET_CPU;
}

void Layer::setParamsFrom(const LayerParams &params)
{
    blobs = params.blobs;
    name = params.name;
    type = params.type;
}

int Layer::inputNameToIndex(String)
{
    return -1;
}

int Layer::outputNameToIndex(const String&)
{
    return 0;
}

bool Layer::supportBackend(int backendId)
{
    return backendId == DNN_BACKEND_OPENCV;
}

Ptr<BackendNode> Layer::initCUDA(
    void*,
    const std::vector<Ptr<BackendWrapper>>&,
    const std::vector<Ptr<BackendWrapper>>&)
{
    CV_Error(Error::StsNotImplemented, "CUDA pipeline of " + type +
                                       " layers is not defined.");
    return Ptr<BackendNode>();
}

Ptr<BackendNode> Layer::initVkCom(const std::vector<Ptr<BackendWrapper> > &)
{
    CV_Error(Error::StsNotImplemented, "VkCom pipeline of " + type +
                                       " layers is not defined.");
    return Ptr<BackendNode>();
}

Ptr<BackendNode> Layer::initHalide(const std::vector<Ptr<BackendWrapper> > &)
{
    CV_Error(Error::StsNotImplemented, "Halide pipeline of " + type +
                                       " layers is not defined.");
    return Ptr<BackendNode>();
}

Ptr<BackendNode> Layer::initInfEngine(const std::vector<Ptr<BackendWrapper> > &)
{
    CV_Error(Error::StsNotImplemented, "Inference Engine pipeline of " + type +
                                       " layers is not defined.");
    return Ptr<BackendNode>();
}

Ptr<BackendNode> Layer::initNgraph(const std::vector<Ptr<BackendWrapper> > & inputs, const std::vector<Ptr<BackendNode> >& nodes)
{
    CV_Error(Error::StsNotImplemented, "Inference Engine pipeline of " + type +
                                       " layers is not defined.");
    return Ptr<BackendNode>();
}

void Layer::applyHalideScheduler(Ptr<BackendNode>& node, const std::vector<Mat*> &inputs,
                                 const std::vector<Mat> &outputs, int targetId) const
{
#ifdef  HAVE_HALIDE
    CV_TRACE_FUNCTION();

    Halide::Var x("x"), y("y"), c("c"), n("n"), co("co"), ci("ci"),
                xo("xo"), xi("xi"), yo("yo"), yi("yi"), tile("tile");
    Halide::Func& top = node.dynamicCast<HalideBackendNode>()->funcs.back();

    int outW, outH, outC, outN;
    getCanonicalSize(outputs[0].size, &outW, &outH, &outC, &outN);

    if (targetId == DNN_TARGET_CPU)
    {
        if (outW == 1 && outH == 1)
        {
            if (outC + outN == 1)
                return;

            if (outC > 8)
              top.split(c, co, ci, 8)
                 .fuse(x, y, tile).fuse(co, tile, tile).fuse(n, tile, tile)
                 .parallel(tile)
                 .vectorize(ci, 8);
            else
              top.fuse(x, y, tile).fuse(c, tile, tile).fuse(n, tile, tile)
                 .parallel(tile);
        }
        else
        {
            if (outH > 2)
            {
                top.reorder(x, c, y)
                   .split(y, yo, yi, 2)
                   .fuse(yo, n, tile)
                   .parallel(tile)
                   .unroll(yi)
                   .vectorize(x, outW >= 16 ? 16 : outW);
            }
        }
    }
    else if (targetId == DNN_TARGET_OPENCL)
    {
        if (outW == 1 && outH == 1)
        {
            int c_split = outC > 8 ? (outC > 16 ? 8 : 4) : outC;
            top.split(c, co, ci, c_split)
               .fuse(x, y, tile).fuse(co, tile, tile).fuse(n, tile, tile)
               .gpu_blocks(tile)
               .gpu_threads(ci);
        }
        else
        {
            int x_split = outW > 8 ? (outW >= 32 ? 16 : 8) : outW;
            int y_split = outH > 8 ? (outH >= 32 ? 16 : 8) : outH;
            // Supported vectorization widths: 2, 3, 4, 8, 16
            int c_split = outC > 8 ? (outC > 16 ? 8 : 4) : std::min(4, outC);
            top.split(x, xo, xi, x_split).split(y, yo, yi, y_split)
               .split(c, co, ci, c_split)
               .gpu_blocks(xo, yo, co)
               .gpu_threads(xi, yi)
               .reorder(xi, yi, ci, xo, yo, co)
               .vectorize(ci);
        }
    }
    else
        CV_Error(Error::StsNotImplemented, "Unknown target identifier");
#endif  // HAVE_HALIDE
}

Ptr<BackendNode> Layer::tryAttach(const Ptr<BackendNode>& node)
{
    return Ptr<BackendNode>();
}

bool Layer::setActivation(const Ptr<ActivationLayer>&) { return false; }
bool Layer::tryFuse(Ptr<Layer>&) { return false; }
void Layer::getScaleShift(Mat& scale, Mat& shift) const
{
    scale = Mat();
    shift = Mat();
}

void Layer::unsetAttached()
{
    setActivation(Ptr<ActivationLayer>());
}

template <typename T>
static void vecToPVec(const std::vector<T> &v, std::vector<T*> &pv)
{
    pv.resize(v.size());
    for (size_t i = 0; i < v.size(); i++)
        pv[i] = const_cast<T*>(&v[i]);
}

void Layer::finalize(const std::vector<Mat> &inputs, std::vector<Mat> &outputs)
{
    CV_TRACE_FUNCTION();
    this->finalize((InputArrayOfArrays)inputs, (OutputArrayOfArrays)outputs);
}

void Layer::finalize(const std::vector<Mat*> &input, std::vector<Mat> &output)
{
    CV_UNUSED(input);CV_UNUSED(output);
}

void Layer::finalize(InputArrayOfArrays inputs_arr, OutputArrayOfArrays outputs_arr)
{
    CV_TRACE_FUNCTION();
    std::vector<Mat> inputs, outputs;
    inputs_arr.getMatVector(inputs);
    outputs_arr.getMatVector(outputs);

    std::vector<Mat*> inputsp;
    vecToPVec(inputs, inputsp);
    this->finalize(inputsp, outputs);
}

std::vector<Mat> Layer::finalize(const std::vector<Mat> &inputs)
{
    CV_TRACE_FUNCTION();

    std::vector<Mat> outputs;
    this->finalize(inputs, outputs);
    return outputs;
}

void Layer::forward(std::vector<Mat*> &input, std::vector<Mat> &output, std::vector<Mat> &internals)
{
    // We kept this method for compatibility. DNN calls it now only to support users' implementations.
}

void Layer::forward(InputArrayOfArrays inputs_arr, OutputArrayOfArrays outputs_arr, OutputArrayOfArrays internals_arr)
{
    CV_TRACE_FUNCTION();
    CV_TRACE_ARG_VALUE(name, "name", name.c_str());

    Layer::forward_fallback(inputs_arr, outputs_arr, internals_arr);
}

void Layer::forward_fallback(InputArrayOfArrays inputs_arr, OutputArrayOfArrays outputs_arr, OutputArrayOfArrays internals_arr)
{
    CV_TRACE_FUNCTION();
    CV_TRACE_ARG_VALUE(name, "name", name.c_str());

    if (preferableTarget == DNN_TARGET_OPENCL_FP16 && inputs_arr.depth() == CV_16S)
    {
        std::vector<UMat> inputs;
        std::vector<UMat> outputs;
        std::vector<UMat> internals;

        std::vector<UMat> orig_inputs;
        std::vector<UMat> orig_outputs;
        std::vector<UMat> orig_internals;

        inputs_arr.getUMatVector(orig_inputs);
        outputs_arr.getUMatVector(orig_outputs);
        internals_arr.getUMatVector(orig_internals);

        inputs.resize(orig_inputs.size());
        for (size_t i = 0; i < orig_inputs.size(); i++)
            convertFp16(orig_inputs[i], inputs[i]);

        outputs.resize(orig_outputs.size());
        for (size_t i = 0; i < orig_outputs.size(); i++)
            outputs[i].create(shape(orig_outputs[i]), CV_32F);

        internals.resize(orig_internals.size());
        for (size_t i = 0; i < orig_internals.size(); i++)
            internals[i].create(shape(orig_internals[i]), CV_32F);

        forward(inputs, outputs, internals);

        for (size_t i = 0; i < outputs.size(); i++)
            convertFp16(outputs[i], orig_outputs[i]);

        // sync results back
        outputs_arr.assign(orig_outputs);
        internals_arr.assign(orig_internals);
        return;
    }
    std::vector<Mat> inpvec;
    std::vector<Mat> outputs;
    std::vector<Mat> internals;

    inputs_arr.getMatVector(inpvec);
    outputs_arr.getMatVector(outputs);
    internals_arr.getMatVector(internals);

    std::vector<Mat*> inputs(inpvec.size());
    for (int i = 0; i < inpvec.size(); i++)
        inputs[i] = &inpvec[i];

    this->forward(inputs, outputs, internals);

    // sync results back
    outputs_arr.assign(outputs);
    internals_arr.assign(internals);
}

void Layer::run(const std::vector<Mat> &inputs, std::vector<Mat> &outputs, std::vector<Mat> &internals)
{
    CV_TRACE_FUNCTION();

    this->finalize(inputs, outputs);
    this->forward(inputs, outputs, internals);
}

Layer::~Layer() {}

bool Layer::getMemoryShapes(const std::vector<MatShape> &inputs,
                            const int requiredOutputs,
                            std::vector<MatShape> &outputs,
                            std::vector<MatShape> &internals) const
{
    CV_Assert(inputs.size());
    outputs.assign(std::max(requiredOutputs, (int)inputs.size()), inputs[0]);
    return false;
}

//////////////////////////////////////////////////////////////////////////

static Mutex& getLayerFactoryMutex()
{
    static Mutex* volatile instance = NULL;
    if (instance == NULL)
    {
        cv::AutoLock lock(getInitializationMutex());
        if (instance == NULL)
            instance = new Mutex();
    }
    return *instance;
}

typedef std::map<String, std::vector<LayerFactory::Constructor> > LayerFactory_Impl;

static LayerFactory_Impl& getLayerFactoryImpl_()
{
    static LayerFactory_Impl impl;
    return impl;
}

static LayerFactory_Impl& getLayerFactoryImpl()
{
    static LayerFactory_Impl* volatile instance = NULL;
    if (instance == NULL)
    {
        cv::AutoLock lock(getLayerFactoryMutex());
        if (instance == NULL)
        {
            instance = &getLayerFactoryImpl_();
            initializeLayerFactory();
        }
    }
    return *instance;
}

void LayerFactory::registerLayer(const String &type, Constructor constructor)
{
    CV_TRACE_FUNCTION();
    CV_TRACE_ARG_VALUE(type, "type", type.c_str());

    cv::AutoLock lock(getLayerFactoryMutex());
    String type_ = toLowerCase(type);
    LayerFactory_Impl::iterator it = getLayerFactoryImpl().find(type_);

    if (it != getLayerFactoryImpl().end())
    {
        if (it->second.back() == constructor)
            CV_Error(cv::Error::StsBadArg, "Layer \"" + type_ + "\" already was registered");
        it->second.push_back(constructor);
    }
    getLayerFactoryImpl().insert(std::make_pair(type_, std::vector<Constructor>(1, constructor)));
}

void LayerFactory::unregisterLayer(const String &type)
{
    CV_TRACE_FUNCTION();
    CV_TRACE_ARG_VALUE(type, "type", type.c_str());

    cv::AutoLock lock(getLayerFactoryMutex());
    String type_ = toLowerCase(type);

    LayerFactory_Impl::iterator it = getLayerFactoryImpl().find(type_);
    if (it != getLayerFactoryImpl().end())
    {
        if (it->second.size() > 1)
            it->second.pop_back();
        else
            getLayerFactoryImpl().erase(it);
    }
}

Ptr<Layer> LayerFactory::createLayerInstance(const String &type, LayerParams& params)
{
    CV_TRACE_FUNCTION();
    CV_TRACE_ARG_VALUE(type, "type", type.c_str());

    cv::AutoLock lock(getLayerFactoryMutex());
    String type_ = toLowerCase(type);
    LayerFactory_Impl::const_iterator it = getLayerFactoryImpl().find(type_);

    if (it != getLayerFactoryImpl().end())
    {
        CV_Assert(!it->second.empty());
        return it->second.back()(params);
    }
    else
    {
        return Ptr<Layer>(); //NULL
    }
}

BackendNode::BackendNode(int backendId) : backendId(backendId) {}

BackendNode::~BackendNode() {};

BackendWrapper::BackendWrapper(int backendId, int targetId)
    : backendId(backendId), targetId(targetId) {}

BackendWrapper::BackendWrapper(int targetId, const cv::Mat& m)
{
    CV_Error(Error::StsNotImplemented,
             "Constructor of backend wrapper must be implemented");
}

BackendWrapper::BackendWrapper(const Ptr<BackendWrapper>& base, const MatShape& shape)
{
    CV_Error(Error::StsNotImplemented,
             "Constructor of backend wrapper must be implemented");
}

BackendWrapper::~BackendWrapper() {}

Net readNet(const String& _model, const String& _config, const String& _framework)
{
    String framework = toLowerCase(_framework);
    String model = _model;
    String config = _config;
    const std::string modelExt = model.substr(model.rfind('.') + 1);
    const std::string configExt = config.substr(config.rfind('.') + 1);
    if (framework == "caffe" || modelExt == "caffemodel" || configExt == "caffemodel" ||
                                modelExt == "prototxt" || configExt == "prototxt")
    {
        if (modelExt == "prototxt" || configExt == "caffemodel")
            std::swap(model, config);
        return readNetFromCaffe(config, model);
    }
    if (framework == "tensorflow" || modelExt == "pb" || configExt == "pb" ||
                                     modelExt == "pbtxt" || configExt == "pbtxt")
    {
        if (modelExt == "pbtxt" || configExt == "pb")
            std::swap(model, config);
        return readNetFromTensorflow(model, config);
    }
    if (framework == "torch" || modelExt == "t7" || modelExt == "net" ||
                                configExt == "t7" || configExt == "net")
    {
        return readNetFromTorch(model.empty() ? config : model);
    }
    if (framework == "darknet" || modelExt == "weights" || configExt == "weights" ||
                                  modelExt == "cfg" || configExt == "cfg")
    {
        if (modelExt == "cfg" || configExt == "weights")
            std::swap(model, config);
        return readNetFromDarknet(config, model);
    }
    if (framework == "dldt" || modelExt == "bin" || configExt == "bin" ||
                               modelExt == "xml" || configExt == "xml")
    {
        if (modelExt == "xml" || configExt == "bin")
            std::swap(model, config);
        return readNetFromModelOptimizer(config, model);
    }
    if (framework == "onnx" || modelExt == "onnx")
    {
        return readNetFromONNX(model);
    }
    CV_Error(Error::StsError, "Cannot determine an origin framework of files: " +
                                      model + (config.empty() ? "" : ", " + config));
}

Net readNet(const String& _framework, const std::vector<uchar>& bufferModel,
            const std::vector<uchar>& bufferConfig)
{
    String framework = toLowerCase(_framework);
    if (framework == "caffe")
        return readNetFromCaffe(bufferConfig, bufferModel);
    else if (framework == "tensorflow")
        return readNetFromTensorflow(bufferModel, bufferConfig);
    else if (framework == "darknet")
        return readNetFromDarknet(bufferConfig, bufferModel);
    else if (framework == "torch")
        CV_Error(Error::StsNotImplemented, "Reading Torch models from buffers");
    else if (framework == "dldt")
        return readNetFromModelOptimizer(bufferConfig, bufferModel);
    CV_Error(Error::StsError, "Cannot determine an origin framework with a name " + framework);
}

Net readNetFromModelOptimizer(const String &xml, const String &bin)
{
    return Net::readFromModelOptimizer(xml, bin);
}

Net readNetFromModelOptimizer(const std::vector<uchar>& bufferCfg, const std::vector<uchar>& bufferModel)
{
    return Net::readFromModelOptimizer(bufferCfg, bufferModel);
}

Net readNetFromModelOptimizer(
        const uchar* bufferModelConfigPtr, size_t bufferModelConfigSize,
        const uchar* bufferWeightsPtr, size_t bufferWeightsSize
)
{
    return Net::readFromModelOptimizer(
        bufferModelConfigPtr, bufferModelConfigSize,
        bufferWeightsPtr, bufferWeightsSize
    );
}

CV__DNN_INLINE_NS_END
}} // namespace<|MERGE_RESOLUTION|>--- conflicted
+++ resolved
@@ -3893,27 +3893,19 @@
             prevNode = itBackend->second;
         }
     }
-<<<<<<< HEAD
-    String colors[] = {"#ffffb3", "#fccde5", "#8dd3c7", "#bebada", "#80b1d3", "#fdb462", "#ff4848"};
-    String backend;
-    switch (prefBackend) {
-=======
-    string colors[] = {"#ffffb3", "#fccde5", "#8dd3c7", "#bebada", "#80b1d3", "#fdb462"};
+    string colors[] = {"#ffffb3", "#fccde5", "#8dd3c7", "#bebada", "#80b1d3", "#fdb462", "#ff4848", "#b35151"};
     string backend;
     switch (prefBackend)
     {
->>>>>>> a8c257ce
         case DNN_BACKEND_DEFAULT: backend = "DEFAULT/"; break;
         case DNN_BACKEND_HALIDE: backend = "HALIDE/"; break;
         case DNN_BACKEND_INFERENCE_ENGINE: // fallthru
         case DNN_BACKEND_INFERENCE_ENGINE_NN_BUILDER_2019: backend = "DLIE/"; break;
         case DNN_BACKEND_INFERENCE_ENGINE_NGRAPH: backend = "NGRAPH/"; break;
         case DNN_BACKEND_OPENCV: backend = "OCV/"; break;
-<<<<<<< HEAD
+        case DNN_BACKEND_VKCOM: backend = "VULKAN/"; break;
         case DNN_BACKEND_CUDA: backend = "CUDA/"; break;
-=======
         // don't use default:
->>>>>>> a8c257ce
     }
     out << "digraph G {\n";
     // Add nodes
@@ -3996,50 +3988,6 @@
                             break;
                         default: CV_Error(Error::StsNotImplemented,  format("Unsupported pad size = %d", pad.size()));
                     }
-<<<<<<< HEAD
-                 } else if (lp.has("pad_l") && lp.has("pad_t") && lp.has("pad_r") && lp.has("pad_b")) {
-                     DictValue l = lp.get("pad_l");
-                     DictValue t = lp.get("pad_t");
-                     DictValue r = lp.get("pad_r");
-                     DictValue b = lp.get("pad_b");
-                     out << "pad (HxW): (" << t << ", " << b << ") x (" << l << ", " << r << ")" << "\\l";
-                 }
-                 else if (lp.has("pooled_w") || lp.has("pooled_h")) {
-                     DictValue h = lp.get("pooled_h");
-                     DictValue w = lp.get("pooled_w");
-                     out << "pad (HxW): " << h << " x " << w << "\\l";
-                 }
-                 if (lp.has("pool")) {
-                     out << "pool: " << lp.get("pool") << "\\l";
-                 }
-                 if (lp.has("global_pooling")) {
-                     out << "global_pooling: " << lp.get("global_pooling") << "\\l";
-                 }
-                 if (lp.has("group")) {
-                     out << "group: " << lp.get("group") << "\\l";
-                 }
-             }
-         }
-         if (!it->second.outputBlobs.empty())
-             out << "output: " << it->second.outputBlobs[0].size << "\\l";
-
-         Ptr<BackendNode> layerBackend = it->second.backendNodes[prefBackend];
-         out << (!layerBackend.empty() ? backend : "OCV/");
-         int colorId = 0;
-         switch (it->second.layerInstance->preferableTarget) {
-             case DNN_TARGET_CPU: out << "CPU\\n"; colorId = layerBackend.empty() ? 0 : 5; break;
-             case DNN_TARGET_OPENCL: out << "OCL\\n"; colorId = 1; break;
-             case DNN_TARGET_OPENCL_FP16: out << "OCL_FP16\\n"; colorId = 2; break;
-             case DNN_TARGET_MYRIAD: out << "MYRIAD\\n"; colorId = 3; break;
-             case DNN_TARGET_FPGA: out << "FPGA\\n"; colorId = 4; break;
-             case DNN_TARGET_CUDA: out << "CUDA\\n"; colorId = 5; break;
-             case DNN_TARGET_CUDA_FP16: out << "CUDA_FP16\\n"; colorId = 6; break;
-         }
-         out << ((skipId.size() == 1)? "\" " : " }\" ");
-         out << "fillcolor=\"" << colors[colorId] << "\" ";
-         out << "style=filled ";
-         out << "shape=" << ((skipId.size() == 1)? "box" : "record") << "]" << '\n';
-=======
                     out << "\\l";  // align left
                 } else if (lp.has("pad_l") && lp.has("pad_t") && lp.has("pad_r") && lp.has("pad_b")) {
                     DictValue l = lp.get("pad_l");
@@ -4090,7 +4038,10 @@
             case DNN_TARGET_OPENCL: out << "OCL"; colorId = 1; break;
             case DNN_TARGET_OPENCL_FP16: out << "OCL_FP16"; colorId = 2; break;
             case DNN_TARGET_MYRIAD: out << "MYRIAD"; colorId = 3; break;
+            case DNN_TARGET_VULKAN: out << "VULKAN"; colorId = 7; break;
             case DNN_TARGET_FPGA: out << "FPGA"; colorId = 4; break;
+            case DNN_TARGET_CUDA: out << "CUDA"; colorId = 5; break;
+            case DNN_TARGET_CUDA_FP16: out << "CUDA_FP16"; colorId = 6; break;
             // don't use default:
         }
         out << "\\n";  // align center
@@ -4098,7 +4049,6 @@
         out << "fillcolor=\"" << colors[colorId] << "\" ";
         out << "style=filled ";
         out << "shape=" << ((clusterIds.size() == 1)? "box" : "record") << "]\n";
->>>>>>> a8c257ce
     }
     out << '\n';
     // Add edges
