// This file is part of OpenCV project.
// It is subject to the license terms in the LICENSE file found in the top-level directory
// of this distribution and at http://opencv.org/license.html.

// Copyright (C) 2020, Intel Corporation, all rights reserved.
// Third party copyrights are property of their respective owners.

#ifndef __OPENCV_DNN_ONNX_SIMPLIFIER_HPP__
#define __OPENCV_DNN_ONNX_SIMPLIFIER_HPP__

#include "../precomp.hpp"

#if defined(__GNUC__) && __GNUC__ >= 5
#pragma GCC diagnostic push
#pragma GCC diagnostic ignored "-Wsuggest-override"
#endif
#include "opencv-onnx.pb.h"
#if defined(__GNUC__) && __GNUC__ >= 5
#pragma GCC diagnostic pop
#endif

namespace cv { namespace dnn {
CV__DNN_INLINE_NS_BEGIN

void simplifySubgraphs(opencv_onnx::GraphProto& net);

<<<<<<< HEAD
CV__DNN_INLINE_NS_END
=======
template<typename T1, typename T2>
void convertInt64ToInt32(const T1& src, T2& dst, int size)
{
    for (int i = 0; i < size; i++) {
        if (src[i] < std::numeric_limits<int32_t>::min() || src[i] > std::numeric_limits<int32_t>::max()) {
            CV_Error(Error::StsOutOfRange, "Input is out of OpenCV 32S range");
        }
        dst[i] = saturate_cast<int32_t>(src[i]);
    }
}

Mat getMatFromTensor(opencv_onnx::TensorProto& tensor_proto);

CV__DNN_EXPERIMENTAL_NS_END
>>>>>>> 4f288a1e
}}  // namespace dnn, namespace cv

#endif  // __OPENCV_DNN_ONNX_SIMPLIFIER_HPP__<|MERGE_RESOLUTION|>--- conflicted
+++ resolved
@@ -24,9 +24,6 @@
 
 void simplifySubgraphs(opencv_onnx::GraphProto& net);
 
-<<<<<<< HEAD
-CV__DNN_INLINE_NS_END
-=======
 template<typename T1, typename T2>
 void convertInt64ToInt32(const T1& src, T2& dst, int size)
 {
@@ -40,8 +37,7 @@
 
 Mat getMatFromTensor(opencv_onnx::TensorProto& tensor_proto);
 
-CV__DNN_EXPERIMENTAL_NS_END
->>>>>>> 4f288a1e
+CV__DNN_INLINE_NS_END
 }}  // namespace dnn, namespace cv
 
 #endif  // __OPENCV_DNN_ONNX_SIMPLIFIER_HPP__