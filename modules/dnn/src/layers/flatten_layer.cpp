--- conflicted
+++ resolved
@@ -72,17 +72,12 @@
 
     virtual bool supportBackend(int backendId) CV_OVERRIDE
     {
-<<<<<<< HEAD
-        return backendId == DNN_BACKEND_OPENCV ||
-               backendId == DNN_BACKEND_CUDA ||
-               ((backendId == DNN_BACKEND_INFERENCE_ENGINE_NN_BUILDER_2019 || backendId == DNN_BACKEND_INFERENCE_ENGINE_NGRAPH) && haveInfEngine());
-=======
 #ifdef HAVE_INF_ENGINE
         if (backendId == DNN_BACKEND_INFERENCE_ENGINE_NGRAPH)
             return true;
 #endif
-        return backendId == DNN_BACKEND_OPENCV;
->>>>>>> 1620a1e0
+        return backendId == DNN_BACKEND_OPENCV ||
+               backendId == DNN_BACKEND_CUDA;
     }
 
     bool getMemoryShapes(const std::vector<MatShape> &inputs,
@@ -177,24 +172,6 @@
             }
         }
     }
-
-<<<<<<< HEAD
-
-#ifdef HAVE_DNN_IE_NN_BUILDER_2019
-    virtual Ptr<BackendNode> initInfEngine(const std::vector<Ptr<BackendWrapper> >& inputs) CV_OVERRIDE
-    {
-        InferenceEngine::Builder::Layer ieLayer(name);
-        ieLayer.setName(name);
-        ieLayer.setType("Flatten");
-        ieLayer.getParameters()["axis"] = (size_t)_startAxis;
-        ieLayer.getParameters()["end_axis"] = _endAxis;  // Do not cast to size_t because it might be negative.
-        ieLayer.setInputPorts(std::vector<InferenceEngine::Port>(1));
-        ieLayer.setOutputPorts(std::vector<InferenceEngine::Port>(1));
-        return Ptr<BackendNode>(new InfEngineBackendNode(ieLayer));
-    }
-#endif  // HAVE_DNN_IE_NN_BUILDER_2019
-=======
->>>>>>> 1620a1e0
 
 
 #ifdef HAVE_DNN_NGRAPH
