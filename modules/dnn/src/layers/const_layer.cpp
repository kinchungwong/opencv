--- conflicted
+++ resolved
@@ -75,6 +75,7 @@
         blobs[0].copyTo(outputs[0]);
     }
 
+
 #ifdef HAVE_DNN_IE_NN_BUILDER_2019
     virtual Ptr<BackendNode> initInfEngine(const std::vector<Ptr<BackendWrapper> >&) CV_OVERRIDE
     {
@@ -83,10 +84,7 @@
         return Ptr<BackendNode>(new InfEngineBackendNode(ieLayer));
     }
 #endif  // HAVE_DNN_IE_NN_BUILDER_2019
-<<<<<<< HEAD
-=======
 
->>>>>>> 6d113bd0
 
 #ifdef HAVE_DNN_NGRAPH
     virtual Ptr<BackendNode> initNgraph(const std::vector<Ptr<BackendWrapper> >& inputs,
@@ -97,8 +95,8 @@
                                                            blobs[0].data);
         return Ptr<BackendNode>(new InfEngineNgraphNode(node));
     }
-<<<<<<< HEAD
-#endif  // HAVE_DNN_IE_NN_BUILDER_2019
+#endif  // HAVE_DNN_NGRAPH
+
 
 #ifdef HAVE_CUDA
     Ptr<BackendNode> initCUDA(
@@ -113,9 +111,6 @@
         return make_cuda_node<cuda4dnn::ConstOp>(preferableTarget, std::move(context->stream), blobs[0]);
     }
 #endif
-=======
-#endif  // HAVE_NGRAPH
->>>>>>> 6d113bd0
 
 };
 
