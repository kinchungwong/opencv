--- conflicted
+++ resolved
@@ -170,30 +170,7 @@
             CV_Error(Error::StsNotImplemented, "Unknown interpolation: " + interpolation);
     }
 
-<<<<<<< HEAD
-#ifdef HAVE_CUDA
-    Ptr<BackendNode> initCUDA(
-        void *context_,
-        const std::vector<Ptr<BackendWrapper>>& inputs,
-        const std::vector<Ptr<BackendWrapper>>& outputs
-    ) override
-    {
-        auto context = reinterpret_cast<csl::CSLContext*>(context_);
-
-        cuda4dnn::InterpolationType itype;
-        if (interpolation == "nearest")
-            itype = InterpolationType::NEAREST_NEIGHBOUR;
-        else if (interpolation == "bilinear")
-            itype = InterpolationType::BILINEAR;
-        else
-            CV_Error(Error::StsNotImplemented, "Requested interpolation mode is not available in resize layer.");
-
-        return make_cuda_node<cuda4dnn::ResizeOp>(preferableTarget, std::move(context->stream), itype, scaleHeight, scaleWidth);
-    }
-#endif
-
-=======
->>>>>>> 6d113bd0
+
 #ifdef HAVE_DNN_IE_NN_BUILDER_2019
     virtual Ptr<BackendNode> initInfEngine(const std::vector<Ptr<BackendWrapper> >&) CV_OVERRIDE
     {
@@ -254,6 +231,29 @@
     }
 #endif  // HAVE_DNN_NGRAPH
 
+
+#ifdef HAVE_CUDA
+    Ptr<BackendNode> initCUDA(
+        void *context_,
+        const std::vector<Ptr<BackendWrapper>>& inputs,
+        const std::vector<Ptr<BackendWrapper>>& outputs
+    ) override
+    {
+        auto context = reinterpret_cast<csl::CSLContext*>(context_);
+
+        cuda4dnn::InterpolationType itype;
+        if (interpolation == "nearest")
+            itype = InterpolationType::NEAREST_NEIGHBOUR;
+        else if (interpolation == "bilinear")
+            itype = InterpolationType::BILINEAR;
+        else
+            CV_Error(Error::StsNotImplemented, "Requested interpolation mode is not available in resize layer.");
+
+        return make_cuda_node<cuda4dnn::ResizeOp>(preferableTarget, std::move(context->stream), itype, scaleHeight, scaleWidth);
+    }
+#endif
+
+
 protected:
     int outWidth, outHeight;
     const int zoomFactorWidth, zoomFactorHeight;
