/*M///////////////////////////////////////////////////////////////////////////////////////
//
//  IMPORTANT: READ BEFORE DOWNLOADING, COPYING, INSTALLING OR USING.
//
//  By downloading, copying, installing or using the software you agree to this license.
//  If you do not agree to this license, do not download, install,
//  copy or use the software.
//
//
//                           License Agreement
//                For Open Source Computer Vision Library
//
// Copyright (C) 2013, OpenCV Foundation, all rights reserved.
// Copyright (C) 2017, Intel Corporation, all rights reserved.
// Third party copyrights are property of their respective owners.
//
// Redistribution and use in source and binary forms, with or without modification,
// are permitted provided that the following conditions are met:
//
//   * Redistribution's of source code must retain the above copyright notice,
//     this list of conditions and the following disclaimer.
//
//   * Redistribution's in binary form must reproduce the above copyright notice,
//     this list of conditions and the following disclaimer in the documentation
//     and/or other materials provided with the distribution.
//
//   * The name of the copyright holders may not be used to endorse or promote products
//     derived from this software without specific prior written permission.
//
// This software is provided by the copyright holders and contributors "as is" and
// any express or implied warranties, including, but not limited to, the implied
// warranties of merchantability and fitness for a particular purpose are disclaimed.
// In no event shall the Intel Corporation or contributors be liable for any direct,
// indirect, incidental, special, exemplary, or consequential damages
// (including, but not limited to, procurement of substitute goods or services;
// loss of use, data, or profits; or business interruption) however caused
// and on any theory of liability, whether in contract, strict liability,
// or tort (including negligence or otherwise) arising in any way out of
// the use of this software, even if advised of the possibility of such damage.
//
//M*/

#include "../precomp.hpp"
#include "layers_common.hpp"
#include "../op_cuda.hpp"
#include "../op_halide.hpp"
#include "../op_inf_engine.hpp"
#include "../ie_ngraph.hpp"
#include "../op_vkcom.hpp"

#include <opencv2/dnn/shape_utils.hpp>
#include <iostream>

#ifdef HAVE_OPENCL
#include "opencl_kernels_dnn.hpp"
#endif

#ifdef HAVE_CUDA
#include "../cuda4dnn/primitives/activation.hpp"
using namespace cv::dnn::cuda4dnn;
#endif

namespace cv
{
namespace dnn
{

using std::abs;
using std::exp;
using std::tanh;
using std::pow;

template<typename Func>
class ElementWiseLayer : public Func::Layer
{
public:
    class PBody : public cv::ParallelLoopBody
    {
    public:
        const Func* func_;
        const Mat* src_;
        Mat* dst_;
        int nstripes_;

        PBody(const Func &func, const Mat &src, Mat& dst, int nstripes)
        {
            func_ = &func;
            src_ = &src;
            dst_ = &dst;
            nstripes_ = nstripes;
        }

        void operator()(const Range &r) const CV_OVERRIDE
        {
            int nstripes = nstripes_, nsamples = 1, outCn = 1;
            size_t planeSize = 1;

            if (src_->dims > 1)
            {
                nsamples = src_->size[0];
                outCn = src_->size[1];
            }
            else
                outCn = src_->size[0];

            for (int i = 2; i < src_->dims; ++i)
                planeSize *= src_->size[i];

            size_t stripeSize = (planeSize + nstripes - 1)/nstripes;
            size_t stripeStart = r.start*stripeSize;
            size_t stripeEnd = std::min(r.end*stripeSize, planeSize);

            for( int i = 0; i < nsamples; i++ )
            {
                const float* srcptr = src_->ptr<float>(i) + stripeStart;
                float* dstptr = dst_->ptr<float>(i) + stripeStart;
                func_->apply(srcptr, dstptr, (int)(stripeEnd - stripeStart), planeSize, 0, outCn);
            }
        }
    };

    ElementWiseLayer(const Func &f=Func()) { func = f; }

    virtual bool supportBackend(int backendId) CV_OVERRIDE
    {
        return func.supportBackend(backendId, this->preferableTarget);
    }

    virtual void finalize(InputArrayOfArrays, OutputArrayOfArrays) CV_OVERRIDE
    {
        func.finalize();
    }

    virtual Ptr<BackendNode> tryAttach(const Ptr<BackendNode>& node) CV_OVERRIDE
    {
        switch (node->backendId)
        {
            case DNN_BACKEND_HALIDE:
            {
#ifdef HAVE_HALIDE
                auto base = node.dynamicCast<HalideBackendNode>();
                Halide::Func& input = base->funcs.back();
                Halide::Var x("x"), y("y"), c("c"), n("n");
                Halide::Func top = (this->name.empty() ? Halide::Func() : Halide::Func(this->name));
                func.attachHalide(input(x, y, c, n), top);
                return Ptr<BackendNode>(new HalideBackendNode(base, top));
#endif  // HAVE_HALIDE
                break;
            }
        }
        return Ptr<BackendNode>();
    }

    virtual Ptr<BackendNode> initHalide(const std::vector<Ptr<BackendWrapper> > &inputs) CV_OVERRIDE
    {
#ifdef HAVE_HALIDE
        Halide::Buffer<float> input = halideBuffer(inputs[0]);
        Halide::Var x("x"), y("y"), c("c"), n("n");
        Halide::Func top = (this->name.empty() ? Halide::Func() : Halide::Func(this->name));
        func.attachHalide(input(x, y, c, n), top);
        return Ptr<BackendNode>(new HalideBackendNode(top));
#endif  // HAVE_HALIDE
        return Ptr<BackendNode>();
    }

#ifdef HAVE_INF_ENGINE
    virtual Ptr<BackendNode> initInfEngine(const std::vector<Ptr<BackendWrapper> >&) CV_OVERRIDE
    {
        InferenceEngine::Builder::Layer ieLayer = func.initInfEngineBuilderAPI();
        ieLayer.setName(this->name);
        return Ptr<BackendNode>(new InfEngineBackendNode(ieLayer));
    }
#endif  // HAVE_INF_ENGINE

#ifdef HAVE_DNN_NGRAPH
    virtual Ptr<BackendNode> initNgraph(const std::vector<Ptr<BackendWrapper> >& inputs, const std::vector<Ptr<BackendNode> >& nodes) CV_OVERRIDE
    {
        auto& ieInpNode = nodes[0].dynamicCast<InfEngineNgraphNode>()->node;
        auto node = func.initNgraphAPI(ieInpNode);
        return Ptr<BackendNode>(new InfEngineNgraphNode(node));
    }
#endif  // HAVE_DNN_NGRAPH

    virtual Ptr<BackendNode> initVkCom(const std::vector<Ptr<BackendWrapper> >& inputs) CV_OVERRIDE
    {
#ifdef HAVE_VULKAN
        return Ptr<BackendNode>(new VkComBackendNode(inputs, func.initVkCom()));
#endif  // HAVE_VULKAN
        return Ptr<BackendNode>();
    }

    virtual bool tryFuse(Ptr<dnn::Layer>& top) CV_OVERRIDE
    {
        return func.tryFuse(top);
    }

    void getScaleShift(Mat& scale_, Mat& shift_) const CV_OVERRIDE
    {
        func.getScaleShift(scale_, shift_);
    }

    bool getMemoryShapes(const std::vector<MatShape> &inputs,
                         const int requiredOutputs,
                         std::vector<MatShape> &outputs,
                         std::vector<MatShape> &internals) const CV_OVERRIDE
    {
        Layer::getMemoryShapes(inputs, requiredOutputs, outputs, internals);
        return true;
    }

    void forward(InputArrayOfArrays inputs_arr, OutputArrayOfArrays outputs_arr, OutputArrayOfArrays internals_arr) CV_OVERRIDE
    {
        CV_TRACE_FUNCTION();

        CV_OCL_RUN(IS_DNN_OPENCL_TARGET(this->preferableTarget),
                   func.applyOCL(inputs_arr, outputs_arr, internals_arr))

        if (inputs_arr.depth() == CV_16S)
        {
            Layer::forward_fallback(inputs_arr, outputs_arr, internals_arr);
            return;
        }

        std::vector<Mat> inputs, outputs;
        inputs_arr.getMatVector(inputs);
        outputs_arr.getMatVector(outputs);

        for (size_t i = 0; i < inputs.size(); i++)
        {
            const Mat &src = inputs[i];
            Mat &dst = outputs[i];
            CV_Assert(src.size == dst.size && src.type() == dst.type() &&
                      src.isContinuous() && dst.isContinuous() && src.type() == CV_32F);

            const int nstripes = getNumThreads();
            PBody body(func, src, dst, nstripes);
            parallel_for_(Range(0, nstripes), body, nstripes);
        }
    }

    void forwardSlice(const float* src, float* dst, int len, size_t planeSize, int cn0, int cn1) const CV_OVERRIDE
    {
        func.apply(src, dst, len, planeSize, cn0, cn1);
    }

#ifdef HAVE_CUDA
    Ptr<BackendNode> initCUDA(
        void *context_,
        const std::vector<Ptr<BackendWrapper>>& inputs,
        const std::vector<Ptr<BackendWrapper>>& outputs
    ) override
    {
        auto context = reinterpret_cast<csl::CSLContext*>(context_);
        return func.initCUDA(Layer::preferableTarget, context->stream);
    }
#endif

    virtual int64 getFLOPS(const std::vector<MatShape> &inputs,
                           const std::vector<MatShape> &outputs) const CV_OVERRIDE
    {
        long flops = 0;
        for (int i = 0; i < outputs.size(); i++)
        {
            flops += total(outputs[i]) * func.getFLOPSPerElement();
        }
        return flops;
    }

    Func func;
};

#ifdef HAVE_OPENCL
static String oclGetTMacro(const UMat &m)
{
    String str_name = ocl::typeToStr(m.type());

    if (str_name == "short")
        str_name = "half";

    return format("-DT=%s -Dconvert_T=convert_%s ", str_name.c_str(), str_name.c_str());
}
#endif

struct BaseFunctor
{
    void finalize() {}

    bool tryFuse(Ptr<dnn::Layer>&) { return false; }

    void getScaleShift(Mat&, Mat&) const {}
};

struct ReLUFunctor : public BaseFunctor
{
    typedef ReLULayer Layer;
    float slope;

    explicit ReLUFunctor(float slope_=1.f) : slope(slope_) {}

    bool supportBackend(int backendId, int)
    {
#ifdef HAVE_INF_ENGINE
        if (backendId == DNN_BACKEND_INFERENCE_ENGINE_NN_BUILDER_2019)
            return slope >= 0 || !INF_ENGINE_VER_MAJOR_EQ(INF_ENGINE_RELEASE_2019R1);
        if (backendId == DNN_BACKEND_INFERENCE_ENGINE_NGRAPH)
            return true;
#endif
        return backendId == DNN_BACKEND_OPENCV ||
               backendId == DNN_BACKEND_CUDA ||
               backendId == DNN_BACKEND_HALIDE ||
               backendId == DNN_BACKEND_VKCOM;
    }

    void apply(const float* srcptr, float* dstptr, int len, size_t planeSize, int cn0, int cn1) const
    {
        float s = slope;
        for( int cn = cn0; cn < cn1; cn++, srcptr += planeSize, dstptr += planeSize )
        {
            int i = 0;
#if CV_SIMD128
            v_float32x4 s4 = v_setall_f32(s), z = v_setzero_f32();
            for( ; i <= len - 16; i += 16 )
            {
                v_float32x4 x0 = v_load(srcptr + i);
                v_float32x4 x1 = v_load(srcptr + i + 4);
                v_float32x4 x2 = v_load(srcptr + i + 8);
                v_float32x4 x3 = v_load(srcptr + i + 12);
                x0 = v_select(x0 >= z, x0, x0*s4);
                x1 = v_select(x1 >= z, x1, x1*s4);
                x2 = v_select(x2 >= z, x2, x2*s4);
                x3 = v_select(x3 >= z, x3, x3*s4);
                v_store(dstptr + i, x0);
                v_store(dstptr + i + 4, x1);
                v_store(dstptr + i + 8, x2);
                v_store(dstptr + i + 12, x3);
            }
#endif
            for( ; i < len; i++ )
            {
                float x = srcptr[i];
                dstptr[i] = x >= 0.f ? x : s*x;
            }
        }
    }

#ifdef HAVE_CUDA
    Ptr<BackendNode> initCUDA(int target, csl::Stream stream)
    {
        return make_cuda_node<cuda4dnn::ReLUOp>(target, stream, slope);
    }
#endif

#ifdef HAVE_OPENCL
    bool initKernel(ocl::Kernel &ker, const UMat &src) const
    {
        const char *buildoptSlope = (slope == 0) ? "-DRELU_NO_SLOPE" : "";
        String buildopt = oclGetTMacro(src) + buildoptSlope;

        if (!ker.create("ReLUForward", ocl::dnn::activations_oclsrc, buildopt))
            return false;

        if (slope != 0)
            ker.set(3, (float)slope);

        return true;
    }

    bool applyOCL(InputArrayOfArrays inps, OutputArrayOfArrays outs, OutputArrayOfArrays internals)
    {
        std::vector<UMat> inputs;
        std::vector<UMat> outputs;

        inps.getUMatVector(inputs);
        outs.getUMatVector(outputs);

        for (size_t i = 0; i < inputs.size(); i++)
        {
            UMat& src = inputs[i];
            UMat& dst = outputs[i];
            CV_Assert(src.isContinuous() && dst.isContinuous() && !src.offset && !dst.offset);

            ocl::Kernel kernel;
            CV_Assert(initKernel(kernel, src));
            kernel.set(0, (int)src.total());
            kernel.set(1, ocl::KernelArg::PtrReadOnly(src));
            kernel.set(2, ocl::KernelArg::PtrWriteOnly(dst));

            size_t gSize = src.total();
            CV_Assert(kernel.run(1, &gSize, NULL, false));
        }

        return true;
    }
#endif

#ifdef HAVE_HALIDE
    void attachHalide(const Halide::Expr& input, Halide::Func& top)
    {
        Halide::Var x("x"), y("y"), c("c"), n("n");
        if (slope)
        {
            top(x, y, c, n) = select(input >= 0.0f, input, slope * input);
        }
        else
        {
            top(x, y, c, n) = max(input, 0.0f);
        }
    }
#endif  // HAVE_HALIDE

#ifdef HAVE_INF_ENGINE
    InferenceEngine::Builder::Layer initInfEngineBuilderAPI()
    {
        return InferenceEngine::Builder::ReLULayer("").setNegativeSlope(slope);
    }
#endif  // HAVE_INF_ENGINE

#ifdef HAVE_DNN_NGRAPH
    std::shared_ptr<ngraph::Node> initNgraphAPI(const std::shared_ptr<ngraph::Node>& node)
    {
        if (slope) {
            auto param = std::make_shared<ngraph::op::Constant>(ngraph::element::f32, ngraph::Shape{1}, &slope);
            return std::make_shared<ngraph::op::PRelu>(node, param);
        }
        return std::make_shared<ngraph::op::Relu>(node);
    }
#endif  // HAVE_DNN_NGRAPH

<<<<<<< HEAD
#ifdef HAVE_VULKAN
    std::shared_ptr<vkcom::OpBase> initVkCom()
    {
        std::shared_ptr<vkcom::OpBase> op(new vkcom::OpReLU(slope));
        return op;
    }
#endif  // HAVE_VULKAN

    bool tryFuse(Ptr<dnn::Layer>&) { return false; }

    void getScaleShift(Mat&, Mat&) const {}

=======
>>>>>>> a8c257ce
    int64 getFLOPSPerElement() const { return 1; }
};

struct ReLU6Functor : public BaseFunctor
{
    typedef ReLU6Layer Layer;
    float minValue, maxValue;

    ReLU6Functor(float minValue_ = 0.0f, float maxValue_ = 6.0f)
        : minValue(minValue_), maxValue(maxValue_)
    {
        CV_Assert(minValue <= maxValue);
    }

    bool supportBackend(int backendId, int)
    {
        return backendId == DNN_BACKEND_OPENCV ||
               backendId == DNN_BACKEND_CUDA ||
               backendId == DNN_BACKEND_HALIDE ||
               backendId == DNN_BACKEND_INFERENCE_ENGINE_NN_BUILDER_2019 || backendId == DNN_BACKEND_INFERENCE_ENGINE_NGRAPH;
    }

    void apply(const float* srcptr, float* dstptr, int len, size_t planeSize, int cn0, int cn1) const
    {
        for( int cn = cn0; cn < cn1; cn++, srcptr += planeSize, dstptr += planeSize )
        {
            int i = 0;
#if CV_SIMD128
            v_float32x4 minV = v_setall_f32(minValue), maxV = v_setall_f32(maxValue);
            for( ; i <= len - 16; i += 16 )
            {
                v_float32x4 x0 = v_load(srcptr + i);
                v_float32x4 x1 = v_load(srcptr + i + 4);
                v_float32x4 x2 = v_load(srcptr + i + 8);
                v_float32x4 x3 = v_load(srcptr + i + 12);
                x0 = v_min(v_max(minV, x0), maxV);
                x1 = v_min(v_max(minV, x1), maxV);
                x2 = v_min(v_max(minV, x2), maxV);
                x3 = v_min(v_max(minV, x3), maxV);
                v_store(dstptr + i, x0);
                v_store(dstptr + i + 4, x1);
                v_store(dstptr + i + 8, x2);
                v_store(dstptr + i + 12, x3);
            }
#endif
            for( ; i < len; i++ )
            {
                float x = srcptr[i];
                if (x >= minValue)
                    dstptr[i] = x <= maxValue ? x : maxValue;
                else
                    dstptr[i] = minValue;
            }
        }
    }

#ifdef HAVE_OPENCL
    bool applyOCL(InputArrayOfArrays inps, OutputArrayOfArrays outs, OutputArrayOfArrays internals)
    {
        std::vector<UMat> inputs;
        std::vector<UMat> outputs;

        inps.getUMatVector(inputs);
        outs.getUMatVector(outputs);
        String buildopt = oclGetTMacro(inputs[0]);

        for (size_t i = 0; i < inputs.size(); i++)
        {
            UMat& src = inputs[i];
            UMat& dst = outputs[i];

            ocl::Kernel kernel("ReLU6Forward", ocl::dnn::activations_oclsrc, buildopt);
            kernel.set(0, (int)src.total());
            kernel.set(1, ocl::KernelArg::PtrReadOnly(src));
            kernel.set(2, ocl::KernelArg::PtrWriteOnly(dst));
            kernel.set(3, (float)minValue);
            kernel.set(4, (float)maxValue);

            size_t gSize = src.total();
            CV_Assert(kernel.run(1, &gSize, NULL, false));
        }

        return true;
    }
#endif

#ifdef HAVE_CUDA
    Ptr<BackendNode> initCUDA(int target, csl::Stream stream)
    {
        return make_cuda_node<cuda4dnn::ClippedReLUOp>(target, stream, minValue, maxValue);
    }
#endif

#ifdef HAVE_HALIDE
    void attachHalide(const Halide::Expr& input, Halide::Func& top)
    {
        Halide::Var x("x"), y("y"), c("c"), n("n");
        top(x, y, c, n) = clamp(input, minValue, maxValue);
    }
#endif  // HAVE_HALIDE

#ifdef HAVE_INF_ENGINE
    InferenceEngine::Builder::Layer initInfEngineBuilderAPI()
    {
        return InferenceEngine::Builder::ClampLayer("").setMinValue(minValue).setMaxValue(maxValue);
    }
#endif  // HAVE_INF_ENGINE

#ifdef HAVE_DNN_NGRAPH
    std::shared_ptr<ngraph::Node> initNgraphAPI(const std::shared_ptr<ngraph::Node>& node)
    {
        return std::make_shared<ngraph::op::Clamp>(node, minValue, maxValue);
    }
#endif  // HAVE_DNN_NGRAPH

<<<<<<< HEAD
#ifdef HAVE_VULKAN
    std::shared_ptr<vkcom::OpBase> initVkCom()
    {
        // TODO: add vkcom implementation
        return std::shared_ptr<vkcom::OpBase>();
    }
#endif  // HAVE_VULKAN

    bool tryFuse(Ptr<dnn::Layer>&) { return false; }

    void getScaleShift(Mat&, Mat&) const {}

=======
>>>>>>> a8c257ce
    int64 getFLOPSPerElement() const { return 2; }
};

struct TanHFunctor : public BaseFunctor
{
    typedef TanHLayer Layer;

    bool supportBackend(int backendId, int)
    {
        return backendId == DNN_BACKEND_OPENCV ||
               backendId == DNN_BACKEND_CUDA ||
               backendId == DNN_BACKEND_HALIDE ||
               backendId == DNN_BACKEND_INFERENCE_ENGINE_NN_BUILDER_2019 || backendId == DNN_BACKEND_INFERENCE_ENGINE_NGRAPH;
    }

    void apply(const float* srcptr, float* dstptr, int len, size_t planeSize, int cn0, int cn1) const
    {
        for( int cn = cn0; cn < cn1; cn++, srcptr += planeSize, dstptr += planeSize )
        {
            for( int i = 0; i < len; i++ )
            {
                float x = srcptr[i];
                dstptr[i] = tanh(x);
            }
        }
    }

#ifdef HAVE_OPENCL
    bool applyOCL(InputArrayOfArrays inps, OutputArrayOfArrays outs, OutputArrayOfArrays internals)
    {
        std::vector<UMat> inputs;
        std::vector<UMat> outputs;

        inps.getUMatVector(inputs);
        outs.getUMatVector(outputs);
        String buildopt = oclGetTMacro(inputs[0]);

        for (size_t i = 0; i < inputs.size(); i++)
        {
            UMat& src = inputs[i];
            UMat& dst = outputs[i];

            ocl::Kernel kernel("TanHForward", ocl::dnn::activations_oclsrc, buildopt);
            kernel.set(0, (int)src.total());
            kernel.set(1, ocl::KernelArg::PtrReadOnly(src));
            kernel.set(2, ocl::KernelArg::PtrWriteOnly(dst));

            size_t gSize = src.total();
            CV_Assert(kernel.run(1, &gSize, NULL, false));
        }

        return true;
    }
#endif

#ifdef HAVE_CUDA
    Ptr<BackendNode> initCUDA(int target, csl::Stream stream)
    {
        return make_cuda_node<cuda4dnn::TanHOp>(target, stream);
    }
#endif

#ifdef HAVE_HALIDE
    void attachHalide(const Halide::Expr& input, Halide::Func& top)
    {
        Halide::Var x("x"), y("y"), c("c"), n("n");
        top(x, y, c, n) = tanh(input);
    }
#endif  // HAVE_HALIDE

#ifdef HAVE_INF_ENGINE
    InferenceEngine::Builder::Layer initInfEngineBuilderAPI()
    {
        return InferenceEngine::Builder::TanHLayer("");
    }
#endif  // HAVE_INF_ENGINE

#ifdef HAVE_DNN_NGRAPH
    std::shared_ptr<ngraph::Node> initNgraphAPI(const std::shared_ptr<ngraph::Node>& node)
    {
        return std::make_shared<ngraph::op::Tanh>(node);
    }
#endif  // HAVE_DNN_NGRAPH

<<<<<<< HEAD
#ifdef HAVE_VULKAN
    std::shared_ptr<vkcom::OpBase> initVkCom()
    {
        // TODO: add vkcom implementation
        return std::shared_ptr<vkcom::OpBase>();
    }
#endif  // HAVE_VULKAN

    bool tryFuse(Ptr<dnn::Layer>&) { return false; }

    void getScaleShift(Mat&, Mat&) const {}

=======
>>>>>>> a8c257ce
    int64 getFLOPSPerElement() const { return 1; }
};

struct SwishFunctor : public BaseFunctor
{
    typedef SwishLayer Layer;

    bool supportBackend(int backendId, int)
    {
        return backendId == DNN_BACKEND_OPENCV ||
               backendId == DNN_BACKEND_CUDA ||
               backendId == DNN_BACKEND_HALIDE || backendId == DNN_BACKEND_INFERENCE_ENGINE_NGRAPH;;
    }

    void apply(const float* srcptr, float* dstptr, int len, size_t planeSize, int cn0, int cn1) const
    {
        for( int cn = cn0; cn < cn1; cn++, srcptr += planeSize, dstptr += planeSize )
        {
            for( int i = 0; i < len; i++ )
            {
                float x = srcptr[i];
                dstptr[i] = x / (1.0f + exp(-x));
            }
        }
    }

#ifdef HAVE_OPENCL
    bool applyOCL(InputArrayOfArrays inps, OutputArrayOfArrays outs, OutputArrayOfArrays internals)
    {
        std::vector<UMat> inputs;
        std::vector<UMat> outputs;

        inps.getUMatVector(inputs);
        outs.getUMatVector(outputs);
        String buildopt = oclGetTMacro(inputs[0]);

        for (size_t i = 0; i < inputs.size(); i++)
        {
            UMat& src = inputs[i];
            UMat& dst = outputs[i];

            ocl::Kernel kernel("SwishForward", ocl::dnn::activations_oclsrc, buildopt);
            kernel.set(0, (int)src.total());
            kernel.set(1, ocl::KernelArg::PtrReadOnly(src));
            kernel.set(2, ocl::KernelArg::PtrWriteOnly(dst));

            size_t gSize = src.total();
            CV_Assert(kernel.run(1, &gSize, NULL, false));
        }

        return true;
    }
#endif

#ifdef HAVE_CUDA
    Ptr<BackendNode> initCUDA(int target, csl::Stream stream)
    {
        return make_cuda_node<cuda4dnn::SwishOp>(target, stream);
    }
#endif

#ifdef HAVE_HALIDE
    void attachHalide(const Halide::Expr& input, Halide::Func& top)
    {
        Halide::Var x("x"), y("y"), c("c"), n("n");
        top(x, y, c, n) = input / (1.0f + exp(-input));
    }
#endif  // HAVE_HALIDE

#ifdef HAVE_INF_ENGINE
    InferenceEngine::Builder::Layer initInfEngineBuilderAPI()
    {
        CV_Error(Error::StsNotImplemented, "");
    }
#endif  // HAVE_INF_ENGINE

#ifdef HAVE_DNN_NGRAPH
    std::shared_ptr<ngraph::Node> initNgraphAPI(const std::shared_ptr<ngraph::Node>& node)
    {
        auto sigmoid = std::make_shared<ngraph::op::Sigmoid>(node);
        return std::make_shared<ngraph::op::v1::Multiply>(node, sigmoid);
    }
#endif  // HAVE_DNN_NGRAPH

<<<<<<< HEAD
#ifdef HAVE_VULKAN
    std::shared_ptr<vkcom::OpBase> initVkCom()
    {
        // TODO: add vkcom implementation
        return std::shared_ptr<vkcom::OpBase>();
    }
#endif  // HAVE_VULKAN

    bool tryFuse(Ptr<dnn::Layer>&) { return false; }

    void getScaleShift(Mat&, Mat&) const {}

=======
>>>>>>> a8c257ce
    int64 getFLOPSPerElement() const { return 3; }
};

struct MishFunctor : public BaseFunctor
{
    typedef MishLayer Layer;

    bool supportBackend(int backendId, int)
    {
        return backendId == DNN_BACKEND_OPENCV ||
               backendId == DNN_BACKEND_CUDA ||
               backendId == DNN_BACKEND_HALIDE || backendId == DNN_BACKEND_INFERENCE_ENGINE_NGRAPH;
    }

    void apply(const float* srcptr, float* dstptr, int len, size_t planeSize, int cn0, int cn1) const
    {
        for( int cn = cn0; cn < cn1; cn++, srcptr += planeSize, dstptr += planeSize )
        {
            for( int i = 0; i < len; i++ )
            {
                float x = srcptr[i];
                dstptr[i] = x * tanh(log(1.0f + exp(x)));
            }
        }
    }

#ifdef HAVE_OPENCL
    bool applyOCL(InputArrayOfArrays inps, OutputArrayOfArrays outs, OutputArrayOfArrays internals)
    {
        std::vector<UMat> inputs;
        std::vector<UMat> outputs;

        inps.getUMatVector(inputs);
        outs.getUMatVector(outputs);
        String buildopt = oclGetTMacro(inputs[0]);

        for (size_t i = 0; i < inputs.size(); i++)
        {
            UMat& src = inputs[i];
            UMat& dst = outputs[i];

            ocl::Kernel kernel("MishForward", ocl::dnn::activations_oclsrc, buildopt);
            kernel.set(0, (int)src.total());
            kernel.set(1, ocl::KernelArg::PtrReadOnly(src));
            kernel.set(2, ocl::KernelArg::PtrWriteOnly(dst));

            size_t gSize = src.total();
            CV_Assert(kernel.run(1, &gSize, NULL, false));
        }

        return true;
    }
#endif

#ifdef HAVE_CUDA
    Ptr<BackendNode> initCUDA(int target, csl::Stream stream)
    {
        return make_cuda_node<cuda4dnn::MishOp>(target, stream);
    }
#endif

#ifdef HAVE_HALIDE
    void attachHalide(const Halide::Expr& input, Halide::Func& top)
    {
        Halide::Var x("x"), y("y"), c("c"), n("n");
        top(x, y, c, n) = input * tanh(log(1.0f + exp(input)));
    }
#endif  // HAVE_HALIDE

#ifdef HAVE_INF_ENGINE
    InferenceEngine::Builder::Layer initInfEngineBuilderAPI()
    {
        CV_Error(Error::StsNotImplemented, "");
    }
#endif  // HAVE_INF_ENGINE

#ifdef HAVE_DNN_NGRAPH
    std::shared_ptr<ngraph::Node> initNgraphAPI(const std::shared_ptr<ngraph::Node>& node)
    {
        float one = 1.0f;
        auto constant = std::make_shared<ngraph::op::Constant>(ngraph::element::f32, ngraph::Shape{1}, &one);
        auto exp_node = std::make_shared<ngraph::op::v0::Exp>(node);
        auto sum = std::make_shared<ngraph::op::v1::Add>(constant, exp_node, ngraph::op::AutoBroadcastType::NUMPY);
        auto log_node = std::make_shared<ngraph::op::v0::Log>(sum);
        auto tanh_node = std::make_shared<ngraph::op::Tanh>(log_node);
        return std::make_shared<ngraph::op::v1::Multiply>(node, tanh_node);
    }
#endif  // HAVE_DNN_NGRAPH

<<<<<<< HEAD
#ifdef HAVE_VULKAN
    std::shared_ptr<vkcom::OpBase> initVkCom()
    {
        // TODO: add vkcom implementation
        return std::shared_ptr<vkcom::OpBase>();
    }
#endif  // HAVE_VULKAN

    bool tryFuse(Ptr<dnn::Layer>&) { return false; }

    void getScaleShift(Mat&, Mat&) const {}

=======
>>>>>>> a8c257ce
    int64 getFLOPSPerElement() const { return 3; }
};

struct SigmoidFunctor : public BaseFunctor
{
    typedef SigmoidLayer Layer;

    bool supportBackend(int backendId, int)
    {
        return backendId == DNN_BACKEND_OPENCV ||
               backendId == DNN_BACKEND_CUDA ||
               backendId == DNN_BACKEND_HALIDE ||
               backendId == DNN_BACKEND_INFERENCE_ENGINE_NN_BUILDER_2019 ||  backendId == DNN_BACKEND_INFERENCE_ENGINE_NGRAPH;
    }

    void apply(const float* srcptr, float* dstptr, int len, size_t planeSize, int cn0, int cn1) const
    {
        for( int cn = cn0; cn < cn1; cn++, srcptr += planeSize, dstptr += planeSize )
        {
            for( int i = 0; i < len; i++ )
            {
                float x = srcptr[i];
                dstptr[i] = 1.f/(1.f + exp(-x));
            }
        }
    }

#ifdef HAVE_OPENCL
    bool applyOCL(InputArrayOfArrays inps, OutputArrayOfArrays outs, OutputArrayOfArrays internals)
    {
        std::vector<UMat> inputs;
        std::vector<UMat> outputs;

        inps.getUMatVector(inputs);
        outs.getUMatVector(outputs);
        String buildopt = oclGetTMacro(inputs[0]);

        for (size_t i = 0; i < inputs.size(); i++)
        {
            UMat& src = inputs[i];
            UMat& dst = outputs[i];

            ocl::Kernel kernel("SigmoidForward", ocl::dnn::activations_oclsrc, buildopt);
            kernel.set(0, (int)src.total());
            kernel.set(1, ocl::KernelArg::PtrReadOnly(src));
            kernel.set(2, ocl::KernelArg::PtrWriteOnly(dst));

            size_t gSize = src.total();
            CV_Assert(kernel.run(1, &gSize, NULL, false));
        }

        return true;
    }
#endif

#ifdef HAVE_CUDA
    Ptr<BackendNode> initCUDA(int target, csl::Stream stream)
    {
        return make_cuda_node<cuda4dnn::SigmoidOp>(target, stream);
    }
#endif

#ifdef HAVE_HALIDE
    void attachHalide(const Halide::Expr& input, Halide::Func& top)
    {
        Halide::Var x("x"), y("y"), c("c"), n("n");
        top(x, y, c, n) = 1.0f / (1.0f + exp(-input));
    }
#endif  // HAVE_HALIDE

#ifdef HAVE_INF_ENGINE
    InferenceEngine::Builder::Layer initInfEngineBuilderAPI()
    {
        return InferenceEngine::Builder::SigmoidLayer("");
    }
#endif  // HAVE_INF_ENGINE

#ifdef HAVE_DNN_NGRAPH
    std::shared_ptr<ngraph::Node> initNgraphAPI(const std::shared_ptr<ngraph::Node>& node)
    {
        return std::make_shared<ngraph::op::Sigmoid>(node);
    }
#endif  // HAVE_DNN_NGRAPH

<<<<<<< HEAD
#ifdef HAVE_VULKAN
    std::shared_ptr<vkcom::OpBase> initVkCom()
    {
        // TODO: add vkcom implementation
        return std::shared_ptr<vkcom::OpBase>();
    }
#endif  // HAVE_VULKAN

    bool tryFuse(Ptr<dnn::Layer>&) { return false; }

    void getScaleShift(Mat&, Mat&) const {}

=======
>>>>>>> a8c257ce
    int64 getFLOPSPerElement() const { return 3; }
};

struct ELUFunctor : public BaseFunctor
{
    typedef ELULayer Layer;

    bool supportBackend(int backendId, int)
    {
        return backendId == DNN_BACKEND_OPENCV ||
               backendId == DNN_BACKEND_CUDA ||
               backendId == DNN_BACKEND_HALIDE ||
               backendId == DNN_BACKEND_INFERENCE_ENGINE_NN_BUILDER_2019 ||  backendId == DNN_BACKEND_INFERENCE_ENGINE_NGRAPH;
    }

    void apply(const float* srcptr, float* dstptr, int len, size_t planeSize, int cn0, int cn1) const
    {
        for( int cn = cn0; cn < cn1; cn++, srcptr += planeSize, dstptr += planeSize )
        {
            for(int i = 0; i < len; i++ )
            {
                float x = srcptr[i];
                dstptr[i] = x >= 0.f ? x : exp(x) - 1;
            }
        }
    }

#ifdef HAVE_OPENCL
    bool applyOCL(InputArrayOfArrays inps, OutputArrayOfArrays outs, OutputArrayOfArrays internals)
    {
        std::vector<UMat> inputs;
        std::vector<UMat> outputs;

        inps.getUMatVector(inputs);
        outs.getUMatVector(outputs);
        String buildopt = oclGetTMacro(inputs[0]);

        for (size_t i = 0; i < inputs.size(); i++)
        {
            UMat& src = inputs[i];
            UMat& dst = outputs[i];

            ocl::Kernel kernel("ELUForward", ocl::dnn::activations_oclsrc, buildopt);
            kernel.set(0, (int)src.total());
            kernel.set(1, ocl::KernelArg::PtrReadOnly(src));
            kernel.set(2, ocl::KernelArg::PtrWriteOnly(dst));

            size_t gSize = src.total();
            CV_Assert(kernel.run(1, &gSize, NULL, false));
        }

        return true;
    }
#endif

#ifdef HAVE_CUDA
    Ptr<BackendNode> initCUDA(int target, csl::Stream stream)
    {
        return make_cuda_node<cuda4dnn::ELUOp>(target, stream);
    }
#endif

#ifdef HAVE_HALIDE
    void attachHalide(const Halide::Expr& input, Halide::Func& top)
    {
        Halide::Var x("x"), y("y"), c("c"), n("n");
        top(x, y, c, n) = select(input >= 0.0f, input, exp(input) - 1);
    }
#endif  // HAVE_HALIDE

#ifdef HAVE_INF_ENGINE
    InferenceEngine::Builder::Layer initInfEngineBuilderAPI()
    {
        return InferenceEngine::Builder::ELULayer("");
    }
#endif  // HAVE_INF_ENGINE

#ifdef HAVE_DNN_NGRAPH
    std::shared_ptr<ngraph::Node> initNgraphAPI(const std::shared_ptr<ngraph::Node>& node)
    {
        return std::make_shared<ngraph::op::Elu>(node, 1.0);
    }
#endif  // HAVE_DNN_NGRAPH

<<<<<<< HEAD
#ifdef HAVE_VULKAN
    std::shared_ptr<vkcom::OpBase> initVkCom()
    {
        // TODO: add vkcom implementation
        return std::shared_ptr<vkcom::OpBase>();
    }
#endif  // HAVE_VULKAN

    bool tryFuse(Ptr<dnn::Layer>&) { return false; }

    void getScaleShift(Mat&, Mat&) const {}

=======
>>>>>>> a8c257ce
    int64 getFLOPSPerElement() const { return 2; }
};

struct AbsValFunctor : public BaseFunctor
{
    typedef AbsLayer Layer;

    bool supportBackend(int backendId, int)
    {
#ifdef HAVE_INF_ENGINE
        if (backendId == DNN_BACKEND_INFERENCE_ENGINE_NN_BUILDER_2019 || backendId == DNN_BACKEND_INFERENCE_ENGINE_NGRAPH)
            return !INF_ENGINE_VER_MAJOR_EQ(INF_ENGINE_RELEASE_2019R1);
#endif
        return backendId == DNN_BACKEND_OPENCV ||
               backendId == DNN_BACKEND_CUDA ||
               backendId == DNN_BACKEND_HALIDE;
    }

    void apply(const float* srcptr, float* dstptr, int len, size_t planeSize, int cn0, int cn1) const
    {
        for( int cn = cn0; cn < cn1; cn++, srcptr += planeSize, dstptr += planeSize )
        {
            for( int i = 0; i < len; i++ )
            {
                float x = srcptr[i];
                dstptr[i] = abs(x);
            }
        }
    }

#ifdef HAVE_OPENCL
    bool applyOCL(InputArrayOfArrays inps, OutputArrayOfArrays outs, OutputArrayOfArrays internals)
    {
        std::vector<UMat> inputs;
        std::vector<UMat> outputs;

        inps.getUMatVector(inputs);
        outs.getUMatVector(outputs);
        String buildopt = oclGetTMacro(inputs[0]);

        for (size_t i = 0; i < inputs.size(); i++)
        {
            UMat& src = inputs[i];
            UMat& dst = outputs[i];

            ocl::Kernel kernel("AbsValForward", ocl::dnn::activations_oclsrc, buildopt);
            kernel.set(0, (int)src.total());
            kernel.set(1, ocl::KernelArg::PtrReadOnly(src));
            kernel.set(2, ocl::KernelArg::PtrWriteOnly(dst));

            size_t gSize = src.total();
            CV_Assert(kernel.run(1, &gSize, NULL, false));
        }

        return true;
    }
#endif

#ifdef HAVE_CUDA
    Ptr<BackendNode> initCUDA(int target, csl::Stream stream)
    {
        return make_cuda_node<cuda4dnn::AbsValOp>(target, stream);
    }
#endif

#ifdef HAVE_HALIDE
    void attachHalide(const Halide::Expr& input, Halide::Func& top)
    {
        Halide::Var x("x"), y("y"), c("c"), n("n");
        top(x, y, c, n) = abs(input);
    }
#endif  // HAVE_HALIDE

#ifdef HAVE_INF_ENGINE
    InferenceEngine::Builder::Layer initInfEngineBuilderAPI()
    {
        return InferenceEngine::Builder::ReLULayer("").setNegativeSlope(-0.999999f);
    }
#endif  // HAVE_INF_ENGINE

#ifdef HAVE_DNN_NGRAPH
    std::shared_ptr<ngraph::Node> initNgraphAPI(const std::shared_ptr<ngraph::Node>& node)
    {
        float coeff = -0.999999f;
        // float coeff = preferableTarget == DNN_TARGET_MYRIAD ? -0.999f : -0.999999f;
        auto slope = std::make_shared<ngraph::op::Constant>(ngraph::element::f32, ngraph::Shape{1}, &coeff);
        return std::make_shared<ngraph::op::PRelu>(node, slope);
    }
#endif  // HAVE_DNN_NGRAPH

<<<<<<< HEAD
#ifdef HAVE_VULKAN
    std::shared_ptr<vkcom::OpBase> initVkCom()
    {
        // TODO: add vkcom implementation
        return std::shared_ptr<vkcom::OpBase>();
    }
#endif  // HAVE_VULKAN

    bool tryFuse(Ptr<dnn::Layer>&) { return false; }

    void getScaleShift(Mat&, Mat&) const {}

=======
>>>>>>> a8c257ce
    int64 getFLOPSPerElement() const { return 1; }
};

struct BNLLFunctor : public BaseFunctor
{
    typedef BNLLLayer Layer;

    bool supportBackend(int backendId, int)
    {
        return backendId == DNN_BACKEND_OPENCV ||
               backendId == DNN_BACKEND_CUDA ||
               backendId == DNN_BACKEND_HALIDE;
    }

    void apply(const float* srcptr, float* dstptr, int len, size_t planeSize, int cn0, int cn1) const
    {
        for( int cn = cn0; cn < cn1; cn++, srcptr += planeSize, dstptr += planeSize )
        {
            for( int i = 0; i < len; i++ )
            {
                float x = srcptr[i];
                // https://github.com/BVLC/caffe/blame/1.0/src/caffe/layers/bnll_layer.cpp#L17
                dstptr[i] = x > 0 ? x + log(1. + exp(-x)) : log(1. + exp(x));
            }
        }
    }

#ifdef HAVE_OPENCL
    bool applyOCL(InputArrayOfArrays inps, OutputArrayOfArrays outs, OutputArrayOfArrays internals)
    {
        std::vector<UMat> inputs;
        std::vector<UMat> outputs;

        inps.getUMatVector(inputs);
        outs.getUMatVector(outputs);
        String buildopt = oclGetTMacro(inputs[0]);

        for (size_t i = 0; i < inputs.size(); i++)
        {
            UMat& src = inputs[i];
            UMat& dst = outputs[i];

            ocl::Kernel kernel("BNLLForward", ocl::dnn::activations_oclsrc, buildopt);
            kernel.set(0, (int)src.total());
            kernel.set(1, ocl::KernelArg::PtrReadOnly(src));
            kernel.set(2, ocl::KernelArg::PtrWriteOnly(dst));

            size_t gSize = src.total();
            CV_Assert(kernel.run(1, &gSize, NULL, false));
        }

        return true;
    }
#endif

#ifdef HAVE_CUDA
    Ptr<BackendNode> initCUDA(int target, csl::Stream stream)
    {
        return make_cuda_node<cuda4dnn::BNLLOp>(target, stream);
    }
#endif

#ifdef HAVE_HALIDE
    void attachHalide(const Halide::Expr& input, Halide::Func& top)
    {
        Halide::Var x("x"), y("y"), c("c"), n("n");
        // https://github.com/BVLC/caffe/blame/1.0/src/caffe/layers/bnll_layer.cpp#L17
        top(x, y, c, n) = max(input, 0) + log(1.0f + exp(-abs(input)));
    }
#endif  // HAVE_HALIDE

#ifdef HAVE_INF_ENGINE
    InferenceEngine::Builder::Layer initInfEngineBuilderAPI()
    {
        CV_Error(Error::StsNotImplemented, "");
    }
#endif  // HAVE_INF_ENGINE

#ifdef HAVE_DNN_NGRAPH
    std::shared_ptr<ngraph::Node> initNgraphAPI(const std::shared_ptr<ngraph::Node>& node)
    {
        CV_Error(Error::StsNotImplemented, "");
    }
#endif  // HAVE_DNN_NGRAPH

<<<<<<< HEAD
#ifdef HAVE_VULKAN
    std::shared_ptr<vkcom::OpBase> initVkCom()
    {
        // TODO: add vkcom implementation
        return std::shared_ptr<vkcom::OpBase>();
    }
#endif  // HAVE_VULKAN

    bool tryFuse(Ptr<dnn::Layer>&) { return false; }

    void getScaleShift(Mat&, Mat&) const {}

=======
>>>>>>> a8c257ce
    int64 getFLOPSPerElement() const { return 5; }
};

struct PowerFunctor : public BaseFunctor
{
    typedef PowerLayer Layer;

    float power, scale, shift;
    float originPower, originScale, originShift;

    explicit PowerFunctor(float power_ = 1.f, float scale_ = 1.f, float shift_ = 0.f)
        : power(power_), scale(scale_), shift(shift_),
          originPower(power_), originScale(scale_), originShift(shift_) {}

    bool supportBackend(int backendId, int targetId)
    {
        if (backendId == DNN_BACKEND_INFERENCE_ENGINE_NN_BUILDER_2019)
            return (targetId != DNN_TARGET_OPENCL && targetId != DNN_TARGET_OPENCL_FP16) || power == 1.0 || power == 0.5;
        if (backendId == DNN_BACKEND_INFERENCE_ENGINE_NGRAPH)
            return true;
        else
            return backendId == DNN_BACKEND_OPENCV ||
                   backendId == DNN_BACKEND_CUDA ||
                   backendId == DNN_BACKEND_HALIDE;
    }

    void finalize()
    {
        power = originPower;
        scale = originScale;
        shift = originShift;
    }

    void apply(const float* srcptr, float* dstptr, int len, size_t planeSize, int cn0, int cn1) const
    {
        float a = scale, b = shift, p = power;
        if( p == 1.f )
        {
            for( int cn = cn0; cn < cn1; cn++, srcptr += planeSize, dstptr += planeSize )
            {
                for( int i = 0; i < len; i++ )
                {
                    float x = srcptr[i];
                    dstptr[i] = a*x + b;
                }
            }
        }
        else
        {
            for( int cn = cn0; cn < cn1; cn++, srcptr += planeSize, dstptr += planeSize )
            {
                for( int i = 0; i < len; i++ )
                {
                    float x = srcptr[i];
                    dstptr[i] = pow(a*x + b, p);
                }
            }
        }
    }

#ifdef HAVE_OPENCL
    bool applyOCL(InputArrayOfArrays inps, OutputArrayOfArrays outs, OutputArrayOfArrays internals)
    {
        std::vector<UMat> inputs;
        std::vector<UMat> outputs;

        inps.getUMatVector(inputs);
        outs.getUMatVector(outputs);
        String buildopt = oclGetTMacro(inputs[0]);

        for (size_t i = 0; i < inputs.size(); i++)
        {
            UMat& src = inputs[i];
            UMat& dst = outputs[i];

            ocl::Kernel kernel("PowForward", ocl::dnn::activations_oclsrc, buildopt);
            kernel.set(0, (int)src.total());
            kernel.set(1, ocl::KernelArg::PtrReadOnly(src));
            kernel.set(2, ocl::KernelArg::PtrWriteOnly(dst));
            kernel.set(3, (float)power);
            kernel.set(4, (float)scale);
            kernel.set(5, (float)shift);

            size_t gSize = src.total();
            CV_Assert(kernel.run(1, &gSize, NULL, false));
        }

        return true;
    }
#endif

#ifdef HAVE_CUDA
    Ptr<BackendNode> initCUDA(int target, csl::Stream stream)
    {
        return make_cuda_node<cuda4dnn::PowerOp>(target, stream, power, scale, shift);
    }
#endif

#ifdef HAVE_HALIDE
    void attachHalide(const Halide::Expr& input, Halide::Func& top)
    {
        Halide::Var x("x"), y("y"), c("c"), n("n");
        Halide::Expr topExpr = (scale == 1.0f ? input : input * scale);
        if (shift)
        {
            topExpr += shift;
        }
        if (power != 1.0f)
        {
            topExpr = pow(topExpr, power);
        }
        top(x, y, c, n) = topExpr;
    }
#endif  // HAVE_HALIDE

#ifdef HAVE_INF_ENGINE
    InferenceEngine::Builder::Layer initInfEngineBuilderAPI()
    {
        return InferenceEngine::Builder::PowerLayer("").setPower(power)
                                                       .setScale(scale)
                                                       .setShift(shift);
    }
#endif  // HAVE_INF_ENGINE

#ifdef HAVE_DNN_NGRAPH
    std::shared_ptr<ngraph::Node> initNgraphAPI(const std::shared_ptr<ngraph::Node>& node)
    {
        auto scale_node = std::make_shared<ngraph::op::Constant>(ngraph::element::f32,
                                                                 ngraph::Shape{1}, &scale);
        auto shift_node = std::make_shared<ngraph::op::Constant>(ngraph::element::f32,
                                                                 ngraph::Shape{1}, &shift);
        auto power_node = std::make_shared<ngraph::op::Constant>(ngraph::element::f32,
                                                                 ngraph::Shape{1}, &power);

        auto mul = std::make_shared<ngraph::op::v1::Multiply>(scale_node, node, ngraph::op::AutoBroadcastType::NUMPY);
        auto scale_shift = std::make_shared<ngraph::op::v1::Add>(mul, shift_node, ngraph::op::AutoBroadcastType::NUMPY);
        return std::make_shared<ngraph::op::v1::Power>(scale_shift, power_node, ngraph::op::AutoBroadcastType::NUMPY);
    }
#endif  // HAVE_DNN_NGRAPH

#ifdef HAVE_VULKAN
    std::shared_ptr<vkcom::OpBase> initVkCom()
    {
        // TODO: add vkcom implementation
        return std::shared_ptr<vkcom::OpBase>();
    }
#endif  // HAVE_VULKAN

    bool tryFuse(Ptr<dnn::Layer>& top)
    {
        if (power != 1.0f && shift != 0.0f)
            return false;

        Mat w, b;
        top->getScaleShift(w, b);
        if ((w.empty() && b.empty()) || w.total() > 1 || b.total() > 1)
            return false;

        float nextScale = w.empty() ? 1.0f : w.at<float>(0);
        float nextShift = b.empty() ? 0.0f : b.at<float>(0);
        scale = std::pow(scale, power) * nextScale;
        shift = nextScale * shift + nextShift;
        return true;
    }

    void getScaleShift(Mat& _scale, Mat& _shift) const
    {
        if (power == 1.0f)
        {
            _scale = Mat(1, 1, CV_32F, Scalar(scale));
            _shift = Mat(1, 1, CV_32F, Scalar(shift));
        }
    }

    int64 getFLOPSPerElement() const { return power == 1 ? 2 : 10; }
};

struct ChannelsPReLUFunctor : public BaseFunctor
{
    typedef ChannelsPReLULayer Layer;
    Mat scale;
#ifdef HAVE_OPENCL
    UMat scale_umat;
#endif

    explicit ChannelsPReLUFunctor(const Mat& scale_=Mat()) : scale(scale_)
    {
    }

    bool supportBackend(int backendId, int)
    {
        return backendId == DNN_BACKEND_OPENCV ||
               backendId == DNN_BACKEND_CUDA ||
               backendId == DNN_BACKEND_HALIDE ||
               backendId == DNN_BACKEND_INFERENCE_ENGINE_NN_BUILDER_2019 || backendId == DNN_BACKEND_INFERENCE_ENGINE_NGRAPH;
    }

    void apply(const float* srcptr, float* dstptr, int len, size_t planeSize, int cn0, int cn1) const
    {
        CV_Assert(scale.isContinuous() && scale.type() == CV_32F);

        const float* scaleptr = scale.ptr<float>();
        CV_Assert( 0 <= cn0 && cn0 < cn1 && cn1 <= (int)scale.total() );

        for( int cn = cn0; cn < cn1; cn++, srcptr += planeSize, dstptr += planeSize )
        {
            float s = scaleptr[cn];
            int i = 0;
        #if CV_SIMD128
            v_float32x4 s4 = v_setall_f32(s), z = v_setzero_f32();
            for( ; i <= len - 16; i += 16 )
            {
                v_float32x4 x0 = v_load(srcptr + i);
                v_float32x4 x1 = v_load(srcptr + i + 4);
                v_float32x4 x2 = v_load(srcptr + i + 8);
                v_float32x4 x3 = v_load(srcptr + i + 12);
                x0 = v_select(x0 >= z, x0, x0*s4);
                x1 = v_select(x1 >= z, x1, x1*s4);
                x2 = v_select(x2 >= z, x2, x2*s4);
                x3 = v_select(x3 >= z, x3, x3*s4);
                v_store(dstptr + i, x0);
                v_store(dstptr + i + 4, x1);
                v_store(dstptr + i + 8, x2);
                v_store(dstptr + i + 12, x3);
            }
        #endif
            for( ; i < len; i++ )
            {
                float x = srcptr[i];
                dstptr[i] = x >= 0.f ? x : s*x;
            }
        }
    }

#ifdef HAVE_OPENCL
    bool applyOCL(InputArrayOfArrays inps, OutputArrayOfArrays outs, OutputArrayOfArrays internals)
    {
        if (scale_umat.empty())
            scale.copyTo(scale_umat);

        std::vector<UMat> inputs;
        std::vector<UMat> outputs;

        inps.getUMatVector(inputs);
        outs.getUMatVector(outputs);
        String buildopt = oclGetTMacro(inputs[0]);

        for (size_t i = 0; i < inputs.size(); i++)
        {
            UMat& src = inputs[i];
            UMat& dst = outputs[i];

            ocl::Kernel kernel("PReLUForward", ocl::dnn::activations_oclsrc, buildopt);
            kernel.set(0, (int)src.total());
            kernel.set(1, (int)src.size[1]);
            kernel.set(2, (int)total(shape(src), 2));
            kernel.set(3, ocl::KernelArg::PtrReadOnly(src));
            kernel.set(4, ocl::KernelArg::PtrWriteOnly(dst));
            kernel.set(5, ocl::KernelArg::PtrReadOnly(scale_umat));

            size_t gSize = src.total();
            CV_Assert(kernel.run(1, &gSize, NULL, false));
        }

        return true;
    }
#endif

#ifdef HAVE_CUDA
    Ptr<BackendNode> initCUDA(int target, csl::Stream stream)
    {
        return make_cuda_node<cuda4dnn::ChannelwiseReLUOp>(target, stream, scale);
    }
#endif

#ifdef HAVE_HALIDE
    void attachHalide(const Halide::Expr& input, Halide::Func& top)
    {
        Halide::Var x("x"), y("y"), c("c"), n("n");
        auto weights = wrapToHalideBuffer(scale, {(int)scale.total()});
        top(x, y, c, n) = select(input >= 0.0f, input, weights(c) * input);
    }
#endif  // HAVE_HALIDE

#ifdef HAVE_INF_ENGINE
    InferenceEngine::Builder::Layer initInfEngineBuilderAPI()
    {
        InferenceEngine::Builder::Layer l = InferenceEngine::Builder::PReLULayer("");
        const size_t numChannels = scale.total();
        addConstantData("weights", wrapToInfEngineBlob(scale, {numChannels}, InferenceEngine::Layout::C), l);
        return l;
    }
#endif  // HAVE_INF_ENGINE

#ifdef HAVE_DNN_NGRAPH
    std::shared_ptr<ngraph::Node> initNgraphAPI(const std::shared_ptr<ngraph::Node>& node)
    {
        const size_t numChannels = scale.total();
        auto slope = std::make_shared<ngraph::op::Constant>(ngraph::element::f32, ngraph::Shape{numChannels}, scale.data);
        return std::make_shared<ngraph::op::PRelu>(node, slope);
    }
#endif  // HAVE_DNN_NGRAPH

<<<<<<< HEAD
#ifdef HAVE_VULKAN
    std::shared_ptr<vkcom::OpBase> initVkCom()
    {
        // TODO: add vkcom implementation
        return std::shared_ptr<vkcom::OpBase>();
    }
#endif  // HAVE_VULKAN

    bool tryFuse(Ptr<dnn::Layer>&) { return false; }

    void getScaleShift(Mat&, Mat&) const {}

=======
>>>>>>> a8c257ce
    int64 getFLOPSPerElement() const { return 1; }
};

#define ACTIVATION_CREATOR_FOR(_Layer, _Functor, ...) \
Ptr<_Layer> _Layer::create() { \
    return return Ptr<_Layer>( new ElementWiseLayer<_Functor>(_Functor()) ); }


Ptr<ReLULayer> ReLULayer::create(const LayerParams& params)
{
    float negativeSlope = params.get<float>("negative_slope", 0.f);
    Ptr<ReLULayer> l(new ElementWiseLayer<ReLUFunctor>(ReLUFunctor(negativeSlope)));
    l->setParamsFrom(params);
    l->negativeSlope = negativeSlope;

    return l;
}

Ptr<ReLU6Layer> ReLU6Layer::create(const LayerParams& params)
{
    float minValue = params.get<float>("min_value", 0.0f);
    float maxValue = params.get<float>("max_value", 6.0f);
    Ptr<ReLU6Layer> l(new ElementWiseLayer<ReLU6Functor>(ReLU6Functor(minValue, maxValue)));
    l->setParamsFrom(params);
    l->minValue = minValue;
    l->maxValue = maxValue;

    return l;
}

Ptr<TanHLayer> TanHLayer::create(const LayerParams& params)
{
    Ptr<TanHLayer> l(new ElementWiseLayer<TanHFunctor>());
    l->setParamsFrom(params);

    return l;
}

Ptr<SwishLayer> SwishLayer::create(const LayerParams& params)
{
    Ptr<SwishLayer> l(new ElementWiseLayer<SwishFunctor>());
    l->setParamsFrom(params);

    return l;
}

Ptr<MishLayer> MishLayer::create(const LayerParams& params)
{
    Ptr<MishLayer> l(new ElementWiseLayer<MishFunctor>());
    l->setParamsFrom(params);

    return l;
}

Ptr<SigmoidLayer> SigmoidLayer::create(const LayerParams& params)
{
    Ptr<SigmoidLayer> l(new ElementWiseLayer<SigmoidFunctor>());
    l->setParamsFrom(params);

    return l;
}

Ptr<ELULayer> ELULayer::create(const LayerParams& params)
{
    Ptr<ELULayer> l(new ElementWiseLayer<ELUFunctor>(ELUFunctor()));
    l->setParamsFrom(params);

    return l;
}

Ptr<AbsLayer> AbsLayer::create(const LayerParams& params)
{
    Ptr<AbsLayer> l(new ElementWiseLayer<AbsValFunctor>());
    l->setParamsFrom(params);

    return l;
}

Ptr<BNLLLayer> BNLLLayer::create(const LayerParams& params)
{
    Ptr<BNLLLayer> l(new ElementWiseLayer<BNLLFunctor>());
    l->setParamsFrom(params);

    return l;
}

Ptr<PowerLayer> PowerLayer::create(const LayerParams& params)
{
    float power = params.get<float>("power", 1.0f);
    float scale = params.get<float>("scale", 1.0f);
    float shift = params.get<float>("shift", 0.0f);
    Ptr<PowerLayer> l(new ElementWiseLayer<PowerFunctor>(PowerFunctor(power, scale, shift)));
    l->setParamsFrom(params);
    l->power = power;
    l->scale = scale;
    l->shift = shift;

    return l;
}

Ptr<Layer> ChannelsPReLULayer::create(const LayerParams& params)
{
    CV_Assert(params.blobs.size() == 1);
    if (params.blobs[0].total() == 1)
    {
        LayerParams reluParams = params;
        reluParams.set("negative_slope", params.blobs[0].at<float>(0));
        return ReLULayer::create(reluParams);
    }
    Ptr<ChannelsPReLULayer> l(new ElementWiseLayer<ChannelsPReLUFunctor>(ChannelsPReLUFunctor(params.blobs[0])));
    l->setParamsFrom(params);

    return l;
}

}
}<|MERGE_RESOLUTION|>--- conflicted
+++ resolved
@@ -426,7 +426,6 @@
     }
 #endif  // HAVE_DNN_NGRAPH
 
-<<<<<<< HEAD
 #ifdef HAVE_VULKAN
     std::shared_ptr<vkcom::OpBase> initVkCom()
     {
@@ -435,12 +434,6 @@
     }
 #endif  // HAVE_VULKAN
 
-    bool tryFuse(Ptr<dnn::Layer>&) { return false; }
-
-    void getScaleShift(Mat&, Mat&) const {}
-
-=======
->>>>>>> a8c257ce
     int64 getFLOPSPerElement() const { return 1; }
 };
 
@@ -556,7 +549,6 @@
     }
 #endif  // HAVE_DNN_NGRAPH
 
-<<<<<<< HEAD
 #ifdef HAVE_VULKAN
     std::shared_ptr<vkcom::OpBase> initVkCom()
     {
@@ -565,12 +557,6 @@
     }
 #endif  // HAVE_VULKAN
 
-    bool tryFuse(Ptr<dnn::Layer>&) { return false; }
-
-    void getScaleShift(Mat&, Mat&) const {}
-
-=======
->>>>>>> a8c257ce
     int64 getFLOPSPerElement() const { return 2; }
 };
 
@@ -655,7 +641,6 @@
     }
 #endif  // HAVE_DNN_NGRAPH
 
-<<<<<<< HEAD
 #ifdef HAVE_VULKAN
     std::shared_ptr<vkcom::OpBase> initVkCom()
     {
@@ -664,12 +649,6 @@
     }
 #endif  // HAVE_VULKAN
 
-    bool tryFuse(Ptr<dnn::Layer>&) { return false; }
-
-    void getScaleShift(Mat&, Mat&) const {}
-
-=======
->>>>>>> a8c257ce
     int64 getFLOPSPerElement() const { return 1; }
 };
 
@@ -754,7 +733,6 @@
     }
 #endif  // HAVE_DNN_NGRAPH
 
-<<<<<<< HEAD
 #ifdef HAVE_VULKAN
     std::shared_ptr<vkcom::OpBase> initVkCom()
     {
@@ -763,12 +741,6 @@
     }
 #endif  // HAVE_VULKAN
 
-    bool tryFuse(Ptr<dnn::Layer>&) { return false; }
-
-    void getScaleShift(Mat&, Mat&) const {}
-
-=======
->>>>>>> a8c257ce
     int64 getFLOPSPerElement() const { return 3; }
 };
 
@@ -858,7 +830,6 @@
     }
 #endif  // HAVE_DNN_NGRAPH
 
-<<<<<<< HEAD
 #ifdef HAVE_VULKAN
     std::shared_ptr<vkcom::OpBase> initVkCom()
     {
@@ -867,12 +838,6 @@
     }
 #endif  // HAVE_VULKAN
 
-    bool tryFuse(Ptr<dnn::Layer>&) { return false; }
-
-    void getScaleShift(Mat&, Mat&) const {}
-
-=======
->>>>>>> a8c257ce
     int64 getFLOPSPerElement() const { return 3; }
 };
 
@@ -957,7 +922,6 @@
     }
 #endif  // HAVE_DNN_NGRAPH
 
-<<<<<<< HEAD
 #ifdef HAVE_VULKAN
     std::shared_ptr<vkcom::OpBase> initVkCom()
     {
@@ -966,12 +930,6 @@
     }
 #endif  // HAVE_VULKAN
 
-    bool tryFuse(Ptr<dnn::Layer>&) { return false; }
-
-    void getScaleShift(Mat&, Mat&) const {}
-
-=======
->>>>>>> a8c257ce
     int64 getFLOPSPerElement() const { return 3; }
 };
 
@@ -1056,7 +1014,6 @@
     }
 #endif  // HAVE_DNN_NGRAPH
 
-<<<<<<< HEAD
 #ifdef HAVE_VULKAN
     std::shared_ptr<vkcom::OpBase> initVkCom()
     {
@@ -1065,12 +1022,6 @@
     }
 #endif  // HAVE_VULKAN
 
-    bool tryFuse(Ptr<dnn::Layer>&) { return false; }
-
-    void getScaleShift(Mat&, Mat&) const {}
-
-=======
->>>>>>> a8c257ce
     int64 getFLOPSPerElement() const { return 2; }
 };
 
@@ -1161,7 +1112,6 @@
     }
 #endif  // HAVE_DNN_NGRAPH
 
-<<<<<<< HEAD
 #ifdef HAVE_VULKAN
     std::shared_ptr<vkcom::OpBase> initVkCom()
     {
@@ -1170,12 +1120,6 @@
     }
 #endif  // HAVE_VULKAN
 
-    bool tryFuse(Ptr<dnn::Layer>&) { return false; }
-
-    void getScaleShift(Mat&, Mat&) const {}
-
-=======
->>>>>>> a8c257ce
     int64 getFLOPSPerElement() const { return 1; }
 };
 
@@ -1261,7 +1205,6 @@
     }
 #endif  // HAVE_DNN_NGRAPH
 
-<<<<<<< HEAD
 #ifdef HAVE_VULKAN
     std::shared_ptr<vkcom::OpBase> initVkCom()
     {
@@ -1270,12 +1213,6 @@
     }
 #endif  // HAVE_VULKAN
 
-    bool tryFuse(Ptr<dnn::Layer>&) { return false; }
-
-    void getScaleShift(Mat&, Mat&) const {}
-
-=======
->>>>>>> a8c257ce
     int64 getFLOPSPerElement() const { return 5; }
 };
 
@@ -1579,7 +1516,6 @@
     }
 #endif  // HAVE_DNN_NGRAPH
 
-<<<<<<< HEAD
 #ifdef HAVE_VULKAN
     std::shared_ptr<vkcom::OpBase> initVkCom()
     {
@@ -1588,12 +1524,6 @@
     }
 #endif  // HAVE_VULKAN
 
-    bool tryFuse(Ptr<dnn::Layer>&) { return false; }
-
-    void getScaleShift(Mat&, Mat&) const {}
-
-=======
->>>>>>> a8c257ce
     int64 getFLOPSPerElement() const { return 1; }
 };
 
