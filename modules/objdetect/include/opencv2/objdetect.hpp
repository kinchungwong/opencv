/*M///////////////////////////////////////////////////////////////////////////////////////
//
//  IMPORTANT: READ BEFORE DOWNLOADING, COPYING, INSTALLING OR USING.
//
//  By downloading, copying, installing or using the software you agree to this license.
//  If you do not agree to this license, do not download, install,
//  copy or use the software.
//
//
//                          License Agreement
//                For Open Source Computer Vision Library
//
// Copyright (C) 2000-2008, Intel Corporation, all rights reserved.
// Copyright (C) 2009, Willow Garage Inc., all rights reserved.
// Copyright (C) 2013, OpenCV Foundation, all rights reserved.
// Third party copyrights are property of their respective owners.
//
// Redistribution and use in source and binary forms, with or without modification,
// are permitted provided that the following conditions are met:
//
//   * Redistribution's of source code must retain the above copyright notice,
//     this list of conditions and the following disclaimer.
//
//   * Redistribution's in binary form must reproduce the above copyright notice,
//     this list of conditions and the following disclaimer in the documentation
//     and/or other materials provided with the distribution.
//
//   * The name of the copyright holders may not be used to endorse or promote products
//     derived from this software without specific prior written permission.
//
// This software is provided by the copyright holders and contributors "as is" and
// any express or implied warranties, including, but not limited to, the implied
// warranties of merchantability and fitness for a particular purpose are disclaimed.
// In no event shall the Intel Corporation or contributors be liable for any direct,
// indirect, incidental, special, exemplary, or consequential damages
// (including, but not limited to, procurement of substitute goods or services;
// loss of use, data, or profits; or business interruption) however caused
// and on any theory of liability, whether in contract, strict liability,
// or tort (including negligence or otherwise) arising in any way out of
// the use of this software, even if advised of the possibility of such damage.
//
//M*/

#ifndef OPENCV_OBJDETECT_HPP
#define OPENCV_OBJDETECT_HPP

#include "opencv2/core.hpp"

/**
@defgroup objdetect Object Detection

Haar Feature-based Cascade Classifier for Object Detection
----------------------------------------------------------

The object detector described below has been initially proposed by Paul Viola @cite Viola01 and
improved by Rainer Lienhart @cite Lienhart02 .

First, a classifier (namely a *cascade of boosted classifiers working with haar-like features*) is
trained with a few hundred sample views of a particular object (i.e., a face or a car), called
positive examples, that are scaled to the same size (say, 20x20), and negative examples - arbitrary
images of the same size.

After a classifier is trained, it can be applied to a region of interest (of the same size as used
during the training) in an input image. The classifier outputs a "1" if the region is likely to show
the object (i.e., face/car), and "0" otherwise. To search for the object in the whole image one can
move the search window across the image and check every location using the classifier. The
classifier is designed so that it can be easily "resized" in order to be able to find the objects of
interest at different sizes, which is more efficient than resizing the image itself. So, to find an
object of an unknown size in the image the scan procedure should be done several times at different
scales.

The word "cascade" in the classifier name means that the resultant classifier consists of several
simpler classifiers (*stages*) that are applied subsequently to a region of interest until at some
stage the candidate is rejected or all the stages are passed. The word "boosted" means that the
classifiers at every stage of the cascade are complex themselves and they are built out of basic
classifiers using one of four different boosting techniques (weighted voting). Currently Discrete
Adaboost, Real Adaboost, Gentle Adaboost and Logitboost are supported. The basic classifiers are
decision-tree classifiers with at least 2 leaves. Haar-like features are the input to the basic
classifiers, and are calculated as described below. The current algorithm uses the following
Haar-like features:

![image](pics/haarfeatures.png)

The feature used in a particular classifier is specified by its shape (1a, 2b etc.), position within
the region of interest and the scale (this scale is not the same as the scale used at the detection
stage, though these two scales are multiplied). For example, in the case of the third line feature
(2c) the response is calculated as the difference between the sum of image pixels under the
rectangle covering the whole feature (including the two white stripes and the black stripe in the
middle) and the sum of the image pixels under the black stripe multiplied by 3 in order to
compensate for the differences in the size of areas. The sums of pixel values over a rectangular
regions are calculated rapidly using integral images (see below and the integral description).

To see the object detector at work, have a look at the facedetect demo:
<https://github.com/opencv/opencv/tree/master/samples/cpp/dbt_face_detection.cpp>

The following reference is for the detection part only. There is a separate application called
opencv_traincascade that can train a cascade of boosted classifiers from a set of samples.

@note In the new C++ interface it is also possible to use LBP (local binary pattern) features in
addition to Haar-like features. .. [Viola01] Paul Viola and Michael J. Jones. Rapid Object Detection
using a Boosted Cascade of Simple Features. IEEE CVPR, 2001. The paper is available online at
<http://research.microsoft.com/en-us/um/people/viola/Pubs/Detect/violaJones_CVPR2001.pdf>

@{
    @defgroup objdetect_c C API
@}
 */

typedef struct CvHaarClassifierCascade CvHaarClassifierCascade;

namespace cv
{

//! @addtogroup objdetect
//! @{

///////////////////////////// Object Detection ////////////////////////////

//! class for grouping object candidates, detected by Cascade Classifier, HOG etc.
//! instance of the class is to be passed to cv::partition (see cxoperations.hpp)
class CV_EXPORTS SimilarRects
{
public:
    SimilarRects(double _eps) : eps(_eps) {}
    inline bool operator()(const Rect& r1, const Rect& r2) const
    {
        double delta = eps * ((std::min)(r1.width, r2.width) + (std::min)(r1.height, r2.height)) * 0.5;
        return std::abs(r1.x - r2.x) <= delta &&
            std::abs(r1.y - r2.y) <= delta &&
            std::abs(r1.x + r1.width - r2.x - r2.width) <= delta &&
            std::abs(r1.y + r1.height - r2.y - r2.height) <= delta;
    }
    double eps;
};

/** @brief Groups the object candidate rectangles.

@param rectList Input/output vector of rectangles. Output vector includes retained and grouped
rectangles. (The Python list is not modified in place.)
@param groupThreshold Minimum possible number of rectangles minus 1. The threshold is used in a
group of rectangles to retain it.
@param eps Relative difference between sides of the rectangles to merge them into a group.

The function is a wrapper for the generic function partition . It clusters all the input rectangles
using the rectangle equivalence criteria that combines rectangles with similar sizes and similar
locations. The similarity is defined by eps. When eps=0 , no clustering is done at all. If
\f$\texttt{eps}\rightarrow +\inf\f$ , all the rectangles are put in one cluster. Then, the small
clusters containing less than or equal to groupThreshold rectangles are rejected. In each other
cluster, the average rectangle is computed and put into the output rectangle list.
 */
CV_EXPORTS   void groupRectangles(std::vector<Rect>& rectList, int groupThreshold, double eps = 0.2);
/** @overload */
CV_EXPORTS_W void groupRectangles(CV_IN_OUT std::vector<Rect>& rectList, CV_OUT std::vector<int>& weights,
                                  int groupThreshold, double eps = 0.2);
/** @overload */
CV_EXPORTS   void groupRectangles(std::vector<Rect>& rectList, int groupThreshold,
                                  double eps, std::vector<int>* weights, std::vector<double>* levelWeights );
/** @overload */
CV_EXPORTS   void groupRectangles(std::vector<Rect>& rectList, std::vector<int>& rejectLevels,
                                  std::vector<double>& levelWeights, int groupThreshold, double eps = 0.2);
/** @overload */
CV_EXPORTS   void groupRectangles_meanshift(std::vector<Rect>& rectList, std::vector<double>& foundWeights,
                                            std::vector<double>& foundScales,
                                            double detectThreshold = 0.0, Size winDetSize = Size(64, 128));

template<> struct DefaultDeleter<CvHaarClassifierCascade>{ CV_EXPORTS void operator ()(CvHaarClassifierCascade* obj) const; };

enum { CASCADE_DO_CANNY_PRUNING    = 1,
       CASCADE_SCALE_IMAGE         = 2,
       CASCADE_FIND_BIGGEST_OBJECT = 4,
       CASCADE_DO_ROUGH_SEARCH     = 8
     };

class CV_EXPORTS_W BaseCascadeClassifier : public Algorithm
{
public:
    virtual ~BaseCascadeClassifier();
    virtual bool empty() const CV_OVERRIDE = 0;
    virtual bool load( const String& filename ) = 0;
    virtual void detectMultiScale( InputArray image,
                           CV_OUT std::vector<Rect>& objects,
                           double scaleFactor,
                           int minNeighbors, int flags,
                           Size minSize, Size maxSize ) = 0;

    virtual void detectMultiScale( InputArray image,
                           CV_OUT std::vector<Rect>& objects,
                           CV_OUT std::vector<int>& numDetections,
                           double scaleFactor,
                           int minNeighbors, int flags,
                           Size minSize, Size maxSize ) = 0;

    virtual void detectMultiScale( InputArray image,
                                   CV_OUT std::vector<Rect>& objects,
                                   CV_OUT std::vector<int>& rejectLevels,
                                   CV_OUT std::vector<double>& levelWeights,
                                   double scaleFactor,
                                   int minNeighbors, int flags,
                                   Size minSize, Size maxSize,
                                   bool outputRejectLevels ) = 0;

    virtual bool isOldFormatCascade() const = 0;
    virtual Size getOriginalWindowSize() const = 0;
    virtual int getFeatureType() const = 0;
    virtual void* getOldCascade() = 0;

    class CV_EXPORTS MaskGenerator
    {
    public:
        virtual ~MaskGenerator() {}
        virtual Mat generateMask(const Mat& src)=0;
        virtual void initializeMask(const Mat& /*src*/) { }
    };
    virtual void setMaskGenerator(const Ptr<MaskGenerator>& maskGenerator) = 0;
    virtual Ptr<MaskGenerator> getMaskGenerator() = 0;
};

/** @example samples/cpp/facedetect.cpp
This program demonstrates usage of the Cascade classifier class
\image html Cascade_Classifier_Tutorial_Result_Haar.jpg "Sample screenshot" width=321 height=254
*/
/** @brief Cascade classifier class for object detection.
 */
class CV_EXPORTS_W CascadeClassifier
{
public:
    CV_WRAP CascadeClassifier();
    /** @brief Loads a classifier from a file.

    @param filename Name of the file from which the classifier is loaded.
     */
    CV_WRAP CascadeClassifier(const String& filename);
    ~CascadeClassifier();
    /** @brief Checks whether the classifier has been loaded.
    */
    CV_WRAP bool empty() const;
    /** @brief Loads a classifier from a file.

    @param filename Name of the file from which the classifier is loaded. The file may contain an old
    HAAR classifier trained by the haartraining application or a new cascade classifier trained by the
    traincascade application.
     */
    CV_WRAP bool load( const String& filename );
    /** @brief Reads a classifier from a FileStorage node.

    @note The file may contain a new cascade classifier (trained traincascade application) only.
     */
    CV_WRAP bool read( const FileNode& node );

    /** @brief Detects objects of different sizes in the input image. The detected objects are returned as a list
    of rectangles.

    @param image Matrix of the type CV_8U containing an image where objects are detected.
    @param objects Vector of rectangles where each rectangle contains the detected object, the
    rectangles may be partially outside the original image.
    @param scaleFactor Parameter specifying how much the image size is reduced at each image scale.
    @param minNeighbors Parameter specifying how many neighbors each candidate rectangle should have
    to retain it.
    @param flags Parameter with the same meaning for an old cascade as in the function
    cvHaarDetectObjects. It is not used for a new cascade.
    @param minSize Minimum possible object size. Objects smaller than that are ignored.
    @param maxSize Maximum possible object size. Objects larger than that are ignored. If `maxSize == minSize` model is evaluated on single scale.

    The function is parallelized with the TBB library.

    @note
       -   (Python) A face detection example using cascade classifiers can be found at
            opencv_source_code/samples/python/facedetect.py
    */
    CV_WRAP void detectMultiScale( InputArray image,
                          CV_OUT std::vector<Rect>& objects,
                          double scaleFactor = 1.1,
                          int minNeighbors = 3, int flags = 0,
                          Size minSize = Size(),
                          Size maxSize = Size() );

    /** @overload
    @param image Matrix of the type CV_8U containing an image where objects are detected.
    @param objects Vector of rectangles where each rectangle contains the detected object, the
    rectangles may be partially outside the original image.
    @param numDetections Vector of detection numbers for the corresponding objects. An object's number
    of detections is the number of neighboring positively classified rectangles that were joined
    together to form the object.
    @param scaleFactor Parameter specifying how much the image size is reduced at each image scale.
    @param minNeighbors Parameter specifying how many neighbors each candidate rectangle should have
    to retain it.
    @param flags Parameter with the same meaning for an old cascade as in the function
    cvHaarDetectObjects. It is not used for a new cascade.
    @param minSize Minimum possible object size. Objects smaller than that are ignored.
    @param maxSize Maximum possible object size. Objects larger than that are ignored. If `maxSize == minSize` model is evaluated on single scale.
    */
    CV_WRAP_AS(detectMultiScale2) void detectMultiScale( InputArray image,
                          CV_OUT std::vector<Rect>& objects,
                          CV_OUT std::vector<int>& numDetections,
                          double scaleFactor=1.1,
                          int minNeighbors=3, int flags=0,
                          Size minSize=Size(),
                          Size maxSize=Size() );

    /** @overload
    This function allows you to retrieve the final stage decision certainty of classification.
    For this, one needs to set `outputRejectLevels` on true and provide the `rejectLevels` and `levelWeights` parameter.
    For each resulting detection, `levelWeights` will then contain the certainty of classification at the final stage.
    This value can then be used to separate strong from weaker classifications.

    A code sample on how to use it efficiently can be found below:
    @code
    Mat img;
    vector<double> weights;
    vector<int> levels;
    vector<Rect> detections;
    CascadeClassifier model("/path/to/your/model.xml");
    model.detectMultiScale(img, detections, levels, weights, 1.1, 3, 0, Size(), Size(), true);
    cerr << "Detection " << detections[0] << " with weight " << weights[0] << endl;
    @endcode
    */
    CV_WRAP_AS(detectMultiScale3) void detectMultiScale( InputArray image,
                                  CV_OUT std::vector<Rect>& objects,
                                  CV_OUT std::vector<int>& rejectLevels,
                                  CV_OUT std::vector<double>& levelWeights,
                                  double scaleFactor = 1.1,
                                  int minNeighbors = 3, int flags = 0,
                                  Size minSize = Size(),
                                  Size maxSize = Size(),
                                  bool outputRejectLevels = false );

    CV_WRAP bool isOldFormatCascade() const;
    CV_WRAP Size getOriginalWindowSize() const;
    CV_WRAP int getFeatureType() const;
    void* getOldCascade();

    CV_WRAP static bool convert(const String& oldcascade, const String& newcascade);

    void setMaskGenerator(const Ptr<BaseCascadeClassifier::MaskGenerator>& maskGenerator);
    Ptr<BaseCascadeClassifier::MaskGenerator> getMaskGenerator();

    Ptr<BaseCascadeClassifier> cc;
};

CV_EXPORTS Ptr<BaseCascadeClassifier::MaskGenerator> createFaceDetectionMaskGenerator();

//////////////// HOG (Histogram-of-Oriented-Gradients) Descriptor and Object Detector //////////////

//! struct for detection region of interest (ROI)
struct DetectionROI
{
   //! scale(size) of the bounding box
   double scale;
   //! set of requested locations to be evaluated
   std::vector<cv::Point> locations;
   //! vector that will contain confidence values for each location
   std::vector<double> confidences;
};

/**@brief Implementation of HOG (Histogram of Oriented Gradients) descriptor and object detector.

the HOG descriptor algorithm introduced by Navneet Dalal and Bill Triggs @cite Dalal2005 .

useful links:

https://hal.inria.fr/inria-00548512/document/

https://en.wikipedia.org/wiki/Histogram_of_oriented_gradients

https://software.intel.com/en-us/ipp-dev-reference-histogram-of-oriented-gradients-hog-descriptor

http://www.learnopencv.com/histogram-of-oriented-gradients

http://www.learnopencv.com/handwritten-digits-classification-an-opencv-c-python-tutorial

 */
struct CV_EXPORTS_W HOGDescriptor
{
public:
    enum HistogramNormType { L2Hys = 0 //!< Default histogramNormType
         };
    enum { DEFAULT_NLEVELS = 64 //!< Default nlevels value.
         };
    enum DescriptorStorageFormat { DESCR_FORMAT_COL_BY_COL, DESCR_FORMAT_ROW_BY_ROW };

    /**@brief Creates the HOG descriptor and detector with default params.

    aqual to HOGDescriptor(Size(64,128), Size(16,16), Size(8,8), Size(8,8), 9 )
    */
    CV_WRAP HOGDescriptor() : winSize(64,128), blockSize(16,16), blockStride(8,8),
        cellSize(8,8), nbins(9), derivAperture(1), winSigma(-1),
        histogramNormType(HOGDescriptor::L2Hys), L2HysThreshold(0.2), gammaCorrection(true),
        free_coef(-1.f), nlevels(HOGDescriptor::DEFAULT_NLEVELS), signedGradient(false)
    {}

    /** @overload
    @param _winSize sets winSize with given value.
    @param _blockSize sets blockSize with given value.
    @param _blockStride sets blockStride with given value.
    @param _cellSize sets cellSize with given value.
    @param _nbins sets nbins with given value.
    @param _derivAperture sets derivAperture with given value.
    @param _winSigma sets winSigma with given value.
    @param _histogramNormType sets histogramNormType with given value.
    @param _L2HysThreshold sets L2HysThreshold with given value.
    @param _gammaCorrection sets gammaCorrection with given value.
    @param _nlevels sets nlevels with given value.
    @param _signedGradient sets signedGradient with given value.
    */
    CV_WRAP HOGDescriptor(Size _winSize, Size _blockSize, Size _blockStride,
                  Size _cellSize, int _nbins, int _derivAperture=1, double _winSigma=-1,
                  HOGDescriptor::HistogramNormType _histogramNormType=HOGDescriptor::L2Hys,
                  double _L2HysThreshold=0.2, bool _gammaCorrection=false,
                  int _nlevels=HOGDescriptor::DEFAULT_NLEVELS, bool _signedGradient=false)
    : winSize(_winSize), blockSize(_blockSize), blockStride(_blockStride), cellSize(_cellSize),
    nbins(_nbins), derivAperture(_derivAperture), winSigma(_winSigma),
    histogramNormType(_histogramNormType), L2HysThreshold(_L2HysThreshold),
    gammaCorrection(_gammaCorrection), free_coef(-1.f), nlevels(_nlevels), signedGradient(_signedGradient)
    {}

    /** @overload
    @param filename The file name containing HOGDescriptor properties and coefficients for the linear SVM classifier.
    */
    CV_WRAP HOGDescriptor(const String& filename)
    {
        load(filename);
    }

    /** @overload
    @param d the HOGDescriptor which cloned to create a new one.
    */
    HOGDescriptor(const HOGDescriptor& d)
    {
        d.copyTo(*this);
    }

    /**@brief Default destructor.
    */
    virtual ~HOGDescriptor() {}

    /**@brief Returns the number of coefficients required for the classification.
    */
    CV_WRAP size_t getDescriptorSize() const;

    /** @brief Checks if detector size equal to descriptor size.
    */
    CV_WRAP bool checkDetectorSize() const;

    /** @brief Returns winSigma value
    */
    CV_WRAP double getWinSigma() const;

    /**@example samples/cpp/peopledetect.cpp
    */
    /**@brief Sets coefficients for the linear SVM classifier.
    @param svmdetector coefficients for the linear SVM classifier.
    */
    CV_WRAP virtual void setSVMDetector(InputArray svmdetector);

    /** @brief Reads HOGDescriptor parameters from a cv::FileNode.
    @param fn File node
    */
    virtual bool read(FileNode& fn);

    /** @brief Stores HOGDescriptor parameters in a cv::FileStorage.
    @param fs File storage
    @param objname Object name
    */
    virtual void write(FileStorage& fs, const String& objname) const;

    /** @brief loads HOGDescriptor parameters and coefficients for the linear SVM classifier from a file.
    @param filename Path of the file to read.
    @param objname The optional name of the node to read (if empty, the first top-level node will be used).
    */
    CV_WRAP virtual bool load(const String& filename, const String& objname = String());

    /** @brief saves HOGDescriptor parameters and coefficients for the linear SVM classifier to a file
    @param filename File name
    @param objname Object name
    */
    CV_WRAP virtual void save(const String& filename, const String& objname = String()) const;

    /** @brief clones the HOGDescriptor
    @param c cloned HOGDescriptor
    */
    virtual void copyTo(HOGDescriptor& c) const;

    /**@example samples/cpp/train_HOG.cpp
    */
    /** @brief Computes HOG descriptors of given image.
    @param img Matrix of the type CV_8U containing an image where HOG features will be calculated.
    @param descriptors Matrix of the type CV_32F
    @param winStride Window stride. It must be a multiple of block stride.
    @param padding Padding
    @param locations Vector of Point
    */
    CV_WRAP virtual void compute(InputArray img,
                         CV_OUT std::vector<float>& descriptors,
                         Size winStride = Size(), Size padding = Size(),
                         const std::vector<Point>& locations = std::vector<Point>()) const;

    /** @brief Performs object detection without a multi-scale window.
    @param img Matrix of the type CV_8U or CV_8UC3 containing an image where objects are detected.
    @param foundLocations Vector of point where each point contains left-top corner point of detected object boundaries.
    @param weights Vector that will contain confidence values for each detected object.
    @param hitThreshold Threshold for the distance between features and SVM classifying plane.
    Usually it is 0 and should be specified in the detector coefficients (as the last free coefficient).
    But if the free coefficient is omitted (which is allowed), you can specify it manually here.
    @param winStride Window stride. It must be a multiple of block stride.
    @param padding Padding
    @param searchLocations Vector of Point includes set of requested locations to be evaluated.
    */
    CV_WRAP virtual void detect(InputArray img, CV_OUT std::vector<Point>& foundLocations,
                        CV_OUT std::vector<double>& weights,
                        double hitThreshold = 0, Size winStride = Size(),
                        Size padding = Size(),
                        const std::vector<Point>& searchLocations = std::vector<Point>()) const;

    /** @brief Performs object detection without a multi-scale window.
    @param img Matrix of the type CV_8U or CV_8UC3 containing an image where objects are detected.
    @param foundLocations Vector of point where each point contains left-top corner point of detected object boundaries.
    @param hitThreshold Threshold for the distance between features and SVM classifying plane.
    Usually it is 0 and should be specified in the detector coefficients (as the last free coefficient).
    But if the free coefficient is omitted (which is allowed), you can specify it manually here.
    @param winStride Window stride. It must be a multiple of block stride.
    @param padding Padding
    @param searchLocations Vector of Point includes locations to search.
    */
    virtual void detect(InputArray img, CV_OUT std::vector<Point>& foundLocations,
                        double hitThreshold = 0, Size winStride = Size(),
                        Size padding = Size(),
                        const std::vector<Point>& searchLocations=std::vector<Point>()) const;

    /** @brief Detects objects of different sizes in the input image. The detected objects are returned as a list
    of rectangles.
    @param img Matrix of the type CV_8U or CV_8UC3 containing an image where objects are detected.
    @param foundLocations Vector of rectangles where each rectangle contains the detected object.
    @param foundWeights Vector that will contain confidence values for each detected object.
    @param hitThreshold Threshold for the distance between features and SVM classifying plane.
    Usually it is 0 and should be specified in the detector coefficients (as the last free coefficient).
    But if the free coefficient is omitted (which is allowed), you can specify it manually here.
    @param winStride Window stride. It must be a multiple of block stride.
    @param padding Padding
    @param scale Coefficient of the detection window increase.
    @param finalThreshold Final threshold
    @param useMeanshiftGrouping indicates grouping algorithm
    */
    CV_WRAP virtual void detectMultiScale(InputArray img, CV_OUT std::vector<Rect>& foundLocations,
                                  CV_OUT std::vector<double>& foundWeights, double hitThreshold = 0,
                                  Size winStride = Size(), Size padding = Size(), double scale = 1.05,
                                  double finalThreshold = 2.0,bool useMeanshiftGrouping = false) const;

    /** @brief Detects objects of different sizes in the input image. The detected objects are returned as a list
    of rectangles.
    @param img Matrix of the type CV_8U or CV_8UC3 containing an image where objects are detected.
    @param foundLocations Vector of rectangles where each rectangle contains the detected object.
    @param hitThreshold Threshold for the distance between features and SVM classifying plane.
    Usually it is 0 and should be specified in the detector coefficients (as the last free coefficient).
    But if the free coefficient is omitted (which is allowed), you can specify it manually here.
    @param winStride Window stride. It must be a multiple of block stride.
    @param padding Padding
    @param scale Coefficient of the detection window increase.
    @param finalThreshold Final threshold
    @param useMeanshiftGrouping indicates grouping algorithm
    */
    virtual void detectMultiScale(InputArray img, CV_OUT std::vector<Rect>& foundLocations,
                                  double hitThreshold = 0, Size winStride = Size(),
                                  Size padding = Size(), double scale = 1.05,
                                  double finalThreshold = 2.0, bool useMeanshiftGrouping = false) const;

    /** @brief  Computes gradients and quantized gradient orientations.
    @param img Matrix contains the image to be computed
    @param grad Matrix of type CV_32FC2 contains computed gradients
    @param angleOfs Matrix of type CV_8UC2 contains quantized gradient orientations
    @param paddingTL Padding from top-left
    @param paddingBR Padding from bottom-right
    */
    CV_WRAP virtual void computeGradient(InputArray img, InputOutputArray grad, InputOutputArray angleOfs,
                                 Size paddingTL = Size(), Size paddingBR = Size()) const;

    /** @brief Returns coefficients of the classifier trained for people detection (for 64x128 windows).
    */
    CV_WRAP static std::vector<float> getDefaultPeopleDetector();

    /**@example samples/tapi/hog.cpp
    */
    /** @brief Returns coefficients of the classifier trained for people detection (for 48x96 windows).
    */
    CV_WRAP static std::vector<float> getDaimlerPeopleDetector();

    //! Detection window size. Align to block size and block stride. Default value is Size(64,128).
    CV_PROP Size winSize;

    //! Block size in pixels. Align to cell size. Default value is Size(16,16).
    CV_PROP Size blockSize;

    //! Block stride. It must be a multiple of cell size. Default value is Size(8,8).
    CV_PROP Size blockStride;

    //! Cell size. Default value is Size(8,8).
    CV_PROP Size cellSize;

    //! Number of bins used in the calculation of histogram of gradients. Default value is 9.
    CV_PROP int nbins;

    //! not documented
    CV_PROP int derivAperture;

    //! Gaussian smoothing window parameter.
    CV_PROP double winSigma;

    //! histogramNormType
    CV_PROP HOGDescriptor::HistogramNormType histogramNormType;

    //! L2-Hys normalization method shrinkage.
    CV_PROP double L2HysThreshold;

    //! Flag to specify whether the gamma correction preprocessing is required or not.
    CV_PROP bool gammaCorrection;

    //! coefficients for the linear SVM classifier.
    CV_PROP std::vector<float> svmDetector;

    //! coefficients for the linear SVM classifier used when OpenCL is enabled
    UMat oclSvmDetector;

    //! not documented
    float free_coef;

    //! Maximum number of detection window increases. Default value is 64
    CV_PROP int nlevels;

    //! Indicates signed gradient will be used or not
    CV_PROP bool signedGradient;

    /** @brief evaluate specified ROI and return confidence value for each location
    @param img Matrix of the type CV_8U or CV_8UC3 containing an image where objects are detected.
    @param locations Vector of Point
    @param foundLocations Vector of Point where each Point is detected object's top-left point.
    @param confidences confidences
    @param hitThreshold Threshold for the distance between features and SVM classifying plane. Usually
    it is 0 and should be specified in the detector coefficients (as the last free coefficient). But if
    the free coefficient is omitted (which is allowed), you can specify it manually here
    @param winStride winStride
    @param padding padding
    */
    virtual void detectROI(InputArray img, const std::vector<cv::Point> &locations,
                                   CV_OUT std::vector<cv::Point>& foundLocations, CV_OUT std::vector<double>& confidences,
                                   double hitThreshold = 0, cv::Size winStride = Size(),
                                   cv::Size padding = Size()) const;

    /** @brief evaluate specified ROI and return confidence value for each location in multiple scales
    @param img Matrix of the type CV_8U or CV_8UC3 containing an image where objects are detected.
    @param foundLocations Vector of rectangles where each rectangle contains the detected object.
    @param locations Vector of DetectionROI
    @param hitThreshold Threshold for the distance between features and SVM classifying plane. Usually it is 0 and should be specified
    in the detector coefficients (as the last free coefficient). But if the free coefficient is omitted (which is allowed), you can specify it manually here.
    @param groupThreshold Minimum possible number of rectangles minus 1. The threshold is used in a group of rectangles to retain it.
    */
    virtual void detectMultiScaleROI(InputArray img,
                                     CV_OUT std::vector<cv::Rect>& foundLocations,
                                     std::vector<DetectionROI>& locations,
                                     double hitThreshold = 0,
                                     int groupThreshold = 0) const;

    /** @brief Groups the object candidate rectangles.
    @param rectList  Input/output vector of rectangles. Output vector includes retained and grouped rectangles. (The Python list is not modified in place.)
    @param weights Input/output vector of weights of rectangles. Output vector includes weights of retained and grouped rectangles. (The Python list is not modified in place.)
    @param groupThreshold Minimum possible number of rectangles minus 1. The threshold is used in a group of rectangles to retain it.
    @param eps Relative difference between sides of the rectangles to merge them into a group.
    */
    void groupRectangles(std::vector<cv::Rect>& rectList, std::vector<double>& weights, int groupThreshold, double eps) const;
};

class CV_EXPORTS_W QRCodeDetector
{
public:
    CV_WRAP QRCodeDetector();
    ~QRCodeDetector();

    /** @brief sets the epsilon used during the horizontal scan of QR code stop marker detection.
     @param epsX Epsilon neighborhood, which allows you to determine the horizontal pattern
     of the scheme 1:1:3:1:1 according to QR code standard.
    */
    CV_WRAP void setEpsX(double epsX);
    /** @brief sets the epsilon used during the vertical scan of QR code stop marker detection.
     @param epsY Epsilon neighborhood, which allows you to determine the vertical pattern
     of the scheme 1:1:3:1:1 according to QR code standard.
     */
    CV_WRAP void setEpsY(double epsY);

    /** @brief Detects QR code in image and returns the quadrangle containing the code.
     @param img grayscale or color (BGR) image containing (or not) QR code.
     @param points Output vector of vertices of the minimum-area quadrangle containing the code.
     */
    CV_WRAP bool detect(InputArray img, OutputArray points) const;

    /** @brief Decodes QR code in image once it's found by the detect() method.
     Returns UTF8-encoded output string or empty string if the code cannot be decoded.

     @param img grayscale or color (BGR) image containing QR code.
     @param points Quadrangle vertices found by detect() method (or some other algorithm).
     @param straight_qrcode The optional output image containing rectified and binarized QR code
     */
<<<<<<< HEAD
    CV_WRAP std::string decode(InputArray img, InputArray points, OutputArray straight_qrcode = noArray());
=======
    CV_WRAP cv::String decode(InputArray img, InputArray points, OutputArray straight_qrcode = noArray());
>>>>>>> 56eebb92

    /** @brief Both detects and decodes QR code

     @param img grayscale or color (BGR) image containing QR code.
     @param points opiotnal output array of vertices of the found QR code quadrangle. Will be empty if not found.
     @param straight_qrcode The optional output image containing rectified and binarized QR code
     */
<<<<<<< HEAD
    CV_WRAP std::string detectAndDecode(InputArray img, OutputArray points=noArray(),
=======
    CV_WRAP cv::String detectAndDecode(InputArray img, OutputArray points=noArray(),
>>>>>>> 56eebb92
                                        OutputArray straight_qrcode = noArray());
protected:
    struct Impl;
    Ptr<Impl> p;
};

<<<<<<< HEAD
//! @} objdetect
=======
/** @brief Detect QR code in image and return minimum area of quadrangle that describes QR code.
    @param in  Matrix of the type CV_8UC1 containing an image where QR code are detected.
    @param points Output vector of vertices of a quadrangle of minimal area that describes QR code.
    @param eps_x Epsilon neighborhood, which allows you to determine the horizontal pattern of the scheme 1:1:3:1:1 according to QR code standard.
    @param eps_y Epsilon neighborhood, which allows you to determine the vertical pattern of the scheme 1:1:3:1:1 according to QR code standard.
    */
CV_EXPORTS bool detectQRCode(InputArray in, std::vector<Point> &points, double eps_x = 0.2, double eps_y = 0.1);

/** @brief Decode QR code in image and return text that is encrypted in QR code.
    @param in  Matrix of the type CV_8UC1 containing an image where QR code are detected.
    @param points Input vector of vertices of a quadrangle of minimal area that describes QR code.
    @param decoded_info String information that is encrypted in QR code.
    @param straight_qrcode Matrix of the type CV_8UC1 containing an binary straight QR code.
    */
CV_EXPORTS bool decodeQRCode(InputArray in, InputArray points, std::string &decoded_info, OutputArray straight_qrcode = noArray());
>>>>>>> 56eebb92

//! @} objdetect
}

#include "opencv2/objdetect/detection_based_tracker.hpp"

#endif<|MERGE_RESOLUTION|>--- conflicted
+++ resolved
@@ -697,11 +697,7 @@
      @param points Quadrangle vertices found by detect() method (or some other algorithm).
      @param straight_qrcode The optional output image containing rectified and binarized QR code
      */
-<<<<<<< HEAD
     CV_WRAP std::string decode(InputArray img, InputArray points, OutputArray straight_qrcode = noArray());
-=======
-    CV_WRAP cv::String decode(InputArray img, InputArray points, OutputArray straight_qrcode = noArray());
->>>>>>> 56eebb92
 
     /** @brief Both detects and decodes QR code
 
@@ -709,37 +705,13 @@
      @param points opiotnal output array of vertices of the found QR code quadrangle. Will be empty if not found.
      @param straight_qrcode The optional output image containing rectified and binarized QR code
      */
-<<<<<<< HEAD
     CV_WRAP std::string detectAndDecode(InputArray img, OutputArray points=noArray(),
-=======
-    CV_WRAP cv::String detectAndDecode(InputArray img, OutputArray points=noArray(),
->>>>>>> 56eebb92
                                         OutputArray straight_qrcode = noArray());
 protected:
     struct Impl;
     Ptr<Impl> p;
 };
 
-<<<<<<< HEAD
-//! @} objdetect
-=======
-/** @brief Detect QR code in image and return minimum area of quadrangle that describes QR code.
-    @param in  Matrix of the type CV_8UC1 containing an image where QR code are detected.
-    @param points Output vector of vertices of a quadrangle of minimal area that describes QR code.
-    @param eps_x Epsilon neighborhood, which allows you to determine the horizontal pattern of the scheme 1:1:3:1:1 according to QR code standard.
-    @param eps_y Epsilon neighborhood, which allows you to determine the vertical pattern of the scheme 1:1:3:1:1 according to QR code standard.
-    */
-CV_EXPORTS bool detectQRCode(InputArray in, std::vector<Point> &points, double eps_x = 0.2, double eps_y = 0.1);
-
-/** @brief Decode QR code in image and return text that is encrypted in QR code.
-    @param in  Matrix of the type CV_8UC1 containing an image where QR code are detected.
-    @param points Input vector of vertices of a quadrangle of minimal area that describes QR code.
-    @param decoded_info String information that is encrypted in QR code.
-    @param straight_qrcode Matrix of the type CV_8UC1 containing an binary straight QR code.
-    */
-CV_EXPORTS bool decodeQRCode(InputArray in, InputArray points, std::string &decoded_info, OutputArray straight_qrcode = noArray());
->>>>>>> 56eebb92
-
 //! @} objdetect
 }
 
