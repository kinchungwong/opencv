--- conflicted
+++ resolved
@@ -95,7 +95,7 @@
 // CreateOpticalFlowNeedleMap
 
 PERF_TEST_P(ImagePair, CreateOpticalFlowNeedleMap,
-    Values<pair_string>(make_pair("gpu/opticalflow/frame0.png", "gpu/opticalflow/frame1.png")))
+            Values<pair_string>(make_pair("gpu/opticalflow/frame0.png", "gpu/opticalflow/frame1.png")))
 {
     cv::Mat frame0 = readImage(GetParam().first, cv::IMREAD_GRAYSCALE);
     ASSERT_FALSE(frame0.empty());
@@ -114,7 +114,7 @@
         cv::cuda::GpuMat v;
 
         cv::cuda::BroxOpticalFlow d_flow(0.197f /*alpha*/, 50.0f /*gamma*/, 0.8f /*scale_factor*/,
-            10 /*inner_iterations*/, 77 /*outer_iterations*/, 10 /*solver_iterations*/);
+                                        10 /*inner_iterations*/, 77 /*outer_iterations*/, 10 /*solver_iterations*/);
 
         d_flow(d_frame0, d_frame1, u, v);
 
@@ -135,7 +135,7 @@
 // BroxOpticalFlow
 
 PERF_TEST_P(ImagePair, BroxOpticalFlow,
-    Values<pair_string>(make_pair("gpu/opticalflow/frame0.png", "gpu/opticalflow/frame1.png")))
+            Values<pair_string>(make_pair("gpu/opticalflow/frame0.png", "gpu/opticalflow/frame1.png")))
 {
     declare.time(300);
 
@@ -156,7 +156,7 @@
         cv::cuda::GpuMat v;
 
         cv::cuda::BroxOpticalFlow d_flow(0.197f /*alpha*/, 50.0f /*gamma*/, 0.8f /*scale_factor*/,
-            10 /*inner_iterations*/, 77 /*outer_iterations*/, 10 /*solver_iterations*/);
+                                        10 /*inner_iterations*/, 77 /*outer_iterations*/, 10 /*solver_iterations*/);
 
         TEST_CYCLE() d_flow(d_frame0, d_frame1, u, v);
 
@@ -175,12 +175,12 @@
 DEF_PARAM_TEST(ImagePair_Gray_NPts_WinSz_Levels_Iters, pair_string, bool, int, int, int, int);
 
 PERF_TEST_P(ImagePair_Gray_NPts_WinSz_Levels_Iters, PyrLKOpticalFlowSparse,
-    Combine(Values<pair_string>(make_pair("gpu/opticalflow/frame0.png", "gpu/opticalflow/frame1.png")),
-    Bool(),
-    Values(8000),
-    Values(21),
-    Values(1, 3),
-    Values(1, 30)))
+            Combine(Values<pair_string>(make_pair("gpu/opticalflow/frame0.png", "gpu/opticalflow/frame1.png")),
+                    Bool(),
+                    Values(8000),
+                    Values(21),
+                    Values(1, 3),
+                    Values(1, 30)))
 {
     declare.time(20.0);
 
@@ -233,8 +233,8 @@
         TEST_CYCLE()
         {
             cv::calcOpticalFlowPyrLK(frame0, frame1, pts, nextPts, status, cv::noArray(),
-                cv::Size(winSize, winSize), levels - 1,
-                cv::TermCriteria(cv::TermCriteria::COUNT + cv::TermCriteria::EPS, iters, 0.01));
+                                     cv::Size(winSize, winSize), levels - 1,
+                                     cv::TermCriteria(cv::TermCriteria::COUNT + cv::TermCriteria::EPS, iters, 0.01));
         }
 
         CPU_SANITY_CHECK(nextPts);
@@ -248,10 +248,10 @@
 DEF_PARAM_TEST(ImagePair_WinSz_Levels_Iters, pair_string, int, int, int);
 
 PERF_TEST_P(ImagePair_WinSz_Levels_Iters, PyrLKOpticalFlowDense,
-    Combine(Values<pair_string>(make_pair("gpu/opticalflow/frame0.png", "gpu/opticalflow/frame1.png")),
-    Values(3, 5, 7, 9, 13, 17, 21),
-    Values(1, 3),
-    Values(1, 10)))
+            Combine(Values<pair_string>(make_pair("gpu/opticalflow/frame0.png", "gpu/opticalflow/frame1.png")),
+                    Values(3, 5, 7, 9, 13, 17, 21),
+                    Values(1, 3),
+                    Values(1, 10)))
 {
     declare.time(30);
 
@@ -293,7 +293,7 @@
 // FarnebackOpticalFlow
 
 PERF_TEST_P(ImagePair, FarnebackOpticalFlow,
-    Values<pair_string>(make_pair("gpu/opticalflow/frame0.png", "gpu/opticalflow/frame1.png")))
+            Values<pair_string>(make_pair("gpu/opticalflow/frame0.png", "gpu/opticalflow/frame1.png")))
 {
     declare.time(10);
 
@@ -346,7 +346,7 @@
 // OpticalFlowDual_TVL1
 
 PERF_TEST_P(ImagePair, OpticalFlowDual_TVL1,
-    Values<pair_string>(make_pair("gpu/opticalflow/frame0.png", "gpu/opticalflow/frame1.png")))
+            Values<pair_string>(make_pair("gpu/opticalflow/frame0.png", "gpu/opticalflow/frame1.png")))
 {
     declare.time(20);
 
@@ -372,8 +372,6 @@
     }
     else
     {
-<<<<<<< HEAD
-=======
         cv::Mat flow;
 
         cv::Ptr<cv::DenseOpticalFlow> alg = cv::createOptFlow_DualTVL1();
@@ -418,7 +416,6 @@
     }
     else
     {
->>>>>>> ae26368e
         FAIL_NO_CPU();
     }
 }
