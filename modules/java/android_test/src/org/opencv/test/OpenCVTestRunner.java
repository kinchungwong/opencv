--- conflicted
+++ resolved
@@ -110,11 +110,6 @@
         //List<TestCase> testCases = androidTestRunner.getTestCases();
         //Collections.shuffle(testCases); //shuffle the tests order
 
-<<<<<<< HEAD
-        // Note: VideoCapture tests turned off by flag field in VideoCaptureTest class
-
-=======
->>>>>>> d559c18e
         super.onStart();
     }
 
