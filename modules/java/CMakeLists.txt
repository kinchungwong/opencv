--- conflicted
+++ resolved
@@ -11,17 +11,12 @@
 endif()
 
 set(the_description "The java bindings")
-<<<<<<< HEAD
-ocv_add_module(java BINDINGS opencv_core opencv_imgproc OPTIONAL opencv_objdetect opencv_features2d opencv_video opencv_highgui opencv_ml opencv_calib3d opencv_photo opencv_nonfree)
-ocv_module_include_directories("${CMAKE_CURRENT_SOURCE_DIR}/generator/src/cpp")
-=======
 ocv_add_module(java BINDINGS opencv_core opencv_imgproc OPTIONAL opencv_objdetect opencv_features2d opencv_video opencv_highgui opencv_ml opencv_calib3d opencv_photo opencv_nonfree opencv_contrib)
 ocv_module_include_directories("${CMAKE_CURRENT_SOURCE_DIR}/generator/src/cpp")
 
 if(NOT ANDROID)
   include_directories(${JNI_INCLUDE_DIRS})
 endif()
->>>>>>> f4e33ea0
 
 # get list of modules to wrap
 string(REPLACE "opencv_" "" OPENCV_JAVA_MODULES "${OPENCV_MODULE_${the_module}_REQ_DEPS};${OPENCV_MODULE_${the_module}_OPT_DEPS}")
@@ -125,11 +120,7 @@
 string(REPLACE ";" "," OPENCV_JAVA_MODULES_STR "${OPENCV_JAVA_MODULES}")
 add_custom_command(
     OUTPUT ${documented_java_files}
-<<<<<<< HEAD
-    COMMAND ${PYTHON_EXECUTABLE} "${GEN_JAVADOC}" "${CMAKE_CURRENT_SOURCE_DIR}/generator/src/java" "${CMAKE_CURRENT_BINARY_DIR}" 2>"${CMAKE_CURRENT_BINARY_DIR}/get_javadoc_errors.log"
-=======
     COMMAND ${PYTHON_EXECUTABLE} "${GEN_JAVADOC}" --modules ${OPENCV_JAVA_MODULES_STR} "${CMAKE_CURRENT_SOURCE_DIR}/generator/src/java" "${CMAKE_CURRENT_BINARY_DIR}" 2>"${CMAKE_CURRENT_BINARY_DIR}/get_javadoc_errors.log"
->>>>>>> f4e33ea0
     WORKING_DIRECTORY ${CMAKE_CURRENT_BINARY_DIR}
     DEPENDS ${java_documented_headers_deps}
 )
@@ -141,16 +132,12 @@
 
 # copy each documented header to the final destination
 set(java_files "")
-<<<<<<< HEAD
-foreach(java_file ${documented_java_files} ${handwrittren_aidl_sources})
-=======
 set(source_java_files ${documented_java_files} ${handwrittren_aidl_sources})
 if(NOT ANDROID)
   ocv_list_filterout(source_java_files "/(engine|android)\\\\+")
 endif()
 
 foreach(java_file ${source_java_files})
->>>>>>> f4e33ea0
   get_filename_component(java_file_name "${java_file}" NAME)
   string(REPLACE "-jdoc.java" ".java" java_file_name "${java_file_name}")
   string(REPLACE "+" "/" java_file_name "${java_file_name}")
@@ -212,11 +199,7 @@
   # because samples and tests will make a copy of the library before install
   get_target_property(__opencv_java_location ${the_module} LOCATION)
   # Turn off stripping in debug build
-<<<<<<< HEAD
-  if ( NOT (CMAKE_BUILD_TYPE MATCHES "debug"))
-=======
   if ( NOT (CMAKE_BUILD_TYPE MATCHES "Debug"))
->>>>>>> f4e33ea0
     add_custom_command(TARGET ${the_module} POST_BUILD COMMAND ${CMAKE_STRIP} --strip-unneeded "${__opencv_java_location}")
   endif()
 
@@ -227,17 +210,7 @@
   list(REMOVE_ITEM android_lib_project_files "${ANDROID_MANIFEST_FILE}")
   foreach(f ${android_lib_project_files})
     if(NOT f MATCHES "\\.svn")
-<<<<<<< HEAD
-      add_custom_command(
-                OUTPUT "${OpenCV_BINARY_DIR}/${f}"
-                COMMAND ${CMAKE_COMMAND} -E copy "${CMAKE_CURRENT_SOURCE_DIR}/android_lib/${f}" "${OpenCV_BINARY_DIR}/${f}"
-                MAIN_DEPENDENCY "${CMAKE_CURRENT_SOURCE_DIR}/android_lib/${f}"
-                COMMENT "Generating ${f}"
-                )
-
-=======
       configure_file("${CMAKE_CURRENT_SOURCE_DIR}/android_lib/${f}" "${OpenCV_BINARY_DIR}/${f}")
->>>>>>> f4e33ea0
       list(APPEND lib_proj_files "${OpenCV_BINARY_DIR}/${f}")
 
       if(NOT f MATCHES "jni/.+")
@@ -271,15 +244,6 @@
     add_custom_command(
         OUTPUT ${lib_target_files} "${OpenCV_BINARY_DIR}/${ANDROID_MANIFEST_FILE}"
         COMMAND ${CMAKE_COMMAND} -E remove ${lib_target_files}
-<<<<<<< HEAD
-        COMMAND ${CMAKE_COMMAND} -E copy "${CMAKE_CURRENT_SOURCE_DIR}/android_lib/${ANDROID_MANIFEST_FILE}" "${OpenCV_BINARY_DIR}/${ANDROID_MANIFEST_FILE}"
-        COMMAND ${ANDROID_EXECUTABLE} --silent create lib-project --path \"${OpenCV_BINARY_DIR}\" --target \"${lib_target_sdk_target}\" --name OpenCV --package org.opencv 2>\"${CMAKE_CURRENT_BINARY_DIR}/create_lib_project.log\"
-        COMMAND ${CMAKE_COMMAND} -E copy "${CMAKE_CURRENT_SOURCE_DIR}/android_lib/${ANDROID_MANIFEST_FILE}" "${OpenCV_BINARY_DIR}/${ANDROID_MANIFEST_FILE}"
-        MAIN_DEPENDENCY "${CMAKE_CURRENT_SOURCE_DIR}/android_lib/${ANDROID_MANIFEST_FILE}"
-        DEPENDS ${lib_proj_files}
-        COMMENT "Generating OpenCV Android library project. SDK target: ${lib_target_sdk_target}"
-        )
-=======
         COMMAND ${CMAKE_COMMAND} -E copy "${CMAKE_CURRENT_BINARY_DIR}/${ANDROID_MANIFEST_FILE}" "${OpenCV_BINARY_DIR}/${ANDROID_MANIFEST_FILE}"
         COMMAND ${ANDROID_EXECUTABLE} --silent create lib-project --path \"${OpenCV_BINARY_DIR}\" --target \"${lib_target_sdk_target}\" --name OpenCV --package org.opencv 2>\"${CMAKE_CURRENT_BINARY_DIR}/create_lib_project.log\"
         COMMAND ${CMAKE_COMMAND} -E copy "${CMAKE_CURRENT_BINARY_DIR}/${ANDROID_MANIFEST_FILE}" "${OpenCV_BINARY_DIR}/${ANDROID_MANIFEST_FILE}"
@@ -288,7 +252,6 @@
         COMMENT "Generating OpenCV Android library project. SDK target: ${lib_target_sdk_target}"
         )
 
->>>>>>> f4e33ea0
     install(FILES "${OpenCV_BINARY_DIR}/${ANDROID_PROJECT_PROPERTIES_FILE}" DESTINATION ${JAVA_INSTALL_ROOT} COMPONENT main)
     install(FILES "${OpenCV_BINARY_DIR}/${ANDROID_MANIFEST_FILE}" DESTINATION ${JAVA_INSTALL_ROOT} COMPONENT main)
     # creating empty 'gen' and 'res' folders
@@ -312,12 +275,6 @@
     endif()
 
     add_custom_target(${lib_target} SOURCES ${lib_proj_files} ${lib_target_files} "${OpenCV_BINARY_DIR}/${ANDROID_MANIFEST_FILE}")
-<<<<<<< HEAD
-
-    add_dependencies(${lib_target} ${api_target})
-    add_dependencies(${the_module} ${lib_target})
-=======
->>>>>>> f4e33ea0
   endif()
 else(ANDROID)
   configure_file("${CMAKE_CURRENT_SOURCE_DIR}/jar/build.xml" "${OpenCV_BINARY_DIR}/build.xml" IMMEDIATE @ONLY)
