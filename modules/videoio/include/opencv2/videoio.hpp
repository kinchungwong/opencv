--- conflicted
+++ resolved
@@ -197,11 +197,7 @@
        CAP_PROP_OPENNI2_MIRROR           = 111
      };
 
-<<<<<<< HEAD
 //! OpenNI shortcuts
-=======
-// OpenNI shortcuts
->>>>>>> 02edfc8d
 enum { CAP_OPENNI_IMAGE_GENERATOR_PRESENT         = CAP_OPENNI_IMAGE_GENERATOR + CAP_PROP_OPENNI_GENERATOR_PRESENT,
        CAP_OPENNI_IMAGE_GENERATOR_OUTPUT_MODE     = CAP_OPENNI_IMAGE_GENERATOR + CAP_PROP_OPENNI_OUTPUT_MODE,
        CAP_OPENNI_DEPTH_GENERATOR_PRESENT         = CAP_OPENNI_DEPTH_GENERATOR + CAP_PROP_OPENNI_GENERATOR_PRESENT,
@@ -219,17 +215,10 @@
        CAP_OPENNI_DISPARITY_MAP_32F = 3, //!< Disparity in pixels (CV_32FC1)
        CAP_OPENNI_VALID_DEPTH_MASK  = 4, //!< CV_8UC1
 
-<<<<<<< HEAD
        CAP_OPENNI_BGR_IMAGE         = 5, //!< Data given from RGB image generator
-       CAP_OPENNI_GRAY_IMAGE        = 6  //!< Data given from RGB image generator
-=======
-       // Data given from RGB image generator
-       CAP_OPENNI_BGR_IMAGE         = 5,
-       CAP_OPENNI_GRAY_IMAGE        = 6,
-
-       // Data given from IR image generator
-       CAP_OPENNI_IR_IMAGE          = 7
->>>>>>> 02edfc8d
+       CAP_OPENNI_GRAY_IMAGE        = 6, //!< Data given from RGB image generator
+
+       CAP_OPENNI_IR_IMAGE          = 7  //!< Data given from IR image generator
      };
 
 //! Supported output modes of OpenNI image generator
