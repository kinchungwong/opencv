--- conflicted
+++ resolved
@@ -2371,84 +2371,7 @@
     EXPECT_EQ(int(6), *(ci));
 }
 
-<<<<<<< HEAD
-TEST(Mat, reverse_iterator_19967)
-{
-    // empty iterator (#16855)
-    cv::Mat m_empty;
-    EXPECT_NO_THROW(m_empty.rbegin<uchar>());
-    EXPECT_NO_THROW(m_empty.rend<uchar>());
-    EXPECT_TRUE(m_empty.rbegin<uchar>() == m_empty.rend<uchar>());
-
-    // 1D test
-    std::vector<uchar> data{0, 1, 2, 3};
-    const std::vector<int> sizes_1d{4};
-
-    //Base class
-    cv::Mat m_1d(sizes_1d, CV_8U, data.data());
-    auto mismatch_it_pair_1d = std::mismatch(data.rbegin(), data.rend(), m_1d.rbegin<uchar>());
-    EXPECT_EQ(mismatch_it_pair_1d.first, data.rend());  // expect no mismatch
-    EXPECT_EQ(mismatch_it_pair_1d.second, m_1d.rend<uchar>());
-
-    //Templated derived class
-    cv::Mat_<uchar> m_1d_t(static_cast<int>(sizes_1d.size()), sizes_1d.data(), data.data());
-    auto mismatch_it_pair_1d_t = std::mismatch(data.rbegin(), data.rend(), m_1d_t.rbegin());
-    EXPECT_EQ(mismatch_it_pair_1d_t.first, data.rend());  // expect no mismatch
-    EXPECT_EQ(mismatch_it_pair_1d_t.second, m_1d_t.rend());
-
-
-    // 2D test
-    const std::vector<int> sizes_2d{2, 2};
-
-    //Base class
-    cv::Mat m_2d(sizes_2d, CV_8U, data.data());
-    auto mismatch_it_pair_2d = std::mismatch(data.rbegin(), data.rend(), m_2d.rbegin<uchar>());
-    EXPECT_EQ(mismatch_it_pair_2d.first, data.rend());
-    EXPECT_EQ(mismatch_it_pair_2d.second, m_2d.rend<uchar>());
-
-    //Templated derived class
-    cv::Mat_<uchar> m_2d_t(static_cast<int>(sizes_2d.size()),sizes_2d.data(), data.data());
-    auto mismatch_it_pair_2d_t = std::mismatch(data.rbegin(), data.rend(), m_2d_t.rbegin());
-    EXPECT_EQ(mismatch_it_pair_2d_t.first, data.rend());
-    EXPECT_EQ(mismatch_it_pair_2d_t.second, m_2d_t.rend());
-
-    // 3D test
-    std::vector<uchar> data_3d{0, 1, 2, 3, 4, 5, 6, 7};
-    const std::vector<int> sizes_3d{2, 2, 2};
-
-    //Base class
-    cv::Mat m_3d(sizes_3d, CV_8U, data_3d.data());
-    auto mismatch_it_pair_3d = std::mismatch(data_3d.rbegin(), data_3d.rend(), m_3d.rbegin<uchar>());
-    EXPECT_EQ(mismatch_it_pair_3d.first, data_3d.rend());
-    EXPECT_EQ(mismatch_it_pair_3d.second, m_3d.rend<uchar>());
-
-    //Templated derived class
-    cv::Mat_<uchar> m_3d_t(static_cast<int>(sizes_3d.size()),sizes_3d.data(), data_3d.data());
-    auto mismatch_it_pair_3d_t = std::mismatch(data_3d.rbegin(), data_3d.rend(), m_3d_t.rbegin());
-    EXPECT_EQ(mismatch_it_pair_3d_t.first, data_3d.rend());
-    EXPECT_EQ(mismatch_it_pair_3d_t.second, m_3d_t.rend());
-
-    // const test base class
-    const cv::Mat m_1d_const(sizes_1d, CV_8U, data.data());
-
-    auto mismatch_it_pair_1d_const = std::mismatch(data.rbegin(), data.rend(), m_1d_const.rbegin<uchar>());
-    EXPECT_EQ(mismatch_it_pair_1d_const.first, data.rend());  // expect no mismatch
-    EXPECT_EQ(mismatch_it_pair_1d_const.second, m_1d_const.rend<uchar>());
-
-    EXPECT_FALSE((std::is_assignable<decltype(m_1d_const.rend<uchar>()), uchar>::value)) << "Constness of const iterator violated.";
-    EXPECT_FALSE((std::is_assignable<decltype(m_1d_const.rbegin<uchar>()), uchar>::value)) << "Constness of const iterator violated.";
-
-    // const test templated dervied class
-    const cv::Mat_<uchar> m_1d_const_t(static_cast<int>(sizes_1d.size()), sizes_1d.data(), data.data());
-
-    auto mismatch_it_pair_1d_const_t = std::mismatch(data.rbegin(), data.rend(), m_1d_const_t.rbegin());
-    EXPECT_EQ(mismatch_it_pair_1d_const_t.first, data.rend());  // expect no mismatch
-    EXPECT_EQ(mismatch_it_pair_1d_const_t.second, m_1d_const_t.rend());
-
-    EXPECT_FALSE((std::is_assignable<decltype(m_1d_const_t.rend()), uchar>::value)) << "Constness of const iterator violated.";
-    EXPECT_FALSE((std::is_assignable<decltype(m_1d_const_t.rbegin()), uchar>::value)) << "Constness of const iterator violated.";
-
-=======
+
 TEST(Mat, VecMatx_4650)
 {
   // Makes sure the following compiles.
@@ -2457,7 +2380,86 @@
   a = cv::Vec3b::zeros();
   a = cv::Vec3b::randn(0, 10);
   a = cv::Vec3b::randu(0, 10);
->>>>>>> 9b2b2c88
-}
+}
+
+
+TEST(Mat, reverse_iterator_19967)
+{
+    // empty iterator (#16855)
+    cv::Mat m_empty;
+    EXPECT_NO_THROW(m_empty.rbegin<uchar>());
+    EXPECT_NO_THROW(m_empty.rend<uchar>());
+    EXPECT_TRUE(m_empty.rbegin<uchar>() == m_empty.rend<uchar>());
+
+    // 1D test
+    std::vector<uchar> data{0, 1, 2, 3};
+    const std::vector<int> sizes_1d{4};
+
+    //Base class
+    cv::Mat m_1d(sizes_1d, CV_8U, data.data());
+    auto mismatch_it_pair_1d = std::mismatch(data.rbegin(), data.rend(), m_1d.rbegin<uchar>());
+    EXPECT_EQ(mismatch_it_pair_1d.first, data.rend());  // expect no mismatch
+    EXPECT_EQ(mismatch_it_pair_1d.second, m_1d.rend<uchar>());
+
+    //Templated derived class
+    cv::Mat_<uchar> m_1d_t(static_cast<int>(sizes_1d.size()), sizes_1d.data(), data.data());
+    auto mismatch_it_pair_1d_t = std::mismatch(data.rbegin(), data.rend(), m_1d_t.rbegin());
+    EXPECT_EQ(mismatch_it_pair_1d_t.first, data.rend());  // expect no mismatch
+    EXPECT_EQ(mismatch_it_pair_1d_t.second, m_1d_t.rend());
+
+
+    // 2D test
+    const std::vector<int> sizes_2d{2, 2};
+
+    //Base class
+    cv::Mat m_2d(sizes_2d, CV_8U, data.data());
+    auto mismatch_it_pair_2d = std::mismatch(data.rbegin(), data.rend(), m_2d.rbegin<uchar>());
+    EXPECT_EQ(mismatch_it_pair_2d.first, data.rend());
+    EXPECT_EQ(mismatch_it_pair_2d.second, m_2d.rend<uchar>());
+
+    //Templated derived class
+    cv::Mat_<uchar> m_2d_t(static_cast<int>(sizes_2d.size()),sizes_2d.data(), data.data());
+    auto mismatch_it_pair_2d_t = std::mismatch(data.rbegin(), data.rend(), m_2d_t.rbegin());
+    EXPECT_EQ(mismatch_it_pair_2d_t.first, data.rend());
+    EXPECT_EQ(mismatch_it_pair_2d_t.second, m_2d_t.rend());
+
+    // 3D test
+    std::vector<uchar> data_3d{0, 1, 2, 3, 4, 5, 6, 7};
+    const std::vector<int> sizes_3d{2, 2, 2};
+
+    //Base class
+    cv::Mat m_3d(sizes_3d, CV_8U, data_3d.data());
+    auto mismatch_it_pair_3d = std::mismatch(data_3d.rbegin(), data_3d.rend(), m_3d.rbegin<uchar>());
+    EXPECT_EQ(mismatch_it_pair_3d.first, data_3d.rend());
+    EXPECT_EQ(mismatch_it_pair_3d.second, m_3d.rend<uchar>());
+
+    //Templated derived class
+    cv::Mat_<uchar> m_3d_t(static_cast<int>(sizes_3d.size()),sizes_3d.data(), data_3d.data());
+    auto mismatch_it_pair_3d_t = std::mismatch(data_3d.rbegin(), data_3d.rend(), m_3d_t.rbegin());
+    EXPECT_EQ(mismatch_it_pair_3d_t.first, data_3d.rend());
+    EXPECT_EQ(mismatch_it_pair_3d_t.second, m_3d_t.rend());
+
+    // const test base class
+    const cv::Mat m_1d_const(sizes_1d, CV_8U, data.data());
+
+    auto mismatch_it_pair_1d_const = std::mismatch(data.rbegin(), data.rend(), m_1d_const.rbegin<uchar>());
+    EXPECT_EQ(mismatch_it_pair_1d_const.first, data.rend());  // expect no mismatch
+    EXPECT_EQ(mismatch_it_pair_1d_const.second, m_1d_const.rend<uchar>());
+
+    EXPECT_FALSE((std::is_assignable<decltype(m_1d_const.rend<uchar>()), uchar>::value)) << "Constness of const iterator violated.";
+    EXPECT_FALSE((std::is_assignable<decltype(m_1d_const.rbegin<uchar>()), uchar>::value)) << "Constness of const iterator violated.";
+
+    // const test templated dervied class
+    const cv::Mat_<uchar> m_1d_const_t(static_cast<int>(sizes_1d.size()), sizes_1d.data(), data.data());
+
+    auto mismatch_it_pair_1d_const_t = std::mismatch(data.rbegin(), data.rend(), m_1d_const_t.rbegin());
+    EXPECT_EQ(mismatch_it_pair_1d_const_t.first, data.rend());  // expect no mismatch
+    EXPECT_EQ(mismatch_it_pair_1d_const_t.second, m_1d_const_t.rend());
+
+    EXPECT_FALSE((std::is_assignable<decltype(m_1d_const_t.rend()), uchar>::value)) << "Constness of const iterator violated.";
+    EXPECT_FALSE((std::is_assignable<decltype(m_1d_const_t.rbegin()), uchar>::value)) << "Constness of const iterator violated.";
+
+}
+
 
 }} // namespace