--- conflicted
+++ resolved
@@ -121,11 +121,7 @@
     CV_Assert( cn <= 4 && func != 0 );
 
     const Mat* arrays[] = {&src, &mask, 0};
-<<<<<<< HEAD
-    uchar* ptrs[2]{};
-=======
     uchar* ptrs[2] = {};
->>>>>>> 351ee2e3
     NAryMatIterator it(arrays, ptrs);
     int total = (int)it.size, blockSize = total, intSumBlockSize = 0;
     int j, count = 0;
@@ -790,11 +786,7 @@
     CV_Assert( func != 0 );
 
     const Mat* arrays[] = {&src, &mask, 0};
-<<<<<<< HEAD
-    uchar* ptrs[2]{};
-=======
     uchar* ptrs[2] = {};
->>>>>>> 351ee2e3
     NAryMatIterator it(arrays, ptrs);
     int total = (int)it.size, blockSize = total, intSumBlockSize = 0;
     int j, count = 0, nz0 = 0;
