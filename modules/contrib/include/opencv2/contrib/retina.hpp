--- conflicted
+++ resolved
@@ -85,10 +85,8 @@
     RETINA_COLOR_BAYER//!< standard bayer sampling
 };
 
-class RetinaFilter;
-
 /**
- * @class Retina a wrapper class which allows the Gipsa/Listic Labs model to be used.
+ * @class Retina a wrapper class which allows the Gipsa/Listic Labs model to be used with OpenCV.
  * This retina model allows spatio-temporal image processing (applied on still images, video sequences).
  * As a summary, these are the retina model properties:
  * => It applies a spectral whithening (mid-frequency details enhancement)
@@ -152,20 +150,9 @@
     virtual Size getInputSize()=0;
 
     /**
-<<<<<<< HEAD
     * retreive retina output buffer size
     */
     virtual Size getOutputSize()=0;
-=======
-    * retreive retina input buffer size
-    */
-    Size inputSize();
-
-    /**
-    * retreive retina output buffer size
-    */
-    Size outputSize();
->>>>>>> 416fb505
 
     /**
      * try to open an XML retina parameters file to adjust current retina instance setup
@@ -174,12 +161,7 @@
      * @param retinaParameterFile : the parameters filename
          * @param applyDefaultSetupOnFailure : set to true if an error must be thrown on error
      */
-<<<<<<< HEAD
-    virtual void setup(std::string retinaParameterFile="", const bool applyDefaultSetupOnFailure=true)=0;
-=======
-    void setup(String retinaParameterFile="", const bool applyDefaultSetupOnFailure=true);
->>>>>>> 416fb505
-
+    virtual void setup(String retinaParameterFile="", const bool applyDefaultSetupOnFailure=true)=0;
 
     /**
      * try to open an XML retina parameters file to adjust current retina instance setup
@@ -188,11 +170,7 @@
      * @param fs : the open Filestorage which contains retina parameters
      * @param applyDefaultSetupOnFailure : set to true if an error must be thrown on error
      */
-<<<<<<< HEAD
     virtual void setup(cv::FileStorage &fs, const bool applyDefaultSetupOnFailure=true)=0;
-=======
-    void setup(cv::FileStorage &fs, const bool applyDefaultSetupOnFailure=true);
->>>>>>> 416fb505
 
     /**
      * try to open an XML retina parameters file to adjust current retina instance setup
@@ -204,36 +182,21 @@
     virtual void setup(RetinaParameters newParameters)=0;
 
     /**
-<<<<<<< HEAD
     * @return the current parameters setup
     */
     virtual struct Retina::RetinaParameters getParameters()=0;
-=======
-     * @return the current parameters setup
-     */
-    Retina::RetinaParameters getParameters();
->>>>>>> 416fb505
 
     /**
      * parameters setup display method
      * @return a string which contains formatted parameters information
      */
-<<<<<<< HEAD
-    virtual const std::string printSetup()=0;
-=======
-    const String printSetup();
->>>>>>> 416fb505
+    virtual const String printSetup()=0;
 
     /**
      * write xml/yml formated parameters information
      * @rparam fs : the filename of the xml file that will be open and writen with formatted parameters information
      */
-<<<<<<< HEAD
-    virtual void write( std::string fs ) const=0;
-=======
-    virtual void write( String fs ) const;
->>>>>>> 416fb505
-
+    virtual void write( String fs ) const=0;
 
     /**
      * write xml/yml formated parameters information
@@ -317,33 +280,7 @@
     /**
      * clear all retina buffers (equivalent to opening the eyes after a long period of eye close ;o)
      */
-<<<<<<< HEAD
     virtual void clearBuffers()=0;
-=======
-    void clearBuffers();
-
-    /**
-    * Activate/desactivate the Magnocellular pathway processing (motion information extraction), by default, it is activated
-    * @param activate: true if Magnocellular output should be activated, false if not
-    */
-    void activateMovingContoursProcessing(const bool activate);
-
-    /**
-    * Activate/desactivate the Parvocellular pathway processing (contours information extraction), by default, it is activated
-    * @param activate: true if Parvocellular (contours information extraction) output should be activated, false if not
-    */
-    void activateContoursProcessing(const bool activate);
-
-protected:
-    // Parameteres setup members
-    RetinaParameters _retinaParameters; // structure of parameters
-
-        // Retina model related modules
-    std::valarray<float> _inputBuffer; //!< buffer used to convert input cv::Mat to internal retina buffers format (valarrays)
-
-    // pointer to retina model
-    RetinaFilter* _retinaFilter; //!< the pointer to the retina module, allocated with instance construction
->>>>>>> 416fb505
 
     /**
     * Activate/desactivate the Magnocellular pathway processing (motion information extraction), by default, it is activated
