--- conflicted
+++ resolved
@@ -59,15 +59,10 @@
 
         const char noImage2dOption [] = "-D DISABLE_IMAGE2D";
 
-<<<<<<< HEAD
+        static char SURF_OPTIONS [1024] = "";
+        static bool USE_IMAGE2d = false;
         static void openCLExecuteKernelSURF(Context *clCxt , const char **source, String kernelName, size_t globalThreads[3],
-            size_t localThreads[3], std::vector< std::pair<size_t, const void *> > &args, int channels, int depth)
-=======
-        static char SURF_OPTIONS [1024] = ""; 
-        static bool USE_IMAGE2d = false;
-        static void openCLExecuteKernelSURF(Context *clCxt , const char **source, string kernelName, size_t globalThreads[3],
-            size_t localThreads[3],  vector< pair<size_t, const void *> > &args, int channels, int depth)
->>>>>>> e143706e
+            size_t localThreads[3],  std::vector< std::pair<size_t, const void *> > &args, int channels, int depth)
         {
             char * pSURF_OPTIONS = SURF_OPTIONS;
             static bool OPTION_INIT = false;
