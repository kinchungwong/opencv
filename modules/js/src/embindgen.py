--- conflicted
+++ resolved
@@ -93,89 +93,6 @@
                'meanShift' #Rect&
                ]
 
-<<<<<<< HEAD
-# Classes and methods whitelist
-core = {'': ['absdiff', 'add', 'addWeighted', 'bitwise_and', 'bitwise_not', 'bitwise_or', 'bitwise_xor', 'cartToPolar',\
-             'compare', 'convertScaleAbs', 'copyMakeBorder', 'countNonZero', 'determinant', 'dft', 'divide', 'eigen', \
-             'exp', 'flip', 'getOptimalDFTSize','gemm', 'hconcat', 'inRange', 'invert', 'kmeans', 'log', 'magnitude', \
-             'max', 'mean', 'meanStdDev', 'merge', 'min', 'minMaxLoc', 'mixChannels', 'multiply', 'norm', 'normalize', \
-             'perspectiveTransform', 'polarToCart', 'pow', 'randn', 'randu', 'reduce', 'repeat', 'rotate', 'setIdentity', 'setRNGSeed', \
-             'solve', 'solvePoly', 'split', 'sqrt', 'subtract', 'trace', 'transform', 'transpose', 'vconcat'],
-        'Algorithm': []}
-
-imgproc = {'': ['Canny', 'GaussianBlur', 'Laplacian', 'HoughLines', 'HoughLinesP', 'HoughCircles', 'Scharr','Sobel', \
-                'adaptiveThreshold','approxPolyDP','arcLength','bilateralFilter','blur','boundingRect','boxFilter',\
-                'calcBackProject','calcHist','circle','compareHist','connectedComponents','connectedComponentsWithStats', \
-                'contourArea', 'convexHull', 'convexityDefects', 'cornerHarris','cornerMinEigenVal','createCLAHE', \
-                'createLineSegmentDetector','cvtColor','demosaicing','dilate', 'distanceTransform','distanceTransformWithLabels', \
-                'drawContours','ellipse','ellipse2Poly','equalizeHist','erode', 'filter2D', 'findContours','fitEllipse', \
-                'fitLine', 'floodFill','getAffineTransform', 'getPerspectiveTransform', 'getRotationMatrix2D', 'getStructuringElement', \
-                'goodFeaturesToTrack','grabCut','initUndistortRectifyMap', 'integral','integral2', 'isContourConvex', 'line', \
-                'matchShapes', 'matchTemplate','medianBlur', 'minAreaRect', 'minEnclosingCircle', 'moments', 'morphologyEx', \
-                'pointPolygonTest', 'putText','pyrDown','pyrUp','rectangle','remap', 'resize','sepFilter2D','threshold', \
-                'undistort','warpAffine','warpPerspective','warpPolar','watershed', \
-                'fillPoly', 'fillConvexPoly'],
-           'CLAHE': ['apply', 'collectGarbage', 'getClipLimit', 'getTilesGridSize', 'setClipLimit', 'setTilesGridSize']}
-
-objdetect = {'': ['groupRectangles'],
-             'HOGDescriptor': ['load', 'HOGDescriptor', 'getDefaultPeopleDetector', 'getDaimlerPeopleDetector', 'setSVMDetector', 'detectMultiScale'],
-             'CascadeClassifier': ['load', 'detectMultiScale2', 'CascadeClassifier', 'detectMultiScale3', 'empty', 'detectMultiScale']}
-
-video = {'': ['CamShift', 'calcOpticalFlowFarneback', 'calcOpticalFlowPyrLK', 'createBackgroundSubtractorMOG2', \
-             'findTransformECC', 'meanShift'],
-         'BackgroundSubtractorMOG2': ['BackgroundSubtractorMOG2', 'apply'],
-         'BackgroundSubtractor': ['apply', 'getBackgroundImage']}
-
-dnn = {'dnn_Net': ['setInput', 'forward'],
-       '': ['readNetFromCaffe', 'readNetFromTensorflow', 'readNetFromTorch', 'readNetFromDarknet',
-            'readNetFromONNX', 'readNet', 'blobFromImage']}
-
-features2d = {'Feature2D': ['detect', 'compute', 'detectAndCompute', 'descriptorSize', 'descriptorType', 'defaultNorm', 'empty', 'getDefaultName'],
-              'BRISK': ['create', 'getDefaultName'],
-              'ORB': ['create', 'setMaxFeatures', 'setScaleFactor', 'setNLevels', 'setEdgeThreshold', 'setFirstLevel', 'setWTA_K', 'setScoreType', 'setPatchSize', 'getFastThreshold', 'getDefaultName'],
-              'MSER': ['create', 'detectRegions', 'setDelta', 'getDelta', 'setMinArea', 'getMinArea', 'setMaxArea', 'getMaxArea', 'setPass2Only', 'getPass2Only', 'getDefaultName'],
-              'FastFeatureDetector': ['create', 'setThreshold', 'getThreshold', 'setNonmaxSuppression', 'getNonmaxSuppression', 'setType', 'getType', 'getDefaultName'],
-              'AgastFeatureDetector': ['create', 'setThreshold', 'getThreshold', 'setNonmaxSuppression', 'getNonmaxSuppression', 'setType', 'getType', 'getDefaultName'],
-              'GFTTDetector': ['create', 'setMaxFeatures', 'getMaxFeatures', 'setQualityLevel', 'getQualityLevel', 'setMinDistance', 'getMinDistance', 'setBlockSize', 'getBlockSize', 'setHarrisDetector', 'getHarrisDetector', 'setK', 'getK', 'getDefaultName'],
-              # 'SimpleBlobDetector': ['create'],
-              'KAZE': ['create', 'setExtended', 'getExtended', 'setUpright', 'getUpright', 'setThreshold', 'getThreshold', 'setNOctaves', 'getNOctaves', 'setNOctaveLayers', 'getNOctaveLayers', 'setDiffusivity', 'getDiffusivity', 'getDefaultName'],
-              'AKAZE': ['create', 'setDescriptorType', 'getDescriptorType', 'setDescriptorSize', 'getDescriptorSize', 'setDescriptorChannels', 'getDescriptorChannels', 'setThreshold', 'getThreshold', 'setNOctaves', 'getNOctaves', 'setNOctaveLayers', 'getNOctaveLayers', 'setDiffusivity', 'getDiffusivity', 'getDefaultName'],
-              'DescriptorMatcher': ['add', 'clear', 'empty', 'isMaskSupported', 'train', 'match', 'knnMatch', 'radiusMatch', 'clone', 'create'],
-              'BFMatcher': ['isMaskSupported', 'create'],
-              '': ['drawKeypoints', 'drawMatches', 'drawMatchesKnn']}
-
-photo = {'': ['createAlignMTB', 'createCalibrateDebevec', 'createCalibrateRobertson', \
-              'createMergeDebevec', 'createMergeMertens', 'createMergeRobertson', \
-              'createTonemapDrago', 'createTonemapMantiuk', 'createTonemapReinhard', 'inpaint'],
-        'CalibrateCRF': ['process'],
-        'AlignMTB' : ['calculateShift', 'shiftMat', 'computeBitmaps', 'getMaxBits', 'setMaxBits', \
-                      'getExcludeRange', 'setExcludeRange', 'getCut', 'setCut'],
-        'CalibrateDebevec' : ['getLambda', 'setLambda', 'getSamples', 'setSamples', 'getRandom', 'setRandom'],
-        'CalibrateRobertson' : ['getMaxIter', 'setMaxIter', 'getThreshold', 'setThreshold', 'getRadiance'],
-        'MergeExposures' : ['process'],
-        'MergeDebevec' : ['process'],
-        'MergeMertens' : ['process', 'getContrastWeight', 'setContrastWeight', 'getSaturationWeight', \
-                          'setSaturationWeight', 'getExposureWeight', 'setExposureWeight'],
-        'MergeRobertson' : ['process'],
-        'Tonemap' : ['process' , 'getGamma', 'setGamma'],
-        'TonemapDrago' : ['getSaturation', 'setSaturation', 'getBias', 'setBias', \
-                          'getSigmaColor', 'setSigmaColor', 'getSigmaSpace','setSigmaSpace'],
-        'TonemapMantiuk' : ['getScale', 'setScale', 'getSaturation', 'setSaturation'],
-        'TonemapReinhard' : ['getIntensity', 'setIntensity', 'getLightAdaptation', 'setLightAdaptation', \
-                             'getColorAdaptation', 'setColorAdaptation']
-        }
-
-aruco = {'': ['detectMarkers', 'drawDetectedMarkers', 'drawAxis', 'estimatePoseSingleMarkers', 'estimatePoseBoard', 'estimatePoseCharucoBoard', 'interpolateCornersCharuco', 'drawDetectedCornersCharuco'],
-        'aruco_Dictionary': ['get', 'drawMarker'],
-        'aruco_Board': ['create'],
-        'aruco_GridBoard': ['create', 'draw'],
-        'aruco_CharucoBoard': ['create', 'draw'],
-        }
-
-calib3d = {'': ['findHomography', 'calibrateCameraExtended', 'drawFrameAxes', 'estimateAffine2D', 'getDefaultNewCameraMatrix', 'initUndistortRectifyMap', 'Rodrigues']}
-
-=======
->>>>>>> 53139e6e
 def makeWhiteList(module_list):
     wl = {}
     for m in module_list:
@@ -186,13 +103,9 @@
                 wl[k] = m[k]
     return wl
 
-<<<<<<< HEAD
-white_list = makeWhiteList([core, imgproc, objdetect, video, dnn, features2d, photo, aruco, calib3d])
-=======
 white_list = None
 exec(open(os.environ["OPENCV_JS_WHITELIST"]).read())
 assert(white_list)
->>>>>>> 53139e6e
 
 # Features to be exported
 export_enums = False
