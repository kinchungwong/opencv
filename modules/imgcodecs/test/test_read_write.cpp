// This file is part of OpenCV project.
// It is subject to the license terms in the LICENSE file found in the top-level directory
// of this distribution and at http://opencv.org/license.html
#include "test_precomp.hpp"
#include "test_common.hpp"

namespace opencv_test { namespace {

/* < <file_name, image_size>, <imread mode, scale> > */
typedef tuple< tuple<string, Size>, tuple<ImreadModes, int> > Imgcodecs_Resize_t;

typedef testing::TestWithParam< Imgcodecs_Resize_t > Imgcodecs_Resize;

/* resize_flag_and_dims = <imread_flag, scale>*/
const tuple <ImreadModes, int> resize_flag_and_dims[] =
{
    make_tuple(IMREAD_UNCHANGED, 1),
    make_tuple(IMREAD_REDUCED_GRAYSCALE_2, 2),
    make_tuple(IMREAD_REDUCED_GRAYSCALE_4, 4),
    make_tuple(IMREAD_REDUCED_GRAYSCALE_8, 8),
    make_tuple(IMREAD_REDUCED_COLOR_2, 2),
    make_tuple(IMREAD_REDUCED_COLOR_4, 4),
    make_tuple(IMREAD_REDUCED_COLOR_8, 8)
};

const tuple<string, Size> images[] =
{
#ifdef HAVE_JPEG
    make_tuple<string, Size>("../cv/imgproc/stuff.jpg", Size(640, 480)),
#endif
#if defined(HAVE_PNG) || defined(HAVE_SPNG)
    make_tuple<string, Size>("../cv/shared/pic1.png", Size(400, 300)),
#endif
    make_tuple<string, Size>("../highgui/readwrite/ordinary.bmp", Size(480, 272)),
};

TEST_P(Imgcodecs_Resize, imread_reduce_flags)
{
    const string file_name = findDataFile(get<0>(get<0>(GetParam())));
    const Size imageSize = get<1>(get<0>(GetParam()));

    const int imread_flag = get<0>(get<1>(GetParam()));
    const int scale = get<1>(get<1>(GetParam()));

    const int cols = imageSize.width / scale;
    const int rows = imageSize.height / scale;
    {
        Mat img = imread(file_name, imread_flag);
        ASSERT_FALSE(img.empty());
        EXPECT_EQ(cols, img.cols);
        EXPECT_EQ(rows, img.rows);
    }
}

//==================================================================================================

TEST_P(Imgcodecs_Resize, imdecode_reduce_flags)
{
    const string file_name = findDataFile(get<0>(get<0>(GetParam())));
    const Size imageSize = get<1>(get<0>(GetParam()));

    const int imread_flag = get<0>(get<1>(GetParam()));
    const int scale = get<1>(get<1>(GetParam()));

    const int cols = imageSize.width / scale;
    const int rows = imageSize.height / scale;

    const std::ios::openmode mode = std::ios::in | std::ios::binary;
    std::ifstream ifs(file_name.c_str(), mode);
    ASSERT_TRUE(ifs.is_open());

    ifs.seekg(0, std::ios::end);
    const size_t sz = static_cast<size_t>(ifs.tellg());
    ifs.seekg(0, std::ios::beg);

    std::vector<char> content(sz);
    ifs.read((char*)content.data(), sz);
    ASSERT_FALSE(ifs.fail());

    {
        Mat img = imdecode(Mat(content), imread_flag);
        ASSERT_FALSE(img.empty());
        EXPECT_EQ(cols, img.cols);
        EXPECT_EQ(rows, img.rows);
    }
}

//==================================================================================================

INSTANTIATE_TEST_CASE_P(/*nothing*/, Imgcodecs_Resize,
        testing::Combine(
            testing::ValuesIn(images),
            testing::ValuesIn(resize_flag_and_dims)
            )
        );

//==================================================================================================

TEST(Imgcodecs_Image, read_write_bmp)
{
    const size_t IMAGE_COUNT = 10;
    const double thresDbell = 32;

    for (size_t i = 0; i < IMAGE_COUNT; ++i)
    {
        stringstream s; s << i;
        const string digit = s.str();
        const string src_name = TS::ptr()->get_data_path() + "../python/images/QCIF_0" + digit + ".bmp";
        const string dst_name = cv::tempfile((digit + ".bmp").c_str());
        Mat image = imread(src_name);
        ASSERT_FALSE(image.empty());

        resize(image, image, Size(968, 757), 0.0, 0.0, INTER_CUBIC);
        imwrite(dst_name, image);
        Mat loaded = imread(dst_name);
        ASSERT_FALSE(loaded.empty());

        double psnr = cvtest::PSNR(loaded, image);
        EXPECT_GT(psnr, thresDbell);

        vector<uchar> from_file;

        FILE *f = fopen(dst_name.c_str(), "rb");
        fseek(f, 0, SEEK_END);
        long len = ftell(f);
        from_file.resize((size_t)len);
        fseek(f, 0, SEEK_SET);
        from_file.resize(fread(&from_file[0], 1, from_file.size(), f));
        fclose(f);

        vector<uchar> buf;
        imencode(".bmp", image, buf);
        ASSERT_EQ(buf, from_file);

        Mat buf_loaded = imdecode(Mat(buf), 1);
        ASSERT_FALSE(buf_loaded.empty());

        psnr = cvtest::PSNR(buf_loaded, image);
        EXPECT_GT(psnr, thresDbell);

        EXPECT_EQ(0, remove(dst_name.c_str()));
    }
}

//==================================================================================================

typedef string Ext;
typedef testing::TestWithParam<Ext> Imgcodecs_Image;

const string exts[] = {
#if defined(HAVE_PNG) || defined(HAVE_SPNG)
    "png",
#endif
#ifdef HAVE_TIFF
    "tiff",
#endif
#ifdef HAVE_JPEG
    "jpg",
#endif
#if (defined(HAVE_JASPER) && defined(OPENCV_IMGCODECS_ENABLE_JASPER_TESTS)) \
    || defined(HAVE_OPENJPEG)
    "jp2",
#endif
#if 0 /*defined HAVE_OPENEXR && !defined __APPLE__*/
    "exr",
#endif
    "bmp",
#ifdef HAVE_IMGCODEC_PXM
    "ppm",
#endif
#ifdef HAVE_IMGCODEC_SUNRASTER
    "ras",
#endif
};

static
void test_image_io(const Mat& image, const std::string& fname, const std::string& ext, int imreadFlag, double psnrThreshold)
{
    vector<uchar> buf;
    ASSERT_NO_THROW(imencode("." + ext, image, buf));

    ASSERT_NO_THROW(imwrite(fname, image));

    FILE *f = fopen(fname.c_str(), "rb");
    fseek(f, 0, SEEK_END);
    long len = ftell(f);
    cout << "File size: " << len << " bytes" << endl;
    EXPECT_GT(len, 1024) << "File is small. Test or implementation is broken";
    fseek(f, 0, SEEK_SET);
    vector<uchar> file_buf((size_t)len);
    EXPECT_EQ(len, (long)fread(&file_buf[0], 1, (size_t)len, f));
    fclose(f); f = NULL;

    EXPECT_EQ(buf, file_buf) << "imwrite() / imencode() calls must provide the same output (bit-exact)";

    Mat buf_loaded = imdecode(Mat(buf), imreadFlag);
    EXPECT_FALSE(buf_loaded.empty());

    Mat loaded = imread(fname, imreadFlag);
    EXPECT_FALSE(loaded.empty());

    EXPECT_EQ(0, cv::norm(loaded, buf_loaded, NORM_INF)) << "imread() and imdecode() calls must provide the same result (bit-exact)";

    double psnr = cvtest::PSNR(loaded, image);
    EXPECT_GT(psnr, psnrThreshold);

    // not necessary due bitexact check above
    //double buf_psnr = cvtest::PSNR(buf_loaded, image);
    //EXPECT_GT(buf_psnr, psnrThreshold);

#if 0  // debug
    if (psnr <= psnrThreshold /*|| buf_psnr <= thresDbell*/)
    {
        cout << "File: " << fname << endl;
        imshow("origin", image);
        imshow("imread", loaded);
        imshow("imdecode", buf_loaded);
        waitKey();
    }
#endif
}

TEST_P(Imgcodecs_Image, read_write_BGR)
{
    const string ext = this->GetParam();
    const string fname = cv::tempfile(ext.c_str());

    double psnrThreshold = 100;
    if (ext == "jpg")
        psnrThreshold = 32;
#if defined(HAVE_JASPER)
    if (ext == "jp2")
        psnrThreshold = 95;
#elif defined(HAVE_OPENJPEG)
    if (ext == "jp2")
        psnrThreshold = 35;
#endif

    Mat image = generateTestImageBGR();
    EXPECT_NO_THROW(test_image_io(image, fname, ext, IMREAD_COLOR, psnrThreshold));

    EXPECT_EQ(0, remove(fname.c_str()));
}

TEST_P(Imgcodecs_Image, read_write_GRAYSCALE)
{
    const string ext = this->GetParam();

    if (false
        || ext == "ppm"  // grayscale is not implemented
        || ext == "ras"  // broken (black result)
    )
        throw SkipTestException("GRAYSCALE mode is not supported");

    const string fname = cv::tempfile(ext.c_str());

    double psnrThreshold = 100;
    if (ext == "jpg")
        psnrThreshold = 40;
#if defined(HAVE_JASPER)
    if (ext == "jp2")
        psnrThreshold = 70;
#elif defined(HAVE_OPENJPEG)
    if (ext == "jp2")
        psnrThreshold = 35;
#endif

    Mat image = generateTestImageGrayscale();
    EXPECT_NO_THROW(test_image_io(image, fname, ext, IMREAD_GRAYSCALE, psnrThreshold));

    EXPECT_EQ(0, remove(fname.c_str()));
}

INSTANTIATE_TEST_CASE_P(imgcodecs, Imgcodecs_Image, testing::ValuesIn(exts));

TEST(Imgcodecs_Image, regression_9376)
{
    String path = findDataFile("readwrite/regression_9376.bmp");
    Mat m = imread(path);
    ASSERT_FALSE(m.empty());
    EXPECT_EQ(32, m.cols);
    EXPECT_EQ(32, m.rows);
}

//==================================================================================================

TEST(Imgcodecs_Image, write_umat)
{
    const string src_name = TS::ptr()->get_data_path() + "../python/images/baboon.bmp";
    const string dst_name = cv::tempfile(".bmp");

    Mat image1 = imread(src_name);
    ASSERT_FALSE(image1.empty());

    UMat image1_umat = image1.getUMat(ACCESS_RW);

    imwrite(dst_name, image1_umat);

    Mat image2 = imread(dst_name);
    ASSERT_FALSE(image2.empty());

    EXPECT_PRED_FORMAT2(cvtest::MatComparator(0, 0), image1, image2);
    EXPECT_EQ(0, remove(dst_name.c_str()));
}

<<<<<<< HEAD
TEST(Imgcodecs_Image, multipage_collection_size)
{
    const string root = cvtest::TS::ptr()->get_data_path();
    const string filename = root + "readwrite/multipage.tif";

    ImageCollection collection(filename, IMREAD_ANYCOLOR);
    EXPECT_EQ((std::size_t)6, collection.size());
}

TEST(Imgcodecs_Image, multipage_collection_read_pages_iterator)
{
    const string root = cvtest::TS::ptr()->get_data_path();
    const string filename = root + "readwrite/multipage.tif";
    const string page_files[] = {
            root + "readwrite/multipage_p1.tif",
            root + "readwrite/multipage_p2.tif",
            root + "readwrite/multipage_p3.tif",
            root + "readwrite/multipage_p4.tif",
            root + "readwrite/multipage_p5.tif",
            root + "readwrite/multipage_p6.tif"
    };

    ImageCollection collection(filename, IMREAD_ANYCOLOR);

    auto collectionBegin = collection.begin();
    for(size_t i = 0; i < collection.size(); ++i, ++collectionBegin)
    {
        double diff = cv::norm(collectionBegin.operator*(), imread(page_files[i]), NORM_INF);
        EXPECT_EQ(0., diff);
    }
}

TEST(Imgcodecs_Image, multipage_collection_two_iterator)
{
    const string root = cvtest::TS::ptr()->get_data_path();
    const string filename = root + "readwrite/multipage.tif";
    const string page_files[] = {
            root + "readwrite/multipage_p1.tif",
            root + "readwrite/multipage_p2.tif",
            root + "readwrite/multipage_p3.tif",
            root + "readwrite/multipage_p4.tif",
            root + "readwrite/multipage_p5.tif",
            root + "readwrite/multipage_p6.tif"
    };

    ImageCollection collection(filename, IMREAD_ANYCOLOR);
    auto firstIter = collection.begin();
    auto secondIter = collection.begin();

    // Decode all odd pages then decode even pages -> 1, 0, 3, 2 ...
    firstIter++;
    for(size_t i = 1; i < collection.size(); i += 2, ++firstIter, ++firstIter, ++secondIter, ++secondIter) {
        Mat mat = *firstIter;
        double diff = cv::norm(mat, imread(page_files[i]), NORM_INF);
        EXPECT_EQ(0., diff);
        Mat evenMat = *secondIter;
        diff = cv::norm(evenMat, imread(page_files[i-1]), NORM_INF);
        EXPECT_EQ(0., diff);
    }
}

TEST(Imgcodecs_Image, multipage_collection_operator_plusplus)
{
    const string root = cvtest::TS::ptr()->get_data_path();
    const string filename = root + "readwrite/multipage.tif";

    // operator++ test
    ImageCollection collection(filename, IMREAD_ANYCOLOR);
    auto firstIter = collection.begin();
    auto secondIter = firstIter++;

    // firstIter points to second page, secondIter points to first page
    double diff = cv::norm(*firstIter, *secondIter, NORM_INF);
    EXPECT_NE(diff, 0.);
}

TEST(Imgcodecs_Image, multipage_collection_backward_decoding)
{
    const string root = cvtest::TS::ptr()->get_data_path();
    const string filename = root + "readwrite/multipage.tif";
    const string page_files[] = {
            root + "readwrite/multipage_p1.tif",
            root + "readwrite/multipage_p2.tif",
            root + "readwrite/multipage_p3.tif",
            root + "readwrite/multipage_p4.tif",
            root + "readwrite/multipage_p5.tif",
            root + "readwrite/multipage_p6.tif"
    };

    ImageCollection collection(filename, IMREAD_ANYCOLOR);
    EXPECT_EQ((size_t)6, collection.size());

    // backward decoding -> 5,4,3,2,1,0
    for(int i = (int)collection.size() - 1; i >= 0; --i)
    {
        cv::Mat ithPage = imread(page_files[i]);
        EXPECT_FALSE(ithPage.empty());
        double diff = cv::norm(collection[i], ithPage, NORM_INF);
        EXPECT_EQ(diff, 0.);
    }

    for(int i = 0; i < (int)collection.size(); ++i)
    {
        collection.releaseCache(i);
    }

    double diff = cv::norm(collection[2], imread(page_files[2]), NORM_INF);
    EXPECT_EQ(diff, 0.);
}

TEST(ImgCodecs, multipage_collection_decoding_range_based_for_loop_test)
{
    const string root = cvtest::TS::ptr()->get_data_path();
    const string filename = root + "readwrite/multipage.tif";
    const string page_files[] = {
            root + "readwrite/multipage_p1.tif",
            root + "readwrite/multipage_p2.tif",
            root + "readwrite/multipage_p3.tif",
            root + "readwrite/multipage_p4.tif",
            root + "readwrite/multipage_p5.tif",
            root + "readwrite/multipage_p6.tif"
    };

    ImageCollection collection(filename, IMREAD_ANYCOLOR);

    size_t index = 0;
    for(auto &i: collection)
    {
        cv::Mat ithPage = imread(page_files[index]);
        EXPECT_FALSE(ithPage.empty());
        double diff = cv::norm(i, ithPage, NORM_INF);
        EXPECT_EQ(0., diff);
        ++index;
    }
    EXPECT_EQ(index, collection.size());

    index = 0;
    for(auto &&i: collection)
    {
        cv::Mat ithPage = imread(page_files[index]);
        EXPECT_FALSE(ithPage.empty());
        double diff = cv::norm(i, ithPage, NORM_INF);
        EXPECT_EQ(0., diff);
        ++index;
    }
    EXPECT_EQ(index, collection.size());
}

TEST(ImgCodecs, multipage_collection_two_iterator_operatorpp)
{
    const string root = cvtest::TS::ptr()->get_data_path();
    const string filename = root + "readwrite/multipage.tif";

    ImageCollection imcol(filename, IMREAD_ANYCOLOR);

    auto it0 = imcol.begin(), it1 = it0, it2 = it0;
    vector<Mat> img(6);
    for (int i = 0; i < 6; i++) {
        img[i] = *it0;
        it0->release();
        ++it0;
    }

    for (int i = 0; i < 3; i++) {
        ++it2;
    }

    for (int i = 0; i < 3; i++) {
         auto img2 = *it2;
         auto img1 = *it1;
         ++it2;
         ++it1;
         EXPECT_TRUE(cv::norm(img2, img[i+3], NORM_INF) == 0);
         EXPECT_TRUE(cv::norm(img1, img[i], NORM_INF) == 0);
    }
=======
TEST(Imgcodecs_Params, imwrite_regression_22752)
{
    const Mat img(16, 16, CV_8UC3, cv::Scalar::all(0));
    vector<int> params;
    params.push_back(IMWRITE_JPEG_QUALITY);
//  params.push_back(100)); // Forget it.
    EXPECT_ANY_THROW(cv::imwrite("test.jpg", img, params));  // parameters size or missing JPEG codec
}

TEST(Imgcodecs_Params, imencode_regression_22752)
{
    const Mat img(16, 16, CV_8UC3, cv::Scalar::all(0));
    vector<int> params;
    params.push_back(IMWRITE_JPEG_QUALITY);
//  params.push_back(100)); // Forget it.
    vector<uchar> buf;
    EXPECT_ANY_THROW(cv::imencode("test.jpg", img, buf, params));  // parameters size or missing JPEG codec
>>>>>>> 4792837f
}

}} // namespace<|MERGE_RESOLUTION|>--- conflicted
+++ resolved
@@ -303,7 +303,6 @@
     EXPECT_EQ(0, remove(dst_name.c_str()));
 }
 
-<<<<<<< HEAD
 TEST(Imgcodecs_Image, multipage_collection_size)
 {
     const string root = cvtest::TS::ptr()->get_data_path();
@@ -479,7 +478,9 @@
          EXPECT_TRUE(cv::norm(img2, img[i+3], NORM_INF) == 0);
          EXPECT_TRUE(cv::norm(img1, img[i], NORM_INF) == 0);
     }
-=======
+}
+
+
 TEST(Imgcodecs_Params, imwrite_regression_22752)
 {
     const Mat img(16, 16, CV_8UC3, cv::Scalar::all(0));
@@ -497,7 +498,6 @@
 //  params.push_back(100)); // Forget it.
     vector<uchar> buf;
     EXPECT_ANY_THROW(cv::imencode("test.jpg", img, buf, params));  // parameters size or missing JPEG codec
->>>>>>> 4792837f
 }
 
 }} // namespace